--- conflicted
+++ resolved
@@ -532,11 +532,7 @@
     @unittest.skipIf(not TEST_CUDA, "CUDA unavailable")
     @unittest.skipIf(TEST_WITH_ROCM, "test doesn't currently work on the ROCm stack")
     def test_main_process_unclean_exit(self):
-<<<<<<< HEAD
-        r'''There might be ConnectionResetError or leaked semaphore warning (due to dirty process exit), \
-=======
         '''There might be ConnectionResetError or leaked semaphore warning (due to dirty process exit), \
->>>>>>> 7dc870bd
 but they are all safe to ignore'''
         worker_pids = mp.Array('i', [0] * 4)
 
