import math
import sys
import errno
import os
import ctypes
import signal
import torch
import time
import traceback
import unittest
import subprocess
from torch import multiprocessing as mp
from torch.utils.data import Dataset, TensorDataset, DataLoader, ConcatDataset
from torch.utils.data.dataset import random_split
from torch.utils.data.dataloader import default_collate, ExceptionWrapper, MANAGER_STATUS_CHECK_INTERVAL
from common import TestCase, run_tests, TEST_NUMPY, IS_WINDOWS, NO_MULTIPROCESSING_SPAWN, BUILT_WITH_ROCM

# We cannot import TEST_CUDA from common_nn here, because if we do that,
# the TEST_CUDNN line from common_nn will be executed multiple times
# as well during the execution of this test suite, and it will cause
# CUDA OOM error on Windows.
TEST_CUDA = torch.cuda.is_available()

# We need spawn start method for test_manager_unclean_exit, but
# Python 2.7 doesn't allow it.
if sys.version_info[0] == 3:
    # Get a multiprocessing context because some test / third party library will
    # set start_method when imported, and setting again triggers RuntimeError.
    mp = mp.get_context(method='spawn')


JOIN_TIMEOUT = 17.0 if IS_WINDOWS else 6.5


class TestDatasetRandomSplit(TestCase):
    def test_lengths_must_equal_datset_size(self):
        with self.assertRaises(ValueError):
            random_split([1, 2, 3, 4], [1, 2])

    def test_splits_have_correct_size(self):
        splits = random_split([1, 2, 3, 4, 5, 6], [2, 4])
        self.assertEqual(len(splits), 2)
        self.assertEqual(len(splits[0]), 2)
        self.assertEqual(len(splits[1]), 4)

    def test_splits_are_mutually_exclusive(self):
        data = [5, 2, 3, 4, 1, 6]
        splits = random_split(data, [2, 4])
        all_values = []
        all_values.extend(list(splits[0]))
        all_values.extend(list(splits[1]))
        data.sort()
        all_values.sort()
        self.assertListEqual(data, all_values)


class TestTensorDataset(TestCase):

    def test_len(self):
        source = TensorDataset(torch.randn(15, 10, 2, 3, 4, 5), torch.randperm(15))
        self.assertEqual(len(source), 15)

    def test_getitem(self):
        t = torch.randn(15, 10, 2, 3, 4, 5)
        l = torch.randn(15, 10)
        source = TensorDataset(t, l)
        for i in range(15):
            self.assertEqual(t[i], source[i][0])
            self.assertEqual(l[i], source[i][1])

    def test_getitem_1d(self):
        t = torch.randn(15)
        l = torch.randn(15)
        source = TensorDataset(t, l)
        for i in range(15):
            self.assertEqual(t[i], source[i][0])
            self.assertEqual(l[i], source[i][1])

    def test_single_tensor(self):
        t = torch.randn(5, 10)
        source = TensorDataset(t)
        self.assertEqual(len(source), 5)
        for i in range(5):
            self.assertEqual(t[i], source[i][0])

    def test_many_tensors(self):
        t0 = torch.randn(5, 10, 2, 3, 4, 5)
        t1 = torch.randn(5, 10)
        t2 = torch.randn(5, 10, 2, 5)
        t3 = torch.randn(5, 10, 3, 7)
        source = TensorDataset(t0, t1, t2, t3)
        self.assertEqual(len(source), 5)
        for i in range(5):
            self.assertEqual(t0[i], source[i][0])
            self.assertEqual(t1[i], source[i][1])
            self.assertEqual(t2[i], source[i][2])
            self.assertEqual(t3[i], source[i][3])


class TestConcatDataset(TestCase):

    def test_concat_two_singletons(self):
        result = ConcatDataset([[0], [1]])
        self.assertEqual(2, len(result))
        self.assertEqual(0, result[0])
        self.assertEqual(1, result[1])

    def test_concat_two_non_singletons(self):
        result = ConcatDataset([[0, 1, 2, 3, 4],
                                [5, 6, 7, 8, 9]])
        self.assertEqual(10, len(result))
        self.assertEqual(0, result[0])
        self.assertEqual(5, result[5])

    def test_concat_two_non_singletons_with_empty(self):
        # Adding an empty dataset somewhere is correctly handled
        result = ConcatDataset([[0, 1, 2, 3, 4],
                                [],
                                [5, 6, 7, 8, 9]])
        self.assertEqual(10, len(result))
        self.assertEqual(0, result[0])
        self.assertEqual(5, result[5])

    def test_concat_raises_index_error(self):
        result = ConcatDataset([[0, 1, 2, 3, 4],
                                [5, 6, 7, 8, 9]])
        with self.assertRaises(IndexError):
            # this one goes to 11
            result[11]

    def test_add_dataset(self):
        d1 = TensorDataset(torch.rand(7, 3, 28, 28), torch.rand(7))
        d2 = TensorDataset(torch.rand(7, 3, 28, 28), torch.rand(7))
        d3 = TensorDataset(torch.rand(7, 3, 28, 28), torch.rand(7))
        result = d1 + d2 + d3
        self.assertEqual(21, len(result))
        self.assertEqual(0, (d1[0][0] - result[0][0]).abs().sum())
        self.assertEqual(0, (d2[0][0] - result[7][0]).abs().sum())
        self.assertEqual(0, (d3[0][0] - result[14][0]).abs().sum())


# Stores the first encountered exception in .exception.
# Inspired by https://stackoverflow.com/a/33599967
class ErrorTrackingProcess(mp.Process):

    def __init__(self, *args, **kwargs):
        super(ErrorTrackingProcess, self).__init__(*args, **kwargs)
        self._pconn, self._cconn = mp.Pipe()
        self._exception = None

    def run(self):
        # Disable stderr printing from os level, and make workers not printing
        # to stderr.
        # Can't use sys.stderr.close, otherwise Python `raise` will error with
        # ValueError: I/O operation on closed file.
        os.close(sys.stderr.fileno())
        try:
            super(ErrorTrackingProcess, self).run()
            self._cconn.send(None)
        except Exception as e:
            self._cconn.send(ExceptionWrapper(sys.exc_info()))
            raise

    @property
    def exception(self):
        if self._pconn.poll():
            self._exception = self._pconn.recv()
        if self._exception is None:
            return None
        else:
            return self._exception.exc_type(self._exception.exc_msg)

    # ESRCH means that os.kill can't finds alive proc
    def send_signal(self, signum, ignore_ESRCH=False):
        try:
            os.kill(self.pid, signum)
        except OSError as e:
            if not ignore_ESRCH or e.errno != errno.ESRCH:
                raise


class ErrorDataset(Dataset):

    def __init__(self, size):
        self.size = size

    def __len__(self):
        return self.size


class SegfaultDataset(Dataset):

    def __init__(self, size):
        self.size = size

    def __getitem__(self, idx):
        return ctypes.string_at(0)

    def __len__(self):
        return self.size


class SleepDataset(Dataset):

    def __init__(self, size, sleep_sec):
        self.size = size
        self.sleep_sec = sleep_sec
        self.sleeped = False

    def __getitem__(self, idx):
        if not self.sleeped:
            time.sleep(self.sleep_sec)
            self.sleeped = True
        return idx

    def __len__(self):
        return self.size


class SeedDataset(Dataset):

    def __init__(self, size):
        self.size = size

    def __getitem__(self, idx):
        return torch.initial_seed()

    def __len__(self):
        return self.size


# Inspired by https://stackoverflow.com/a/26703365
# This will ensure that each worker at least processes one data
class SynchronizedSeedDataset(Dataset):

    def __init__(self, size, num_workers):
        assert size >= num_workers
        self.count = mp.Value('i', 0, lock=True)
        self.barrier = mp.Semaphore(0)
        self.num_workers = num_workers
        self.size = size

    def __getitem__(self, idx):
        with self.count.get_lock():
            self.count.value += 1
            if self.count.value == self.num_workers:
                self.barrier.release()
        self.barrier.acquire()
        self.barrier.release()
        return torch.initial_seed()

    def __len__(self):
        return self.size


def _test_timeout():
    dataset = SleepDataset(10, 3)
    dataloader = DataLoader(dataset, batch_size=2, num_workers=2, timeout=1)
    _ = next(iter(dataloader))


def _test_segfault():
    dataset = SegfaultDataset(10)
    dataloader = DataLoader(dataset, batch_size=2, num_workers=2)
    _ = next(iter(dataloader))


# test custom init function
def init_fn(worker_id):
    torch.manual_seed(12345)


class TestDataLoader(TestCase):

    def setUp(self):
        self.data = torch.randn(100, 2, 3, 5)
        self.labels = torch.randperm(50).repeat(2)
        self.dataset = TensorDataset(self.data, self.labels)

    def _test_sequential(self, loader):
        batch_size = loader.batch_size
        for i, (sample, target) in enumerate(loader):
            idx = i * batch_size
            self.assertEqual(sample, self.data[idx:idx + batch_size])
            self.assertEqual(target, self.labels[idx:idx + batch_size])
        self.assertEqual(i, math.floor((len(self.dataset) - 1) / batch_size))

    def _test_shuffle(self, loader):
        found_data = {i: 0 for i in range(self.data.size(0))}
        found_labels = {i: 0 for i in range(self.labels.size(0))}
        batch_size = loader.batch_size
        for i, (batch_samples, batch_targets) in enumerate(loader):
            for sample, target in zip(batch_samples, batch_targets):
                for data_point_idx, data_point in enumerate(self.data):
                    if data_point.eq(sample).all():
                        self.assertFalse(found_data[data_point_idx])
                        found_data[data_point_idx] += 1
                        break
                self.assertEqual(target, self.labels[data_point_idx])
                found_labels[data_point_idx] += 1
            self.assertEqual(sum(found_data.values()), (i + 1) * batch_size)
            self.assertEqual(sum(found_labels.values()), (i + 1) * batch_size)
        self.assertEqual(i, math.floor((len(self.dataset) - 1) / batch_size))

    def _test_error(self, loader):
        it = iter(loader)
        errors = 0
        while True:
            try:
                next(it)
            except NotImplementedError:
                errors += 1
            except StopIteration:
                self.assertEqual(errors,
                                 math.ceil(float(len(loader.dataset)) / loader.batch_size))
                return

    def test_invalid_assign_after_init(self):
        dl = DataLoader(self.dataset)
        for attr in ('batch_size', 'sampler', 'drop_last'):
            def fn():
                setattr(dl, attr, {})

            self.assertRaises(ValueError, fn)

    def test_sequential(self):
        self._test_sequential(DataLoader(self.dataset))

    def test_sequential_batch(self):
        self._test_sequential(DataLoader(self.dataset, batch_size=2))

    def test_growing_dataset(self):
        dataset = [torch.ones(4) for _ in range(4)]
        dataloader_seq = DataLoader(dataset, shuffle=False)
        dataloader_shuffle = DataLoader(dataset, shuffle=True)
        dataset.append(torch.ones(4))
        self.assertEqual(len(dataloader_seq), 5)
        self.assertEqual(len(dataloader_shuffle), 5)

    @unittest.skipIf(not TEST_CUDA, "CUDA unavailable")
    @unittest.skipIf(BUILT_WITH_ROCM, "test doesn't currently work on the ROCm stack")
    def test_sequential_pin_memory(self):
        loader = DataLoader(self.dataset, batch_size=2, pin_memory=True)
        for input, target in loader:
            self.assertTrue(input.is_pinned())
            self.assertTrue(target.is_pinned())

    @unittest.skipIf(BUILT_WITH_ROCM, "test doesn't currently work on the ROCm stack")
    def test_multiple_dataloaders(self):
        loader1_it = iter(DataLoader(self.dataset, num_workers=1))
        loader2_it = iter(DataLoader(self.dataset, num_workers=2))
        next(loader1_it)
        next(loader1_it)
        next(loader2_it)
        next(loader2_it)
        next(loader1_it)
        next(loader2_it)

    @unittest.skip("temporarily disable until flaky failures are fixed")
    def test_segfault(self):
        p = ErrorTrackingProcess(target=_test_segfault)
        p.start()
        p.join(JOIN_TIMEOUT)
        try:
            self.assertFalse(p.is_alive())
            self.assertNotEqual(p.exitcode, 0)
            if IS_WINDOWS:
                self.assertIsInstance(p.exception, OSError)
                self.assertRegex(str(p.exception), r'access violation reading ')
            else:
                self.assertIsInstance(p.exception, RuntimeError)
                self.assertRegex(str(p.exception), r'DataLoader worker \(pid \d+\) is killed by signal: ')
        finally:
            p.terminate()

    def test_timeout(self):
        p = ErrorTrackingProcess(target=_test_timeout)
        p.start()
        p.join(JOIN_TIMEOUT)
        try:
            self.assertFalse(p.is_alive())
            self.assertNotEqual(p.exitcode, 0)
            self.assertIsInstance(p.exception, RuntimeError)
            self.assertRegex(str(p.exception), r'DataLoader timed out after \d+ seconds')
        finally:
            p.terminate()

    def test_worker_seed(self):
        num_workers = 6
        dataset = SynchronizedSeedDataset(num_workers, num_workers)
        dataloader = DataLoader(dataset, batch_size=1, num_workers=num_workers)
        seeds = set()
        for batch in dataloader:
            seeds.add(batch[0])
        self.assertEqual(len(seeds), num_workers)

    def test_worker_init_fn(self):
        dataset = SeedDataset(4)
        dataloader = DataLoader(dataset, batch_size=2, num_workers=2,
                                worker_init_fn=init_fn)
        for batch in dataloader:
            self.assertEqual(12345, batch[0])
            self.assertEqual(12345, batch[1])

    def test_shuffle(self):
        self._test_shuffle(DataLoader(self.dataset, shuffle=True))

    def test_shuffle_batch(self):
        self._test_shuffle(DataLoader(self.dataset, batch_size=2, shuffle=True))

    def test_sequential_workers(self):
        self._test_sequential(DataLoader(self.dataset, num_workers=4))

    def test_seqential_batch_workers(self):
        self._test_sequential(DataLoader(self.dataset, batch_size=2, num_workers=4))

    def test_shuffle_workers(self):
        self._test_shuffle(DataLoader(self.dataset, shuffle=True, num_workers=4))

    def test_shuffle_batch_workers(self):
        self._test_shuffle(DataLoader(self.dataset, batch_size=2, shuffle=True, num_workers=4))

    def _test_batch_sampler(self, **kwargs):
        # [(0, 1), (2, 3, 4), (5, 6), (7, 8, 9), ...]
        batches = []
        for i in range(0, 100, 5):
            batches.append(tuple(range(i, i + 2)))
            batches.append(tuple(range(i + 2, i + 5)))

        dl = DataLoader(self.dataset, batch_sampler=batches, **kwargs)
        self.assertEqual(len(dl), 40)
        for i, (input, _target) in enumerate(dl):
            if i % 2 == 0:
                offset = i * 5 // 2
                self.assertEqual(len(input), 2)
                self.assertEqual(input, self.data[offset:offset + 2])
            else:
                offset = i * 5 // 2
                self.assertEqual(len(input), 3)
                self.assertEqual(input, self.data[offset:offset + 3])

    @unittest.skipIf(NO_MULTIPROCESSING_SPAWN, "Disabled for environments that \
                     don't support multiprocessing with spawn start method")
    def test_batch_sampler(self):
        self._test_batch_sampler()
        self._test_batch_sampler(num_workers=4)

    @unittest.skipIf(not TEST_CUDA, "CUDA unavailable")
    @unittest.skipIf(BUILT_WITH_ROCM, "test doesn't currently work on the ROCm stack")
    def test_shuffle_pin_memory(self):
        loader = DataLoader(self.dataset, batch_size=2, shuffle=True, num_workers=4, pin_memory=True)
        for input, target in loader:
            self.assertTrue(input.is_pinned())
            self.assertTrue(target.is_pinned())

    @unittest.skipIf(not TEST_NUMPY, "numpy unavailable")
    def test_numpy(self):
        import numpy as np

        class TestDataset(torch.utils.data.Dataset):
            def __getitem__(self, i):
                return np.ones((2, 3, 4)) * i

            def __len__(self):
                return 1000

        loader = DataLoader(TestDataset(), batch_size=12)
        batch = next(iter(loader))
        self.assertIsInstance(batch, torch.DoubleTensor)
        self.assertEqual(batch.size(), torch.Size([12, 2, 3, 4]))

    def test_error(self):
        self._test_error(DataLoader(ErrorDataset(100), batch_size=2, shuffle=True))

    @unittest.skipIf(NO_MULTIPROCESSING_SPAWN, "Disabled for environments that \
                     don't support multiprocessing with spawn start method")
    def test_error_workers(self):
        self._test_error(DataLoader(ErrorDataset(41), batch_size=2, shuffle=True, num_workers=4))

    @unittest.skipIf(IS_WINDOWS, "FIXME: stuck test")
    @unittest.skipIf(not TEST_CUDA, "CUDA unavailable")
    @unittest.skipIf(BUILT_WITH_ROCM, "test doesn't currently work on the ROCm stack")
    def test_partial_workers(self):
        r"""Check that workers exit even if the iterator is not exhausted."""
        for pin_memory in (True, False):
            loader = iter(DataLoader(self.dataset, batch_size=2, num_workers=4, pin_memory=pin_memory))
            workers = loader.workers
            if pin_memory:
                pin_memory_thread = loader.pin_memory_thread
            for i, sample in enumerate(loader):
                if i == 10:
                    break
            del loader
            for w in workers:
                w.join(JOIN_TIMEOUT)
                self.assertFalse(w.is_alive(), 'subprocess not terminated')
            if pin_memory:
                pin_memory_thread.join(JOIN_TIMEOUT)
                self.assertFalse(pin_memory_thread.is_alive())

    @staticmethod
    def _main_process(dataset, worker_pids, main_exit_event, raise_error):
        loader = iter(DataLoader(dataset, batch_size=2, num_workers=4, pin_memory=True))
        workers = loader.workers
        for i in range(len(workers)):
            worker_pids[i] = int(workers[i].pid)
        for i, sample in enumerate(loader):
            if i == 3:
                # Simulate an exit of the manager process
                main_exit_event.set()
                if raise_error:
                    raise RuntimeError('Error')
                else:
                    if IS_WINDOWS:
                        os.system('taskkill /PID ' + str(os.getpid()) + ' /F')
                    else:
                        os.kill(os.getpid(), signal.SIGKILL)

    @staticmethod
    def _is_process_alive(pid, pname):
        # There is a chance of a terminated child process's pid being reused by a new unrelated process,
        # but since we are looping this check very frequently, we will know that the child process dies
        # before the new unrelated process starts.
        if IS_WINDOWS:
            command = 'tasklist | find "{}" /i'.format(pid)
        else:
            command = 'ps -p {} -o comm='.format(pid)
        p = subprocess.Popen(command, stdout=subprocess.PIPE, shell=True)
        (output, err) = p.communicate()
        p_status = p.wait()
        output = output.decode('utf-8')
        return pname in output

    @unittest.skipIf(NO_MULTIPROCESSING_SPAWN, "Disabled for environments that \
                     don't support multiprocessing with spawn start method")
    @unittest.skipIf(sys.version_info[0] == 2,
                     "spawn start method is not supported in Python 2, \
                     but we need it for creating another process with CUDA")
    @unittest.skipIf(not TEST_CUDA, "CUDA unavailable")
<<<<<<< HEAD
    @unittest.skipIf(BUILT_WITH_ROCM, "test doesn't currently work on the ROCm stack")
    def test_manager_unclean_exit(self):
        '''there might be ConnectionResetError or leaked semaphore warning (due to dirty process exit), \
=======
    def test_main_process_unclean_exit(self):
        r'''There might be ConnectionResetError or leaked semaphore warning (due to dirty process exit), \
>>>>>>> 53083b83
but they are all safe to ignore'''

        # `raise_error` controls if the main process is KILL-ed by OS or just
        # simply raises an error. Both cases are interesting because
        # 1. In case of it is KILL-ed by OS, the workers need to automatically
        #    discover that their parent is dead and exit gracefully.
        # 2. In case of it raises an error itself, the parent process needs to
        #    take care of exiting the worker and then exits itself gracefully.
        for raise_error in (True, False):
            worker_pids = mp.Array('i', [0] * 4)

            main_exit_event = mp.Event()
            p = mp.Process(target=TestDataLoader._main_process,
                           args=(self.dataset, worker_pids, main_exit_event, raise_error))
            p.start()
            worker_pids[-1] = p.pid

            main_exit_event.wait()

            exit_status = [False] * len(worker_pids)
            start_time = time.time()
            pname = 'python'
            while True:
                for i in range(len(worker_pids)):
                    pid = worker_pids[i]
                    if not exit_status[i]:
                        if not TestDataLoader._is_process_alive(pid, pname):
                            exit_status[i] = True
                if all(exit_status):
                    break
                else:
                    if time.time() - start_time > MANAGER_STATUS_CHECK_INTERVAL + JOIN_TIMEOUT:
                        self.fail('subprocess not terminated')
                    time.sleep(1)
            p.join(MANAGER_STATUS_CHECK_INTERVAL + JOIN_TIMEOUT - (time.time() - start_time))
            self.assertFalse(p.is_alive(), 'main process not terminated')

    def test_len(self):
        def check_len(dl, expected):
            self.assertEqual(len(dl), expected)
            n = 0
            for sample in dl:
                n += 1
            self.assertEqual(n, expected)
        check_len(self.dataset, 100)
        check_len(DataLoader(self.dataset, batch_size=2), 50)
        check_len(DataLoader(self.dataset, batch_size=3), 34)

    @unittest.skipIf(not TEST_NUMPY, "numpy unavailable")
    def test_numpy_scalars(self):
        import numpy as np

        class ScalarDataset(torch.utils.data.Dataset):
            def __init__(self, dtype):
                self.dtype = dtype

            def __getitem__(self, i):
                return self.dtype()

            def __len__(self):
                return 4

        dtypes = {
            np.float64: torch.DoubleTensor,
            np.float32: torch.FloatTensor,
            np.float16: torch.HalfTensor,
            np.int64: torch.LongTensor,
            np.int32: torch.IntTensor,
            np.int16: torch.ShortTensor,
            np.int8: torch.CharTensor,
            np.uint8: torch.ByteTensor,
        }
        for dt, tt in dtypes.items():
            dset = ScalarDataset(dt)
            loader = DataLoader(dset, batch_size=2)
            batch = next(iter(loader))
            self.assertIsInstance(batch, tt)

    @unittest.skipIf(not TEST_NUMPY, "numpy unavailable")
    def test_default_collate_bad_numpy_types(self):
        import numpy as np

        # Should be a no-op
        arr = np.array(['a', 'b', 'c'])
        default_collate(arr)

        arr = np.array([[['a', 'b', 'c']]])
        self.assertRaises(TypeError, lambda: default_collate(arr))

        arr = np.array([object(), object(), object()])
        self.assertRaises(TypeError, lambda: default_collate(arr))

        arr = np.array([[[object(), object(), object()]]])
        self.assertRaises(TypeError, lambda: default_collate(arr))


class StringDataset(Dataset):
    def __init__(self):
        self.s = '12345'

    def __len__(self):
        return len(self.s)

    def __getitem__(self, ndx):
        return (self.s[ndx], ndx)


class TestStringDataLoader(TestCase):
    def setUp(self):
        self.dataset = StringDataset()

    @unittest.skipIf(not TEST_CUDA, "CUDA unavailable")
    @unittest.skipIf(BUILT_WITH_ROCM, "test doesn't currently work on the ROCm stack")
    def test_shuffle_pin_memory(self):
        loader = DataLoader(self.dataset, batch_size=2, shuffle=True, num_workers=4, pin_memory=True)
        for batch_ndx, (s, n) in enumerate(loader):
            self.assertIsInstance(s[0], str)
            self.assertTrue(n.is_pinned())


class DictDataset(Dataset):
    def __len__(self):
        return 4

    def __getitem__(self, ndx):
        return {
            'a_tensor': torch.Tensor(4, 2).fill_(ndx),
            'another_dict': {
                'a_number': ndx,
            },
        }


class TestDictDataLoader(TestCase):
    def setUp(self):
        self.dataset = DictDataset()

    def test_sequential_batch(self):
        loader = DataLoader(self.dataset, batch_size=2, shuffle=False)
        batch_size = loader.batch_size
        for i, sample in enumerate(loader):
            idx = i * batch_size
            self.assertEqual(set(sample.keys()), {'a_tensor', 'another_dict'})
            self.assertEqual(set(sample['another_dict'].keys()), {'a_number'})

            t = sample['a_tensor']
            self.assertEqual(t.size(), torch.Size([batch_size, 4, 2]))
            self.assertTrue((t[0] == idx).all())
            self.assertTrue((t[1] == idx + 1).all())

            n = sample['another_dict']['a_number']
            self.assertEqual(n.size(), torch.Size([batch_size]))
            self.assertEqual(n[0], idx)
            self.assertEqual(n[1], idx + 1)

    @unittest.skipIf(not TEST_CUDA, "CUDA unavailable")
    @unittest.skipIf(BUILT_WITH_ROCM, "test doesn't currently work on the ROCm stack")
    def test_pin_memory(self):
        loader = DataLoader(self.dataset, batch_size=2, pin_memory=True)
        for batch_ndx, sample in enumerate(loader):
            self.assertTrue(sample['a_tensor'].is_pinned())
            self.assertTrue(sample['another_dict']['a_number'].is_pinned())


class TestWorkerQueueDataset(Dataset):
    def __init__(self, data):
        self.data = data
        self.worker_id = None

    def worker_init_fn(self, worker_id):
        self.worker_id = worker_id

    def __getitem__(self, item):
        return self.worker_id, self.data[item]

    def __len__(self):
        return len(self.data)


class TestIndividualWorkerQueue(TestCase):
    def setUp(self):
        self.dataset = TestWorkerQueueDataset([i for i in range(128)])

    def _run_ind_worker_queue_test(self, batch_size, num_workers):
        loader = DataLoader(
            self.dataset, batch_size=batch_size, shuffle=False, num_workers=num_workers,
            worker_init_fn=self.dataset.worker_init_fn
        )
        current_worker_idx = 0
        for i, (worker_ids, sample) in enumerate(loader):
            self.assertEqual(worker_ids.tolist(), [current_worker_idx] * batch_size)
            self.assertEqual(sample.tolist(), [j for j in range(i * batch_size, (i + 1) * batch_size)])
            current_worker_idx += 1
            if current_worker_idx == num_workers:
                current_worker_idx = 0

    @unittest.skipIf(BUILT_WITH_ROCM, "test doesn't currently work on the ROCm stack")
    def test_ind_worker_queue(self):
        for batch_size in (8, 16, 32, 64):
            for num_workers in range(1, 6):
                self._run_ind_worker_queue_test(batch_size=batch_size, num_workers=num_workers)


if __name__ == '__main__':
    run_tests()<|MERGE_RESOLUTION|>--- conflicted
+++ resolved
@@ -537,14 +537,9 @@
                      "spawn start method is not supported in Python 2, \
                      but we need it for creating another process with CUDA")
     @unittest.skipIf(not TEST_CUDA, "CUDA unavailable")
-<<<<<<< HEAD
     @unittest.skipIf(BUILT_WITH_ROCM, "test doesn't currently work on the ROCm stack")
-    def test_manager_unclean_exit(self):
-        '''there might be ConnectionResetError or leaked semaphore warning (due to dirty process exit), \
-=======
     def test_main_process_unclean_exit(self):
         r'''There might be ConnectionResetError or leaked semaphore warning (due to dirty process exit), \
->>>>>>> 53083b83
 but they are all safe to ignore'''
 
         # `raise_error` controls if the main process is KILL-ed by OS or just
