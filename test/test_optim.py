# Owner(s): ["module: optimizer"]

from optim.test_optim import TestOptim, TestDifferentiableOptimizer  # noqa: F401
from optim.test_lrscheduler import TestLRScheduler  # noqa: F401
from optim.test_swa_utils import TestSWAUtils  # noqa: F401
from torch.testing._internal.common_utils import run_tests

<<<<<<< HEAD
import torch
import torch.optim as optim
import torch.nn.functional as F
from torch.nn import Parameter
from torch.optim import Adam, SGD, Optimizer
from torch.optim.lr_scheduler import (
    LambdaLR,
    MultiplicativeLR,
    SequentialLR,
    StepLR,
    MultiStepLR,
    ConstantLR,
    LinearLR,
    ExponentialLR,
    CosineAnnealingLR,
    ReduceLROnPlateau,
    LRScheduler,
    CyclicLR,
    CosineAnnealingWarmRestarts,
    OneCycleLR,
    ChainedScheduler,
    PolynomialLR,
    EPOCH_DEPRECATION_WARNING,
)
from torch.optim.swa_utils import AveragedModel, SWALR, update_bn, get_swa_multi_avg_fn, get_ema_multi_avg_fn
from torch.testing._internal.common_utils import (
    TestCase,
    run_tests,
    TEST_WITH_ROCM,
    TEST_WITH_UBSAN,
    load_tests,
    parametrize,
    instantiate_parametrized_tests,
    gradcheck,
    skipIfRocm,
    skipIfTorchDynamo
)
from torch.testing._internal.common_cuda import TEST_MULTIGPU, TEST_CUDA
from typing import Dict, Any, Tuple
from torch.optim.optimizer import register_optimizer_step_pre_hook, register_optimizer_step_post_hook
from unittest.mock import patch

# load_tests from common_utils is used to automatically filter tests for
# sharding on sandcastle. This line silences flake warnings
load_tests = load_tests


def rosenbrock(tensor):
    x, y = tensor
    return (1 - x) ** 2 + 100 * (y - x**2) ** 2


def drosenbrock(tensor):
    x, y = tensor
    return torch.tensor((-400 * x * (y - x**2) - 2 * (1 - x), 200 * (y - x**2)))


class TestOptim(TestCase):
    exact_dtype = True

    def _test_rosenbrock_sparse(
        self,
        constructor,
        scheduler_constructors=None,
        sparse_only=False,
        maximize=False,
    ):
        if scheduler_constructors is None:
            scheduler_constructors = []
        params_t = torch.tensor([1.5, 1.5])

        params = Parameter(params_t)
        optimizer = constructor([params])
        schedulers = []
        for scheduler_constructor in scheduler_constructors:
            schedulers.append(scheduler_constructor(optimizer))

        if not sparse_only:
            params_c = Parameter(params_t.clone())
            optimizer_c = constructor([params_c])

        solution = torch.tensor([1, 1])
        with torch.no_grad():
            initial_dist = params.dist(solution)

        def eval(params, sparse_grad, w):
            # Depending on w, provide only the x or y gradient
            optimizer.zero_grad()
            loss = rosenbrock(params)
            loss.backward()
            grad = drosenbrock(params.data)
            # NB: We torture test the optimizer by returning an
            # uncoalesced sparse tensor
            if w:
                i = torch.LongTensor([[0, 0]])
                x = grad[0]
                v = torch.tensor([x / 4.0, x - x / 4.0])
            else:
                i = torch.LongTensor([[1, 1]])
                y = grad[1]
                v = torch.tensor([y - y / 4.0, y / 4.0])
            x = torch.sparse_coo_tensor(i, v, (2,), dtype=v.dtype)
            with torch.no_grad():
                if sparse_grad:
                    params.grad = x
                else:
                    params.grad = x.to_dense()
            return loss

        for i in range(2000):
            # Do cyclic coordinate descent
            w = i % 2
            optimizer.step(functools.partial(eval, params, True, w))
            for scheduler in schedulers:
                if isinstance(scheduler, ReduceLROnPlateau):
                    scheduler.step(rosenbrock(params))
                else:
                    scheduler.step()
            if not sparse_only:
                optimizer_c.step(functools.partial(eval, params_c, False, w))
                self.assertEqual(params, params_c)

        if not maximize:
            self.assertLessEqual(params.data.dist(solution), initial_dist)
        else:
            self.assertGreaterEqual(rosenbrock(params), rosenbrock(params_t))

    def _test_basic_cases_template(
        self,
        weight_tensor,
        bias_tensor,
        input_tensor,
        constructor,
        scheduler_constructors,
        constructor_accepts_maximize=True,
        constructor_accepts_foreach=False,
    ):
        maximize_options = {False, constructor_accepts_maximize}
        foreach_options = {False, constructor_accepts_foreach}

        four_arg_constructor = constructor
        if constructor_accepts_maximize and constructor_accepts_foreach:
            pass
        elif constructor_accepts_maximize:

            def four_arg_constructor(weight, bias, maximize, foreach):
                self.assertFalse(foreach)
                return constructor(weight, bias, maximize)

        elif constructor_accepts_foreach:

            def four_arg_constructor(weight, bias, maximize, foreach):
                self.assertFalse(maximize)
                return constructor(weight, bias, foreach)

        else:

            def four_arg_constructor(weight, bias, maximize, foreach):
                self.assertFalse(maximize or foreach)
                return constructor(weight, bias)

        for maximize, foreach in itertools.product(maximize_options, foreach_options):
            with torch.no_grad():
                weight = Parameter(weight_tensor.clone().detach())
                bias = Parameter(bias_tensor.clone().detach())
                input = input_tensor.clone().detach().requires_grad_()
            optimizer = four_arg_constructor(weight, bias, maximize, foreach)
            schedulers = []
            for scheduler_constructor in scheduler_constructors:
                schedulers.append(scheduler_constructor(optimizer))

            # to check if the optimizer can be printed as a string
            optimizer.__repr__()

            def fn():
                optimizer.zero_grad()
                y = weight.mv(input)
                if y.is_cuda and bias.is_cuda and y.get_device() != bias.get_device():
                    y = y.cuda(bias.get_device())
                loss = (y + bias).pow(2).sum()
                loss.backward()
                return loss

            initial_value = fn().item()
            for _ in range(200):
                for scheduler in schedulers:
                    if isinstance(scheduler, ReduceLROnPlateau):
                        val_loss = fn()
                        scheduler.step(val_loss)
                    else:
                        scheduler.step()
                optimizer.step(fn)
            if maximize:
                self.assertGreater(fn().item(), initial_value)
            else:
                self.assertLess(fn().item(), initial_value)

    def _test_state_dict(self, weight, bias, input, constructor, atol=None, rtol=None):
        weight = Parameter(weight)
        bias = Parameter(bias)
        with torch.no_grad():
            input = input.clone().detach().requires_grad_()

        def fn_base(optimizer, weight, bias):
            optimizer.zero_grad()
            i = input_cuda if weight.is_cuda else input
            loss = (weight.mv(i) + bias).pow(2).sum()
            loss.backward()
            return loss

        optimizer = constructor(weight, bias)
        fn = functools.partial(fn_base, optimizer, weight, bias)

        # Prime the optimizer
        for _i in range(20):
            optimizer.step(fn)
        # Clone the weights and construct new optimizer for them
        with torch.no_grad():
            weight_c = Parameter(weight.clone().detach())
            bias_c = Parameter(bias.clone().detach())
        optimizer_c = constructor(weight_c, bias_c)
        fn_c = functools.partial(fn_base, optimizer_c, weight_c, bias_c)
        # Load state dict
        state_dict = deepcopy(optimizer.state_dict())
        state_dict_c = deepcopy(optimizer.state_dict())
        optimizer_c.load_state_dict(state_dict_c)
        # Run both optimizations in parallel
        for _ in range(20):
            optimizer.step(fn)
            optimizer_c.step(fn_c)
            self.assertEqual(weight, weight_c)
            self.assertEqual(bias, bias_c)
        # Make sure state dict wasn't modified
        self.assertEqual(state_dict, state_dict_c)
        # Make sure state dict is deterministic with equal but not identical parameters
        self.assertEqual(optimizer.state_dict(), optimizer_c.state_dict())
        # Make sure repeated parameters have identical representation in state dict
        optimizer_c.param_groups.extend(optimizer_c.param_groups)
        self.assertEqual(
            optimizer.state_dict()["param_groups"][-1],
            optimizer_c.state_dict()["param_groups"][-1],
        )

        # Make sure that optimizers that support maximize can load older models
        old_state_dict = deepcopy(optimizer.state_dict())
        state_dict_no_maximize = deepcopy(optimizer.state_dict())
        if "maximize" in state_dict_no_maximize["param_groups"][0]:
            for group in state_dict_no_maximize["param_groups"]:
                del group["maximize"]
            optimizer.load_state_dict(state_dict_no_maximize)
            # Make sure we can still step
            optimizer.step()
            # Undo these changes before proceeding!
            optimizer.load_state_dict(old_state_dict)
        # Make sure that optimizers that support foreach can load older models
        state_dict_no_foreach = deepcopy(optimizer.state_dict())
        if "foreach" in state_dict_no_foreach["param_groups"][0]:
            for group in state_dict_no_foreach["param_groups"]:
                del group["foreach"]
            optimizer.load_state_dict(state_dict_no_foreach)
            # Make sure we can still step
            optimizer.step()
            # Undo these changes before proceeding!
            optimizer.load_state_dict(old_state_dict)

        # Make sure that loading optimizers with step not wrapped in tensor can work
        state_dict = optimizer.state_dict()
        if "step" in state_dict["state"][0] and torch.is_tensor(
            state_dict["state"][0]["step"]
        ):
            for state in state_dict["state"].values():
                state["step"] = state["step"].item()
            optimizer.load_state_dict(state_dict)
            optimizer.step()

        # Check that state dict can be loaded even when we cast parameters
        # to a different type and move to a different device.
        if not torch.cuda.is_available():
            return

        with torch.no_grad():
            input_cuda = input.clone().detach().to(dtype=torch.float32, device="cuda")
            weight_cuda = Parameter(
                weight.clone().detach().to(dtype=torch.float32, device="cuda")
            )
            bias_cuda = Parameter(
                bias.clone().detach().to(dtype=torch.float32, device="cuda")
            )
        optimizer_cuda = constructor(weight_cuda, bias_cuda)
        fn_cuda = functools.partial(fn_base, optimizer_cuda, weight_cuda, bias_cuda)

        state_dict = deepcopy(optimizer.state_dict())
        state_dict_c = deepcopy(optimizer.state_dict())
        optimizer_cuda.load_state_dict(state_dict_c)

        # Make sure state dict wasn't modified
        self.assertEqual(state_dict, state_dict_c)

        # Make sure that device of state['step'] is still CPU
        new_state_dict = optimizer_cuda.state_dict()
        if "step" in state_dict["state"][0] and torch.is_tensor(
            state_dict["state"][0]["step"]
        ):
            for state in new_state_dict["state"].values():
                self.assertEqual(state["step"].device.type, "cpu")

        for _i in range(20):
            optimizer.step(fn)
            optimizer_cuda.step(fn_cuda)
            self.assertEqual(weight, weight_cuda)
            self.assertEqual(bias, bias_cuda, atol=atol, rtol=rtol)

        # validate deepcopy() copies all public attributes
        def getPublicAttr(obj):
            return {k for k in obj.__dict__ if not k.startswith("_")}

        self.assertEqual(getPublicAttr(optimizer), getPublicAttr(deepcopy(optimizer)))

    def _test_basic_cases(
        self,
        constructor,
        scheduler_constructors=None,
        ignore_multidevice=False,
        constructor_accepts_maximize=False,
        constructor_accepts_foreach=False,
        atol=None,
        rtol=None,
    ):
        if scheduler_constructors is None:
            scheduler_constructors = []

        def make_two_arg_constructor(
            constructor, maximize: bool = False, foreach: bool = False
        ):
            if constructor_accepts_maximize and constructor_accepts_foreach:
                return lambda weight, bias: constructor(weight, bias, maximize, foreach)
            if constructor_accepts_maximize:
                return lambda weight, bias: constructor(weight, bias, maximize)
            if constructor_accepts_foreach:
                return lambda weight, bias: constructor(weight, bias, foreach)
            return constructor

        for maximize, foreach in itertools.product(
            {False, constructor_accepts_maximize},
            {False, constructor_accepts_foreach},
        ):
            self._test_state_dict(
                torch.randn(10, 5),
                torch.randn(10),
                torch.randn(5),
                make_two_arg_constructor(constructor, maximize, foreach),
                atol=atol,
                rtol=rtol,
            )
        self._test_basic_cases_template(
            torch.randn(10, 5),
            torch.randn(10),
            torch.randn(5),
            constructor,
            scheduler_constructors,
            constructor_accepts_maximize,
            constructor_accepts_foreach,
        )
        # non-contiguous parameters
        self._test_basic_cases_template(
            torch.randn(10, 5, 2)[..., 0],
            torch.randn(10, 2)[..., 0],
            torch.randn(5),
            constructor,
            scheduler_constructors,
            constructor_accepts_maximize,
            constructor_accepts_foreach,
        )
        # CUDA
        if not torch.cuda.is_available():
            return
        self._test_basic_cases_template(
            torch.randn(10, 5).cuda(),
            torch.randn(10).cuda(),
            torch.randn(5).cuda(),
            constructor,
            scheduler_constructors,
            constructor_accepts_maximize,
            constructor_accepts_foreach,
        )
        # Multi-GPU
        if not torch.cuda.device_count() > 1 or ignore_multidevice:
            return
        self._test_basic_cases_template(
            torch.randn(10, 5).cuda(0),
            torch.randn(10).cuda(1),
            torch.randn(5).cuda(0),
            constructor,
            scheduler_constructors,
            constructor_accepts_maximize,
            constructor_accepts_foreach,
        )

    def _test_complex_optimizer(self, optimizer_constructor):
        complex_param = torch.randn(5, 5, dtype=torch.complex64, requires_grad=True)
        real_param = torch.view_as_real(complex_param).detach().clone().requires_grad_()
        complex_opt = optimizer_constructor(complex_param)
        real_opt = optimizer_constructor(real_param)

        for _ in range(3):
            complex_param.grad = torch.randn_like(complex_param)
            real_param.grad = torch.view_as_real(complex_param.grad)
            complex_opt.step()
            real_opt.step()

            self.assertEqual(torch.view_as_real(complex_param), real_param)

    def _test_complex_2d(self, optimizer_constructor, f=None):
        if f is None:
            f = rosenbrock
        a1 = torch.randn(2, dtype=torch.complex64, requires_grad=True)
        a1_real = a1.real.clone().detach()
        a1_imag = a1.imag.clone().detach()
        a1_real.requires_grad_()
        a1_imag.requires_grad_()
        optim1 = optimizer_constructor([a1])
        optim2 = optimizer_constructor([a1_real, a1_imag])

        for _ in range(10):
            optim1.zero_grad()
            optim2.zero_grad()
            a2 = torch.complex(a1_real, a1_imag)
            f(a1).abs().backward()
            f(a2).abs().backward()

            self.assertEqual(a1.grad.real, a1_real.grad)
            self.assertEqual(a1.grad.imag, a1_imag.grad)

            optim1.step()
            optim2.step()
            self.assertEqual(a1.real, a1_real)
            self.assertEqual(a1.imag, a1_imag)

    def _build_params_dict(self, weight, bias, **kwargs):
        return [{"params": [weight]}, dict(params=[bias], **kwargs)]

    def _build_params_dict_single(self, weight, bias, **kwargs):
        return [dict(params=bias, **kwargs)]

    def test_sgd(self):
        self._test_basic_cases(
            lambda weight, bias, maximize, foreach: optim.SGD(
                [weight, bias], lr=1e-3, maximize=maximize, foreach=foreach
            ),
            constructor_accepts_maximize=True,
            constructor_accepts_foreach=True,
        )
        self._test_basic_cases(
            lambda weight, bias, maximize, foreach: optim.SGD(
                [weight, bias], lr=1e-3, maximize=maximize, foreach=foreach
            ),
            constructor_accepts_maximize=True,
            constructor_accepts_foreach=True,
        )
        self._test_basic_cases(
            lambda weight, bias, maximize, foreach: optim.SGD(
                self._build_params_dict(weight, bias, lr=1e-2),
                lr=1e-3,
                maximize=maximize,
                foreach=foreach,
            ),
            constructor_accepts_maximize=True,
            constructor_accepts_foreach=True,
        )
        self._test_basic_cases(
            lambda weight, bias, maximize, foreach: optim.SGD(
                self._build_params_dict_single(weight, bias, lr=1e-2),
                lr=1e-3,
                maximize=maximize,
                foreach=foreach,
            ),
            constructor_accepts_maximize=True,
            constructor_accepts_foreach=True,
        )
        self._test_basic_cases(
            lambda weight, bias, maximize, foreach: optim.SGD(
                self._build_params_dict_single(weight, bias, lr=1e-2),
                maximize=maximize,
                foreach=foreach,
            ),
            constructor_accepts_maximize=True,
            constructor_accepts_foreach=True,
        )
        self._test_basic_cases(
            lambda weight, bias, maximize, foreach: optim.SGD(
                [weight, bias], lr=1e-3, maximize=maximize, foreach=foreach
            ),
            [lambda opt: StepLR(opt, gamma=0.9, step_size=10)],
            constructor_accepts_maximize=True,
            constructor_accepts_foreach=True,
        )
        self._test_basic_cases(
            lambda weight, bias, maximize, foreach: optim.SGD(
                [weight, bias], lr=1e-3, maximize=maximize, foreach=foreach
            ),
            [
                lambda opt: LinearLR(
                    opt, start_factor=0.4, end_factor=0.8, total_iters=4
                )
            ],
            constructor_accepts_maximize=True,
            constructor_accepts_foreach=True,
        )
        self._test_basic_cases(
            lambda weight, bias, maximize, foreach: optim.SGD(
                [weight, bias], lr=1e-3, maximize=maximize, foreach=foreach
            ),
            [lambda opt: ConstantLR(opt, factor=0.4, total_iters=4)],
            constructor_accepts_maximize=True,
            constructor_accepts_foreach=True,
        )
        self._test_basic_cases(
            lambda weight, bias, maximize, foreach: optim.SGD(
                [weight, bias], lr=1e-3, maximize=maximize, foreach=foreach
            ),
            [
                lambda opt: StepLR(opt, gamma=0.9, step_size=10),
                lambda opt: LinearLR(
                    opt, start_factor=0.4, end_factor=0.6, total_iters=4
                ),
            ],
            constructor_accepts_maximize=True,
            constructor_accepts_foreach=True,
        )
        self._test_basic_cases(
            lambda weight, bias, maximize, foreach: optim.SGD(
                [weight, bias], lr=1e-3, maximize=maximize, foreach=foreach
            ),
            [
                lambda opt: StepLR(opt, gamma=0.9, step_size=10),
                lambda opt: ReduceLROnPlateau(opt),
            ],
            constructor_accepts_maximize=True,
            constructor_accepts_foreach=True,
        )
        self._test_basic_cases(
            lambda weight, bias, maximize, foreach: optim.SGD(
                [weight, bias], lr=1e-3, maximize=maximize, foreach=foreach
            ),
            [
                lambda opt: StepLR(opt, gamma=0.99, step_size=10),
                lambda opt: ExponentialLR(opt, gamma=0.99),
                lambda opt: ReduceLROnPlateau(opt),
            ],
            constructor_accepts_maximize=True,
            constructor_accepts_foreach=True,
        )
        self._test_basic_cases(
            lambda weight, bias, maximize, foreach: optim.SGD(
                [weight, bias],
                lr=1e-3,
                momentum=0.5,
                maximize=maximize,
                foreach=foreach,
            ),
            constructor_accepts_maximize=True,
            constructor_accepts_foreach=True,
        )
        self._test_basic_cases(
            lambda weight, bias, maximize, foreach: optim.SGD(
                [weight, bias],
                lr=1e-3,
                momentum=0.5,
                weight_decay=1,
                maximize=maximize,
                foreach=foreach,
            ),
            constructor_accepts_maximize=True,
            constructor_accepts_foreach=True,
        )
        self._test_basic_cases(
            lambda weight, bias, maximize, foreach: optim.SGD(
                [weight, bias],
                nesterov=True,
                lr=1e-3,
                momentum=0.5,
                weight_decay=1,
                maximize=maximize,
                foreach=foreach,
            ),
            constructor_accepts_maximize=True,
            constructor_accepts_foreach=True,
        )
        self._test_basic_cases(
            lambda weight, bias, maximize, foreach: optim.SGD(
                [weight, bias], lr=1e-3, maximize=maximize, foreach=foreach
            ),
            [lambda opt: PolynomialLR(opt, power=0.9, total_iters=4)],
            constructor_accepts_maximize=True,
            constructor_accepts_foreach=True,
        )
        with self.assertRaisesRegex(ValueError, "Invalid momentum value: -0.5"):
            optim.SGD(None, lr=1e-2, momentum=-0.5)

    def test_sgd_sparse(self):
        for foreach in (False, True):
            self._test_rosenbrock_sparse(
                lambda params: optim.SGD(params, lr=4.8e-3, foreach=foreach)
            )
            self._test_rosenbrock_sparse(
                lambda params: optim.SGD(params, lr=0.0048, foreach=foreach),
                [lambda opt: StepLR(opt, gamma=0.99999, step_size=300)],
            )

    def test_sgd_complex(self):
        for foreach in (False, True):
            self._test_complex_optimizer(
                lambda param: optim.SGD([param], lr=0.001, foreach=foreach)
            )
            self._test_complex_optimizer(
                lambda param: optim.SGD([param], lr=0.001, momentum=1, foreach=foreach)
            )
            self._test_complex_optimizer(
                lambda param: optim.SGD(
                    [param], lr=0.001, momentum=1, weight_decay=1, foreach=foreach
                )
            )
            self._test_complex_optimizer(
                lambda param: optim.SGD(
                    [param],
                    lr=0.001,
                    nesterov=True,
                    momentum=1,
                    weight_decay=1,
                    foreach=foreach,
                )
            )
            self._test_complex_optimizer(
                lambda param: optim.SGD(
                    [param],
                    lr=0.001,
                    momentum=1,
                    dampening=0.5,
                    weight_decay=1,
                    foreach=foreach,
                )
            )

    def _test_derived_optimizers_varying_tensors(self, optimizer_with_kwargs, kwarg):
        if not torch.cuda.is_available():
            return
        assert kwarg in ("foreach", "fused")

        # Specifically test that inputting params of different dtypes and devices
        # is handled equivalently on the foreach and fused implementations as the
        # single tensor implementations. We need multiple GPUs (vs just a CPU and
        # GPU) because fused adam only works on GPUs. (Thus we only run the tests
        # that call into this helper when TEST_MULTIGPU.)
        params = [
            torch.rand(2, 3, dtype=torch.float64, device='cuda:0', requires_grad=True),
            torch.rand(2, 3, dtype=torch.float32, device='cuda:0', requires_grad=True),
            torch.rand(2, 3, dtype=torch.float16, device='cuda:0', requires_grad=True),
            torch.rand(2, 3, dtype=torch.bfloat16, device='cuda:0', requires_grad=True),
            torch.rand(2, 3, dtype=torch.float64, device='cuda:1', requires_grad=True),
            torch.rand(2, 3, dtype=torch.float32, device='cuda:1', requires_grad=True),
            torch.rand(2, 3, dtype=torch.float16, device='cuda:1', requires_grad=True),
            torch.rand(2, 3, dtype=torch.bfloat16, device='cuda:1', requires_grad=True),
            torch.randint(1024, (2, 3), dtype=torch.int64, device='cuda:1', requires_grad=False),
        ]

        for p in params:
            if p.requires_grad:
                p.grad = torch.rand_like(p, device=p.device, dtype=p.dtype)

        kIterations = 7 if kwarg == "foreach" else 1
        for optimizer_constructor, kwargs in optimizer_with_kwargs:
            res, state = [], []
            for enabled in (False, True):
                kwargs_clone = deepcopy(kwargs)
                kwargs_clone[kwarg] = enabled

                params_clone = []
                for p in params:
                    p_clone = p.clone().detach()
                    if p.requires_grad:
                        p_clone.requires_grad = True
                        p_clone.grad = p.grad.clone().detach()
                        params_clone.append(p_clone)

                optimizer = optimizer_constructor(params_clone, **kwargs_clone)
                for _ in range(kIterations):
                    optimizer.step()

                state.append(optimizer.state)
                res.append(params_clone)

            st_state = state[0]
            mt_state = state[1]
            for st_p, mt_p in zip(res[0], res[1]):
                self.assertEqual(st_p, mt_p)

                # check that optimizer states are the same
                st_p_state = st_state[st_p]
                mt_p_state = mt_state[mt_p]

                for k in st_p_state:
                    actual = mt_p_state[k]
                    # If `torch.optim.Adam` is `__init__`ed with either `fused=True` or `capturable=True`,
                    # `step` Tensor is 1D while usually it's 0D.
                    if (
                        k == "step"
                        and isinstance(actual, torch.Tensor)
                        and actual.ndim == 1
                    ):
                        actual = actual[0]
                    self.assertEqual(st_p_state[k], actual)

    def _test_derived_optimizers(self, optimizer_pairs_with_flags, flag):
        if not torch.cuda.is_available():
            return
        assert flag in ("foreach", "fused")

        # why 7? iteration 7 is where we start to see differences for RAdam
        # params interacting with the small eps value, because that's right
        # after rho_t becomes greater than 5 in step 6.
        kIterations = 7
        device = "cuda"
        for optimizer_constructor, params in optimizer_pairs_with_flags:
            res, state = [], []
            for flag_value in (False, True):
                input = torch.tensor(
                    [0.1, 0.2, 0.3, 0.4, 0.5, 0.6], dtype=torch.float64, device=device
                ).reshape(3, 2)

                torch.manual_seed(1)
                model = torch.nn.Sequential(
                    torch.nn.Linear(2, 3),
                    torch.nn.Sigmoid(),
                    torch.nn.Linear(3, 1),
                    torch.nn.Sigmoid(),
                )
                model.to(dtype=torch.float64, device=device)
                params_with_flags = deepcopy(params)
                params_with_flags[flag] = flag_value

                optimizer = optimizer_constructor(
                    model.parameters(), **params_with_flags
                )

                for i in range(kIterations):
                    optimizer.zero_grad()
                    output = model(input)
                    loss = output.sum()
                    loss.backward()

                    # Test that step behaves as expected (a no-op) when grads are set to None
                    if i == 0:
                        optimizer.zero_grad(set_to_none=True)

                    optimizer.step()

                state.append(optimizer.state)
                res.append(model.parameters())

            st_state = state[0]
            mt_state = state[1]
            for st_p, mt_p in zip(res[0], res[1]):
                self.assertEqual(st_p, mt_p)

                # check that optimizer states are the same
                st_p_state = st_state[st_p]
                mt_p_state = mt_state[mt_p]

                for k in st_p_state:
                    self.assertEqual(st_p_state[k], mt_p_state[k])

    def test_multi_tensor_optimizers(self):
        optimizer_pairs_with_flags = [
            (optim.Adam, dict(weight_decay=1.0, amsgrad=True, fused=False)),
            (optim.Adam, dict(weight_decay=1.0, amsgrad=False, fused=False)),
            (optim.Adam, dict(weight_decay=0.0, amsgrad=True, fused=False)),
            (optim.Adam, dict(weight_decay=0.0, amsgrad=False, fused=False)),
            (optim.AdamW, dict(weight_decay=1.0, amsgrad=True)),
            (optim.AdamW, dict(weight_decay=1.0, amsgrad=False)),
            (optim.AdamW, dict(weight_decay=0.0, amsgrad=True)),
            (optim.AdamW, dict(weight_decay=0.0, amsgrad=False)),
            (optim.NAdam, dict(weight_decay=0.0, momentum_decay=6e-3)),
            (optim.NAdam, dict(weight_decay=1.0, momentum_decay=6e-3)),
            (optim.NAdam, dict(weight_decay=0.0, momentum_decay=4e-3)),
            (optim.NAdam, dict(weight_decay=0.01, momentum_decay=4e-3)),
            (
                optim.SGD,
                dict(lr=0.2, momentum=1, dampening=0, weight_decay=1, nesterov=True),
            ),
            (
                optim.SGD,
                dict(lr=0.2, momentum=1, dampening=0.5, weight_decay=1, nesterov=False),
            ),
            (optim.RAdam, dict(weight_decay=0, eps=1e-6)),
            (optim.RAdam, dict(weight_decay=0)),
            (optim.RAdam, dict(weight_decay=1, eps=1e-6)),
            (optim.RAdam, dict(weight_decay=1)),
            (optim.RMSprop, dict(weight_decay=1, momentum=1, centered=True)),
            (optim.RMSprop, dict(weight_decay=1, momentum=0, centered=True)),
            (optim.RMSprop, dict(weight_decay=1, momentum=1, centered=False)),
            (optim.RMSprop, dict(weight_decay=0, momentum=1, centered=False)),
            (optim.Rprop, dict(lr=1e-2, etas=(0.5, 1.2), step_sizes=(1e-6, 50))),
            (optim.ASGD, dict(weight_decay=0)),
            (optim.ASGD, dict(weight_decay=1)),
            (optim.Adamax, dict(weight_decay=0)),
            (optim.Adamax, dict(weight_decay=1)),
            (optim.Adadelta, dict(weight_decay=0)),
            (optim.Adadelta, dict(weight_decay=1)),
            (optim.Adagrad, dict(weight_decay=0)),
            (optim.Adagrad, dict(weight_decay=1)),
        ]
        self._test_derived_optimizers(optimizer_pairs_with_flags, "foreach")

    @unittest.skipIf(not TEST_MULTIGPU, "only one GPU detected")
    def test_multi_tensor_optimizers_with_varying_tensors(self):
        optimizer_pairs_with_flags = [
            (optim.Adam, dict(weight_decay=1.0, amsgrad=True, fused=False)),
            (optim.Adam, dict(weight_decay=1.0, amsgrad=False, fused=False)),
            (optim.Adam, dict(weight_decay=0.0, amsgrad=True, fused=False)),
            (optim.Adam, dict(weight_decay=0.0, amsgrad=False, fused=False)),
            (optim.AdamW, dict(weight_decay=1.0, amsgrad=True)),
            (optim.AdamW, dict(weight_decay=1.0, amsgrad=False)),
            (optim.AdamW, dict(weight_decay=0.0, amsgrad=True)),
            (optim.AdamW, dict(weight_decay=0.0, amsgrad=False)),
            (optim.NAdam, dict(weight_decay=0.0, momentum_decay=6e-3)),
            (optim.NAdam, dict(weight_decay=1.0, momentum_decay=6e-3)),
            (optim.NAdam, dict(weight_decay=0.0, momentum_decay=4e-3)),
            (optim.NAdam, dict(weight_decay=0.01, momentum_decay=4e-3)),
            (
                optim.SGD,
                dict(lr=0.2, momentum=1, dampening=0, weight_decay=1, nesterov=True),
            ),
            (
                optim.SGD,
                dict(lr=0.2, momentum=1, dampening=0.5, weight_decay=1, nesterov=False),
            ),
            (optim.RAdam, dict(weight_decay=0, eps=1e-6)),
            (optim.RAdam, dict(weight_decay=0)),
            (optim.RAdam, dict(weight_decay=1, eps=1e-6)),
            (optim.RAdam, dict(weight_decay=1)),
            (optim.RMSprop, dict(weight_decay=1, momentum=1, centered=True)),
            (optim.RMSprop, dict(weight_decay=1, momentum=0, centered=True)),
            (optim.RMSprop, dict(weight_decay=1, momentum=1, centered=False)),
            (optim.RMSprop, dict(weight_decay=0, momentum=1, centered=False)),
            (optim.Rprop, dict(lr=1e-2, etas=(0.5, 1.2), step_sizes=(1e-6, 50))),
            (optim.ASGD, dict(weight_decay=0)),
            (optim.ASGD, dict(weight_decay=1)),
            (optim.Adamax, dict(weight_decay=0)),
            (optim.Adamax, dict(weight_decay=1)),
            (optim.Adadelta, dict(weight_decay=0)),
            (optim.Adadelta, dict(weight_decay=1)),
            (optim.Adagrad, dict(weight_decay=0)),
            (optim.Adagrad, dict(weight_decay=1)),
        ]
        self._test_derived_optimizers_varying_tensors(optimizer_pairs_with_flags, "foreach")

    def test_fused_optimizers(self):
        optimizer_pairs_with_flags = tuple(itertools.product(
            (optim.Adam, optim.AdamW),
            (
                dict(weight_decay=1., amsgrad=False),
                dict(weight_decay=1., amsgrad=True),
                dict(weight_decay=0., amsgrad=False),
                dict(weight_decay=0., amsgrad=True),
            ),
        ))
        self._test_derived_optimizers(optimizer_pairs_with_flags, "fused")

    @unittest.skipIf(not TEST_MULTIGPU, "only one GPU detected")
    def test_fused_optimizers_with_varying_tensors(self):
        optimizer_pairs_with_flags = tuple(itertools.product(
            (optim.Adam, optim.AdamW),
            (
                dict(weight_decay=1., amsgrad=False),
                dict(weight_decay=1., amsgrad=True),
                dict(weight_decay=0., amsgrad=False),
                dict(weight_decay=0., amsgrad=True),
            ),
        ))
        self._test_derived_optimizers_varying_tensors(optimizer_pairs_with_flags, "fused")

    def test_adam(self):
        self._test_basic_cases(
            lambda weight, bias, maximize, foreach: optim.Adam(
                [weight, bias], lr=1e-3, maximize=maximize, foreach=foreach
            ),
            constructor_accepts_maximize=True,
            constructor_accepts_foreach=True,
        )
        self._test_basic_cases(
            lambda weight, bias, maximize, foreach: optim.Adam(
                self._build_params_dict(weight, bias, lr=1e-2),
                lr=1e-3,
                maximize=maximize,
                foreach=foreach,
            ),
            constructor_accepts_maximize=True,
            constructor_accepts_foreach=True,
        )
        self._test_basic_cases(
            lambda weight, bias, maximize, foreach: optim.Adam(
                [weight, bias],
                lr=1e-3,
                amsgrad=True,
                maximize=maximize,
                foreach=foreach,
            ),
            constructor_accepts_maximize=True,
            constructor_accepts_foreach=True,
        )
        self._test_basic_cases(
            lambda weight, bias, maximize, foreach: optim.Adam(
                [weight, bias],
                lr=1e-3,
                weight_decay=0.1,
                maximize=maximize,
                foreach=foreach,
            ),
            constructor_accepts_maximize=True,
            constructor_accepts_foreach=True,
        )
        self._test_basic_cases(
            lambda weight, bias, maximize, foreach: optim.Adam(
                self._build_params_dict(weight, bias, lr=1e-2),
                lr=1e-3,
                amsgrad=True,
                maximize=maximize,
                foreach=foreach,
            ),
            constructor_accepts_maximize=True,
            constructor_accepts_foreach=True,
        )
        self._test_basic_cases(
            lambda weight, bias, maximize, foreach: optim.Adam(
                self._build_params_dict(weight, bias, lr=1e-2),
                lr=1e-3,
                maximize=maximize,
                foreach=foreach,
            ),
            [lambda opt: ExponentialLR(opt, gamma=0.9)],
            constructor_accepts_maximize=True,
            constructor_accepts_foreach=True,
        )
        self._test_basic_cases(
            lambda weight, bias, maximize, foreach: optim.Adam(
                self._build_params_dict(weight, bias, lr=1e-2),
                lr=1e-3,
                maximize=maximize,
                foreach=foreach,
            ),
            [lambda opt: LinearLR(opt, start_factor=0.4, total_iters=4)],
            constructor_accepts_maximize=True,
            constructor_accepts_foreach=True,
        )
        self._test_basic_cases(
            lambda weight, bias, maximize, foreach: optim.Adam(
                self._build_params_dict(weight, bias, lr=1e-2),
                lr=1e-3,
                maximize=maximize,
                foreach=foreach,
            ),
            [lambda opt: ConstantLR(opt, factor=0.4, total_iters=4)],
            constructor_accepts_maximize=True,
            constructor_accepts_foreach=True,
        )
        self._test_basic_cases(
            lambda weight, bias, maximize, foreach: optim.Adam(
                [weight, bias],
                lr=1e-3,
                amsgrad=True,
                maximize=maximize,
                foreach=foreach,
            ),
            [
                lambda opt: ConstantLR(opt, factor=0.4, total_iters=4),
                lambda opt: ExponentialLR(opt, gamma=0.9),
            ],
            constructor_accepts_maximize=True,
            constructor_accepts_foreach=True,
        )
        self._test_basic_cases(
            lambda weight, bias, maximize, foreach: optim.Adam(
                [weight, bias],
                lr=1e-3,
                amsgrad=True,
                maximize=maximize,
                foreach=foreach,
            ),
            [
                lambda opt: ExponentialLR(opt, gamma=0.9),
                lambda opt: ReduceLROnPlateau(opt),
            ],
            constructor_accepts_maximize=True,
            constructor_accepts_foreach=True,
        )
        self._test_basic_cases(
            lambda weight, bias, maximize, foreach: optim.Adam(
                self._build_params_dict(weight, bias, lr=1e-2),
                lr=1e-3,
                amsgrad=True,
                maximize=maximize,
                foreach=foreach,
            ),
            [
                lambda opt: StepLR(opt, gamma=0.9, step_size=10),
                lambda opt: ReduceLROnPlateau(opt),
            ],
            constructor_accepts_maximize=True,
            constructor_accepts_foreach=True,
        )

        self._test_basic_cases(
            lambda weight, bias, maximize, foreach: optim.Adam(
                self._build_params_dict(weight, bias, lr=1e-2),
                lr=1e-3,
                maximize=maximize,
                foreach=foreach,
            ),
            [lambda opt: PolynomialLR(opt, total_iters=4, power=0.9)],
            constructor_accepts_maximize=True,
            constructor_accepts_foreach=True,
        )
        self._test_complex_2d(optim.Adam)
        self._test_complex_2d(functools.partial(optim.Adam, foreach=True))

        with self.assertRaisesRegex(
            ValueError, "Invalid beta parameter at index 0: 1.0"
        ):
            optim.Adam(None, lr=1e-2, betas=(1.0, 0.0))

        with self.assertRaisesRegex(ValueError, "Invalid weight_decay value: -1"):
            optim.Adam(None, lr=1e-2, weight_decay=-1)

    def test_adamw(self):
        self._test_basic_cases(
            lambda weight, bias, maximize, foreach: optim.AdamW(
                [weight, bias], lr=1e-3, maximize=maximize, foreach=foreach
            ),
            constructor_accepts_maximize=True,
            constructor_accepts_foreach=True,
        )
        self._test_basic_cases(
            lambda weight, bias, maximize, foreach: optim.AdamW(
                self._build_params_dict(weight, bias, lr=1e-2),
                lr=1e-3,
                maximize=maximize,
                foreach=foreach,
            ),
            constructor_accepts_maximize=True,
            constructor_accepts_foreach=True,
        )
        self._test_basic_cases(
            lambda weight, bias, maximize, foreach: optim.AdamW(
                [weight, bias],
                lr=1e-3,
                weight_decay=1,
                maximize=maximize,
                foreach=foreach,
            ),
            constructor_accepts_maximize=True,
            constructor_accepts_foreach=True,
        )
        self._test_basic_cases(
            lambda weight, bias, maximize, foreach: optim.AdamW(
                [weight, bias],
                lr=1e-3,
                weight_decay=1,
                amsgrad=True,
                maximize=maximize,
                foreach=foreach,
            ),
            constructor_accepts_maximize=True,
            constructor_accepts_foreach=True,
        )
        self._test_complex_2d(optim.AdamW)
        self._test_complex_2d(functools.partial(optim.AdamW, foreach=True))
        with self.assertRaisesRegex(ValueError, "Invalid weight_decay value: -1"):
            optim.AdamW(None, lr=1e-2, weight_decay=-1)

    def test_sparse_adam(self):
        self._test_rosenbrock_sparse(
            lambda params: optim.SparseAdam(params, lr=4e-2), [], True
        )
        self._test_rosenbrock_sparse(
            lambda params: optim.SparseAdam(params, lr=4e-2, maximize=True),
            [],
            True,
            True,
        )
        with self.assertRaisesRegex(
            ValueError, "Invalid beta parameter at index 0: 1.0"
        ):
            optim.SparseAdam(None, lr=1e-2, betas=(1.0, 0.0))
        with self.assertRaisesRegex(
            ValueError, "SparseAdam requires dense parameter tensors"
        ):
            optim.SparseAdam([torch.zeros(3, layout=torch.sparse_coo)])
        with self.assertRaisesRegex(
            ValueError, "SparseAdam requires dense parameter tensors"
        ):
            optim.SparseAdam([{"params": [torch.zeros(3, layout=torch.sparse_coo)]}])

    # ROCm precision is too low to pass this test
    def test_adadelta(self):
        # Handles https://github.com/pytorch/pytorch/issues/69698
        self.rel_tol = 4e-3
        self._test_basic_cases(
            lambda weight, bias, maximize, foreach: optim.Adadelta(
                [weight, bias], maximize=maximize, foreach=foreach
            ),
            constructor_accepts_maximize=True,
            constructor_accepts_foreach=True,
        )
        self._test_basic_cases(
            lambda weight, bias, maximize, foreach: optim.Adadelta(
                self._build_params_dict(weight, bias, rho=0.95),
                maximize=maximize,
                foreach=foreach,
            ),
            constructor_accepts_maximize=True,
            constructor_accepts_foreach=True,
        )
        self._test_basic_cases(
            lambda weight, bias, maximize, foreach: optim.Adadelta(
                self._build_params_dict(weight, bias, rho=0.95),
                maximize=maximize,
                foreach=foreach,
            ),
            [
                lambda opt: StepLR(opt, gamma=0.9, step_size=10),
                lambda opt: ReduceLROnPlateau(opt),
            ],
            constructor_accepts_maximize=True,
            constructor_accepts_foreach=True,
        )
        self._test_basic_cases(
            lambda weight, bias, maximize, foreach: optim.Adadelta(
                [weight, bias], weight_decay=1, maximize=maximize, foreach=foreach
            ),
            constructor_accepts_maximize=True,
            constructor_accepts_foreach=True,
        )
        with self.assertRaisesRegex(ValueError, "Invalid rho value: 1.1"):
            optim.Adadelta(None, lr=1e-2, rho=1.1)

    def test_adadelta_complex(self):
        # Handles https://github.com/pytorch/pytorch/issues/69698
        self.rel_tol = 2e-2
        for optimizer in [optim.Adadelta]:
            self._test_complex_optimizer(lambda weight: optimizer([weight]))
            self._test_complex_optimizer(lambda weight: optimizer([weight], rho=0.95))
            self._test_complex_optimizer(
                lambda weight: optimizer([weight], rho=0.95, weight_decay=1)
            )

    def test_nadam(self):
        if TEST_WITH_ROCM:
            self.rel_tol = 1e-5
        self._test_basic_cases(
            lambda weight, bias, foreach: optim.NAdam(
                [weight, bias], lr=1e-3, foreach=foreach
            ),
            constructor_accepts_foreach=True,
        )
        self._test_basic_cases(
            lambda weight, bias, foreach: optim.NAdam(
                self._build_params_dict(weight, bias, lr=1e-2), lr=1e-3, foreach=foreach
            ),
            constructor_accepts_foreach=True,
        )
        self._test_basic_cases(
            lambda weight, bias, foreach: optim.NAdam(
                [weight, bias],
                lr=1e-3,
                weight_decay=0.1,
                momentum_decay=6e-3,
                foreach=foreach,
            ),
            constructor_accepts_foreach=True,
        )
        self._test_basic_cases(
            lambda weight, bias, foreach: optim.NAdam(
                [weight, bias],
                lr=1e-3,
                weight_decay=0.1,
                momentum_decay=6e-3,
                foreach=foreach,
            ),
            [lambda opt: ExponentialLR(opt, gamma=0.9)],
            constructor_accepts_foreach=True,
        )
        with self.assertRaisesRegex(
            ValueError, "Invalid beta parameter at index 0: 1.0"
        ):
            optim.NAdam(None, lr=1e-2, betas=(1.0, 0.0))
        with self.assertRaisesRegex(ValueError, "Invalid momentum_decay value: -0.2"):
            optim.NAdam(None, lr=1e-2, momentum_decay=-0.2)

    def test_adagrad(self):
        self._test_basic_cases(
            lambda weight, bias, maximize, foreach: optim.Adagrad(
                [weight, bias], lr=1e-1, maximize=maximize, foreach=foreach
            ),
            constructor_accepts_maximize=True,
            constructor_accepts_foreach=True,
        )
        self._test_basic_cases(
            lambda weight, bias, maximize, foreach: optim.Adagrad(
                [weight, bias],
                lr=1e-1,
                initial_accumulator_value=0.1,
                maximize=maximize,
                foreach=foreach,
            ),
            constructor_accepts_maximize=True,
            constructor_accepts_foreach=True,
        )
        self._test_basic_cases(
            lambda weight, bias, maximize, foreach: optim.Adagrad(
                self._build_params_dict(weight, bias, lr=1e-2),
                lr=1e-1,
                maximize=maximize,
                foreach=foreach,
            ),
            constructor_accepts_maximize=True,
            constructor_accepts_foreach=True,
        )
        self._test_basic_cases(
            lambda weight, bias, maximize, foreach: optim.Adagrad(
                self._build_params_dict(weight, bias, lr=1e-2),
                lr=1e-1,
                maximize=maximize,
                foreach=foreach,
            ),
            [lambda opt: ReduceLROnPlateau(opt)],
            constructor_accepts_maximize=True,
            constructor_accepts_foreach=True,
        )
        self._test_basic_cases(
            lambda weight, bias, maximize, foreach: optim.Adagrad(
                self._build_params_dict(weight, bias, lr=1e-2),
                lr=1e-1,
                maximize=maximize,
                foreach=foreach,
            ),
            [
                lambda opt: ReduceLROnPlateau(opt),
                lambda opt: ExponentialLR(opt, gamma=0.99),
            ],
            constructor_accepts_maximize=True,
            constructor_accepts_foreach=True,
        )
        with self.assertRaisesRegex(ValueError, "Invalid lr_decay value: -0.5"):
            optim.Adagrad(None, lr=1e-2, lr_decay=-0.5)

    def test_adagrad_sparse(self):
        for foreach in (False, True):
            self._test_rosenbrock_sparse(
                lambda params: optim.Adagrad(params, lr=1e-1, foreach=foreach)
            )
            self._test_rosenbrock_sparse(
                lambda params: optim.Adagrad(params, lr=0.1, foreach=foreach),
                [
                    lambda opt: StepLR(opt, gamma=1 - 1e-5, step_size=500),
                    lambda opt: ReduceLROnPlateau(opt, threshold=1e-4),
                ],
            )

    def test_adagrad_complex(self):
        for foreach in (False, True):
            self._test_complex_optimizer(
                lambda param: optim.Adagrad([param], lr=1e-1, foreach=foreach)
            )
            self._test_complex_optimizer(
                lambda param: optim.Adagrad(
                    [param],
                    lr=1e-1,
                    initial_accumulator_value=0.1,
                    foreach=foreach,
                )
            )

    def test_adamax(self):
        self._test_basic_cases(
            lambda weight, bias, maximize, foreach: optim.Adamax(
                [weight, bias], lr=1e-1, maximize=maximize, foreach=foreach
            ),
            constructor_accepts_maximize=True,
            constructor_accepts_foreach=True,
        )
        self._test_basic_cases(
            lambda weight, bias, maximize, foreach: optim.Adamax(
                self._build_params_dict(weight, bias, lr=1e-2),
                lr=1e-1,
                maximize=maximize,
                foreach=foreach,
            ),
            constructor_accepts_maximize=True,
            constructor_accepts_foreach=True,
        )
        self._test_basic_cases(
            lambda weight, bias, maximize, foreach: optim.Adamax(
                [weight, bias],
                lr=1e-1,
                weight_decay=1,
                maximize=maximize,
                foreach=foreach,
            ),
            constructor_accepts_maximize=True,
            constructor_accepts_foreach=True,
        )
        self._test_complex_2d(optim.Adamax)
        self._test_complex_2d(functools.partial(optim.Adamax, foreach=True))
        with self.assertRaisesRegex(
            ValueError, "Invalid beta parameter at index 1: 1.0"
        ):
            optim.Adamax(None, lr=1e-2, betas=(0.0, 1.0))

    def test_radam(self):
        self._test_basic_cases(
            lambda weight, bias, foreach: optim.RAdam(
                [weight, bias], lr=1e-3, foreach=foreach
            ),
            constructor_accepts_foreach=True,
        )
        self._test_basic_cases(
            lambda weight, bias, foreach: optim.RAdam(
                self._build_params_dict(weight, bias, lr=1e-2), lr=1e-3, foreach=foreach
            ),
            constructor_accepts_foreach=True,
        )
        self._test_basic_cases(
            lambda weight, bias, foreach: optim.RAdam(
                [weight, bias], lr=1e-3, weight_decay=0.1, foreach=foreach
            ),
            constructor_accepts_foreach=True,
        )
        self._test_basic_cases(
            lambda weight, bias, foreach: optim.RAdam(
                [weight, bias], lr=1e-3, foreach=foreach
            ),
            [
                lambda opt: ExponentialLR(opt, gamma=0.9),
                lambda opt: ReduceLROnPlateau(opt),
            ],
            constructor_accepts_foreach=True,
        )
        with self.assertRaisesRegex(
            ValueError, "Invalid beta parameter at index 0: 1.0"
        ):
            optim.RAdam(None, lr=1e-2, betas=(1.0, 0.0))

        with self.assertRaisesRegex(ValueError, "Invalid weight_decay value: -1"):
            optim.RAdam(None, lr=1e-2, weight_decay=-1)

    def test_rmsprop(self):
        for foreach in (False, True):
            self._test_basic_cases(
                lambda weight, bias, maximize, foreach: optim.RMSprop(
                    [weight, bias], lr=1e-2, maximize=maximize, foreach=foreach
                ),
                constructor_accepts_maximize=True,
                constructor_accepts_foreach=True,
            )
            self._test_basic_cases(
                lambda weight, bias, maximize, foreach: optim.RMSprop(
                    self._build_params_dict(weight, bias, lr=1e-3),
                    lr=1e-2,
                    maximize=maximize,
                    foreach=foreach,
                ),
                constructor_accepts_maximize=True,
                constructor_accepts_foreach=True,
            )
            self._test_basic_cases(
                lambda weight, bias, maximize, foreach: optim.RMSprop(
                    self._build_params_dict(weight, bias, lr=1e-3),
                    lr=1e-2,
                    centered=True,
                    maximize=maximize,
                    foreach=foreach,
                ),
                constructor_accepts_maximize=True,
                constructor_accepts_foreach=True,
            )
            self._test_basic_cases(
                lambda weight, bias, maximize, foreach: optim.RMSprop(
                    self._build_params_dict(weight, bias, lr=1e-3),
                    lr=1e-2,
                    centered=True,
                    momentum=0.1,
                    maximize=maximize,
                    foreach=foreach,
                ),
                constructor_accepts_maximize=True,
                constructor_accepts_foreach=True,
            )
            self._test_basic_cases(
                lambda weight, bias, maximize, foreach: optim.RMSprop(
                    self._build_params_dict(weight, bias, lr=1e-3),
                    lr=1e-2,
                    momentum=0.1,
                    maximize=maximize,
                    foreach=foreach,
                ),
                constructor_accepts_maximize=True,
                constructor_accepts_foreach=True,
            )
            self._test_basic_cases(
                lambda weight, bias, maximize, foreach: optim.RMSprop(
                    self._build_params_dict(weight, bias, lr=1e-3),
                    lr=1e-2,
                    momentum=0.1,
                    weight_decay=1,
                    maximize=maximize,
                    foreach=foreach,
                ),
                constructor_accepts_maximize=True,
                constructor_accepts_foreach=True,
            )
            self._test_complex_2d(lambda param: optim.RMSprop(param, foreach=foreach))
            self._test_complex_2d(
                lambda param: optim.RMSprop(param, centered=True, foreach=foreach)
            )
            self._test_complex_2d(
                lambda param: optim.RMSprop(param, momentum=0.1, foreach=foreach)
            )
            self._test_complex_2d(
                lambda param: optim.RMSprop(param, maximize=True, foreach=foreach)
            )
            self._test_complex_optimizer(
                lambda param: optim.RMSprop([param], foreach=foreach)
            )
            self._test_complex_optimizer(
                lambda param: optim.RMSprop([param], centered=True, foreach=foreach)
            )
            self._test_complex_optimizer(
                lambda param: optim.RMSprop([param], momentum=0.1, foreach=foreach)
            )
            self._test_complex_optimizer(
                lambda param: optim.RMSprop([param], maximize=True, foreach=foreach)
            )
            with self.assertRaisesRegex(ValueError, "Invalid momentum value: -1.0"):
                optim.RMSprop(None, lr=1e-2, momentum=-1.0, foreach=foreach)

    def test_asgd(self):
        for foreach in (False, True):
            self._test_basic_cases(
                lambda weight, bias, maximize, foreach: optim.ASGD(
                    [weight, bias], lr=1e-3, t0=100, maximize=maximize, foreach=foreach
                ),
                constructor_accepts_maximize=True,
                constructor_accepts_foreach=True,
            )
            self._test_basic_cases(
                lambda weight, bias, maximize, foreach: optim.ASGD(
                    self._build_params_dict(weight, bias, lr=1e-2),
                    lr=1e-3,
                    t0=100,
                    maximize=maximize,
                    foreach=foreach,
                ),
                constructor_accepts_maximize=True,
                constructor_accepts_foreach=True,
            )
            self._test_basic_cases(
                lambda weight, bias, maximize, foreach: optim.ASGD(
                    self._build_params_dict(weight, bias, lr=1e-2),
                    lr=1e-3,
                    weight_decay=1,
                    maximize=maximize,
                    foreach=foreach,
                ),
                constructor_accepts_maximize=True,
                constructor_accepts_foreach=True,
            )
            # Ref: https://github.com/pytorch/pytorch/issues/84560
            # self._test_complex_2d(optimizer)
            self._test_complex_optimizer(
                lambda params: optim.ASGD([params], foreach=foreach)
            )
            self._test_complex_optimizer(
                lambda params: optim.ASGD([params], maximize=True, foreach=foreach)
            )
            self._test_complex_optimizer(
                lambda params: optim.ASGD(
                    [params], maximize=True, weight_decay=0.9, foreach=foreach
                )
            )
            self._test_complex_optimizer(
                lambda params: optim.ASGD(
                    [params], maximize=False, weight_decay=0.9, foreach=foreach
                )
            )
            self._test_complex_optimizer(
                lambda params: optim.ASGD([params], weight_decay=0.9, foreach=foreach)
            )
            with self.assertRaisesRegex(ValueError, "Invalid weight_decay value: -0.5"):
                optim.ASGD(None, lr=1e-2, weight_decay=-0.5, foreach=foreach)

    @skipIfRocm
    def test_rprop(self):
        is_cuda_sm86 = torch.cuda.is_available() and torch.cuda.get_device_capability(
            0
        ) == (8, 6)
        for foreach in (False, True):
            self._test_basic_cases(
                lambda weight, bias, maximize, foreach: optim.Rprop(
                    [weight, bias], lr=2e-4, maximize=maximize, foreach=foreach
                ),
                constructor_accepts_maximize=True,
                constructor_accepts_foreach=True,
            )
            self._test_basic_cases(
                lambda weight, bias, maximize, foreach: optim.Rprop(
                    self._build_params_dict(weight, bias, lr=1e-2),
                    lr=2e-4,
                    maximize=maximize,
                    foreach=foreach,
                ),
                constructor_accepts_maximize=True,
                constructor_accepts_foreach=True,
                atol=4e-5 if is_cuda_sm86 else None,
                rtol=3e-5 if is_cuda_sm86 else None,
            )
            self._test_complex_2d(lambda param: optim.Rprop(param, foreach=foreach))
            self._test_complex_optimizer(
                lambda param: optim.Rprop([param], lr=0.001, foreach=foreach)
            )
            self._test_complex_optimizer(
                lambda param: optim.Rprop(
                    [param], lr=0.001, maximize=True, foreach=foreach
                )
            )
            with self.assertRaisesRegex(ValueError, "Invalid eta values: 1.0, 0.5"):
                optim.Rprop(None, lr=1e-2, etas=(1.0, 0.5), foreach=foreach)

    def test_lbfgs(self):
        self._test_basic_cases(
            lambda weight, bias: optim.LBFGS([weight, bias]), ignore_multidevice=True
        )
        self._test_basic_cases(
            lambda weight, bias: optim.LBFGS(
                [weight, bias], line_search_fn="strong_wolfe"
            ),
            ignore_multidevice=True,
        )

    @unittest.skipIf(TEST_WITH_UBSAN, "division-by-zero error with UBSAN")
    def test_lbfgs_return_type(self):
        params = [torch.randn(10, 5), torch.randn(10)]
        opt1 = optim.LBFGS(params, 0.01, tolerance_grad=math.inf)
        opt2 = optim.LBFGS(params, 0.01, tolerance_grad=-math.inf)

        def closure():
            return torch.tensor([10])

        res1 = opt1.step(closure)
        res2 = opt2.step(closure)
        self.assertEqual(type(res1), type(res2))

    def test_invalid_param_type(self):
        with self.assertRaises(TypeError):
            optim.SGD(Parameter(torch.randn(5, 5)), lr=3)

    def test_duplicate_params_in_param_group(self):
        param = Parameter(torch.randn(5, 5))
        with warnings.catch_warnings(record=True) as w:
            warnings.simplefilter("always")
            optim.SGD([param, param], lr=0.1)
            self.assertEqual(len(w), 1)
            self.assertIn(
                "a parameter group with duplicate parameters", str(w[0].message)
            )

    def test_no_grad_for_all_params(self):
        params = [torch.randn(5, 5, requires_grad=False) for _ in range(2)]

        optimizer_list = [
            optim.Adadelta,
            optim.AdamW,
            optim.Adam,
            optim.Adagrad,
            optim.Adamax,
            optim.RMSprop,
            optim.SGD,
            optim.SparseAdam,
            optim.ASGD,
        ]
        for optim_ctr in optimizer_list:
            opt = optim_ctr(params, lr=0.1)
            # make sure step can still run even if
            # all params have no grad
            opt.step()

    # make sure that `state_steps` is correctly either updated or not updated when `found_inf`.
    def test_functional_fused_optimizer_with_foundinf(self):
        if not torch.cuda.is_available():
            self.skipTest("CUDA is required.")

        from torch.optim import adam, adamw

        num_tensors = 5
        for functional_optim, amsgrad, no_grad_scale in itertools.product((adam.adam, adamw.adamw), (False, True), (False, True)):
            params, grads, exp_avgs, exp_avg_sqs = [
                [torch.ones((1,), device="cuda") for _ in range(num_tensors)] for _ in range(4)]
            prev_params = [t.clone().detach() for t in params]
            max_exp_avg_sqs = [torch.ones((1,), device="cuda") for _ in range(num_tensors)] if amsgrad else []
            state_steps = [torch.ones((), dtype=torch.float32, device="cuda") for _ in range(num_tensors)]
            grad_scale = None if no_grad_scale else torch.ones((1,), dtype=torch.float32, device="cuda")
            found_inf = torch.ones((), dtype=torch.float32, device="cuda")

            functional_optim(
                params,
                grads,
                exp_avgs,
                exp_avg_sqs,
                max_exp_avg_sqs,
                state_steps,
                foreach=False,
                capturable=False,
                fused=True,
                amsgrad=amsgrad,
                beta1=0.9,
                beta2=0.99,
                lr=1e-2,
                weight_decay=0.0,
                eps=1e-8,
                maximize=False,
                grad_scale=grad_scale,
                found_inf=found_inf,
            )

            self.assertEqual(
                state_steps,
                [
                    torch.ones((), dtype=torch.float32, device="cuda")
                    for _ in range(num_tensors)
                ],
            )
            self.assertEqual(params, prev_params)

    def test_empty_grad(self):
        optimizers = [
            torch.optim.Adadelta,
            torch.optim.Adagrad,
            torch.optim.Adam,
            torch.optim.AdamW,
            torch.optim.Adamax,
            torch.optim.ASGD,
            torch.optim.NAdam,
            torch.optim.RAdam,
            torch.optim.RMSprop,
            torch.optim.Rprop,
            torch.optim.SGD,
            torch.optim.SparseAdam,
        ]

        for optimizer in optimizers:
            net = torch.nn.Embedding(
                5, 1, padding_idx=0, sparse=optimizer is torch.optim.SparseAdam
            )
            original_params = (param.detach().clone() for param in net.parameters())
            # Simulate a batch that only indexes the embedding at padding_idx
            x = torch.tensor([[0, 0]]).int()
            y = torch.tensor([[[3.0], [4.0]]])
            opt = optimizer(net.parameters(), lr=1e-5)
            torch.nn.MSELoss()(net.forward(x), y).backward()

            opt.step()

            for original_param, param in zip(original_params, net.parameters()):
                # assert that the parameters have not changed
                self.assertEqual(original_param, param)

    @skipIfTorchDynamo()
    def test_post_hook(self):
        def post_hook(opt: Optimizer, args: Tuple[Any], kwargs: Dict[Any, Any]):
            nonlocal data
            data += 2

        params = [torch.Tensor([1, 1])]
        opt = SGD(params, lr=0.001)
        data = 2
        hook_handle = opt.register_step_post_hook(post_hook)

        opt.step()
        opt.step()
        # check if pre hooks were registered
        self.assertEqual(data, 6)

        # remove handles, take step and verify that hook is no longer registered
        hook_handle.remove()

        opt.step()
        self.assertEqual(data, 6)

    @skipIfTorchDynamo()
    def test_pre_hook(self):
        def pre_hook(opt: Optimizer, args: Tuple[Any], kwargs: Dict[Any, Any]):
            nonlocal data
            data += 2

        params = [torch.Tensor([1, 1])]
        opt = SGD(params, lr=0.001)
        data = 5
        hook_handle = opt.register_step_pre_hook(pre_hook)

        opt.step()
        opt.step()
        # check if pre hooks were registered
        self.assertEqual(data, 9)

        # remove handles, take step and verify that hook is no longer registered
        hook_handle.remove()

        opt.step()
        self.assertEqual(data, 9)

    @skipIfTorchDynamo()
    def test_pre_and_post_hook(self):
        def global_pre_hook(opt: Optimizer, args: Tuple[Any], kwargs: Dict[Any, Any]):
            nonlocal data
            data.append(0)

        def global_post_hook(opt: Optimizer, args: Tuple[Any], kwargs: Dict[Any, Any]):
            nonlocal data
            data.append(5)

        def local_pre_hook(opt: Optimizer, args: Tuple[Any], kwargs: Dict[Any, Any]):
            nonlocal data
            data.append(1)

        def local_post_hook(opt: Optimizer, args: Tuple[Any], kwargs: Dict[Any, Any]):
            nonlocal data
            data.append(2)

        params = [torch.Tensor([1, 1])]
        opt1 = SGD(params, lr=0.001)
        opt2 = Adam(params, lr=0.01)
        data = []

        # register global hooks to both optimizers
        global_pre_handle = register_optimizer_step_pre_hook(global_pre_hook)
        global_post_handle = register_optimizer_step_post_hook(global_post_hook)

        # register local hooks
        first_pre_handle = opt1.register_step_pre_hook(local_pre_hook)
        first_post_handle = opt1.register_step_post_hook(local_post_hook)
        second_pre_handle = opt2.register_step_pre_hook(local_pre_hook)
        second_post_handle = opt2.register_step_post_hook(local_post_hook)

        opt1.step()
        self.assertListEqual(data, [0, 1, 2, 5])
        opt2.step()
        self.assertListEqual(data, [0, 1, 2, 5, 0, 1, 2, 5])
        opt1.step()
        self.assertListEqual(data, [0, 1, 2, 5, 0, 1, 2, 5, 0, 1, 2, 5])

        # remove all hooks
        global_pre_handle.remove()
        global_post_handle.remove()
        first_pre_handle.remove()
        first_post_handle.remove()
        second_pre_handle.remove()
        second_post_handle.remove()

        opt1.step()
        opt2.step()
        self.assertListEqual(data, [0, 1, 2, 5, 0, 1, 2, 5, 0, 1, 2, 5])

    def test_fused_optimizer_raises(self):
        if not torch.cuda.is_available():
            self.skipTest("Requires CUDA devices")
        for optimizer_ctor in (torch.optim.Adam, torch.optim.AdamW):
            with self.assertRaisesRegex(RuntimeError, "`fused` and `foreach` cannot be `True` together."):
                optimizer_ctor([torch.empty((), device="cuda")], foreach=True, fused=True)
            with self.assertRaisesRegex(RuntimeError, "`fused` does not support `differentiable`"):
                optimizer_ctor([torch.empty((), device="cuda")], differentiable=True, fused=True)


class SchedulerTestNet(torch.nn.Module):
    def __init__(self):
        super().__init__()
        self.conv1 = torch.nn.Conv2d(1, 1, 1)
        self.conv2 = torch.nn.Conv2d(1, 1, 1)

    def forward(self, x):
        return self.conv2(F.relu(self.conv1(x)))


class LambdaLRTestObject:
    def __init__(self, value):
        self.value = value

    def __call__(self, epoch):
        return self.value * epoch

    def __eq__(self, other):
        if isinstance(other, self.__class__):
            return self.__dict__ == other.__dict__
        else:
            return False


class TestLRScheduler(TestCase):
    exact_dtype = True

    def setUp(self):
        super().setUp()
        self.net = SchedulerTestNet()
        self.opt = SGD(
            [
                {"params": self.net.conv1.parameters()},
                {"params": self.net.conv2.parameters(), "lr": 0.5},
            ],
            lr=0.05,
        )

    def _check_warning_is_epoch_deprecation_warning(self, w, *, num_warnings: int = 1):
        """This function swallows the epoch deprecation warning which is produced when we
        call `scheduler.step(epoch)` with some not `None` value of `epoch`.
        this is deprecated, and this function will need to be removed/updated when
        the schedulers no longer accept the parameter at all.
        """
        self.assertEqual(len(w), num_warnings)
        for warning in w:
            self.assertEqual(len(warning.message.args), 1)
            self.assertEqual(warning.message.args[0], EPOCH_DEPRECATION_WARNING)

    def test_error_when_getlr_has_epoch(self):
        class MultiStepLR(torch.optim.lr_scheduler.LRScheduler):
            def __init__(self, optimizer, gamma, milestones, last_epoch=-1):
                self.init_lr = [group["lr"] for group in optimizer.param_groups]
                self.gamma = gamma
                self.milestones = milestones
                super().__init__(optimizer, last_epoch)

            def get_lr(self, step):
                global_step = self.last_epoch
                gamma_power = (
                    [0]
                    + [i + 1 for i, m in enumerate(self.milestones) if global_step >= m]
                )[-1]
                return [
                    init_lr * (self.gamma**gamma_power) for init_lr in self.init_lr
                ]

        optimizer = torch.optim.SGD([torch.rand(1)], lr=1)

        with self.assertRaises(TypeError):
            scheduler = MultiStepLR(optimizer, gamma=1, milestones=[10, 20])

    @skipIfTorchDynamo("Torchdynamo keeps references to optim in the guards and the stack of the graph break frames")
    def test_no_cyclic_references(self):
        import gc

        param = Parameter(torch.empty(10))
        optim = SGD([param], lr=0.5)
        scheduler = LambdaLR(optim, lambda epoch: 1.0)
        del scheduler

        self.assertTrue(
            len(gc.get_referrers(optim)) == 0,
            "Optimizer should contain no cyclic references",
        )

        gc.collect()
        del optim
        self.assertEqual(
            gc.collect(), 0, msg="Optimizer should be garbage-collected on __del__"
        )

    @skipIfTorchDynamo("Torchdynamo keeps references to optim in the guards and the stack of the graph break frames")
    def test_no_cyclic_references_in_step(self):
        import gc
        import weakref

        def run():
            param = torch.empty(10, requires_grad=True)
            optim = SGD(params=[param], lr=0.5)
            scheduler = LambdaLR(optim, lambda epoch: 1.0)
            param.sum().backward()
            optim.step()
            scheduler.step()

            return weakref.ref(scheduler)

        # To ensure that there are no reference cycles in scheduler,
        # we need to turn off the garbage collector. Since gc will
        # automatically collect unreachable objects.
        gc.disable()
        ref = run()

        assert ref() is None
        gc.enable()  # restore

    def test_old_pattern_warning(self):
        epochs = 35
        with warnings.catch_warnings(record=True) as ws:
            warnings.simplefilter("always")  # allow any warning to be raised
            scheduler = StepLR(self.opt, gamma=0.1, step_size=3)
            self.assertTrue(len(ws) == 0, "No warning should be raised")

        def old_pattern():
            for _ in range(epochs):
                scheduler.step()
                self.opt.step()

        self.assertWarnsRegex(UserWarning, r"how-to-adjust-learning-rate", old_pattern)

    def test_old_pattern_warning_with_arg(self):
        epochs = 35
        with warnings.catch_warnings(record=True) as ws:
            warnings.simplefilter("always")  # allow any warning to be raised
            scheduler = StepLR(self.opt, gamma=0.1, step_size=3)
            self.assertTrue(len(ws) == 0, "No warning should be raised")

        def old_pattern2():
            for _ in range(epochs):
                scheduler.step()
                self.opt.step()

        self.assertWarnsRegex(UserWarning, r"how-to-adjust-learning-rate", old_pattern2)

    def test_old_pattern_warning_resuming(self):
        epochs = 35
        for i, group in enumerate(self.opt.param_groups):
            group["initial_lr"] = 0.01

        with warnings.catch_warnings(record=True) as ws:
            warnings.simplefilter("always")  # allow any warning to be raised
            scheduler = StepLR(self.opt, gamma=0.1, step_size=3, last_epoch=10)
            self.assertTrue(len(ws) == 0, "No warning should be raised")

        def old_pattern():
            for _ in range(epochs):
                scheduler.step()
                self.opt.step()

        self.assertWarnsRegex(UserWarning, r"how-to-adjust-learning-rate", old_pattern)

    def test_old_pattern_warning_resuming_with_arg(self):
        epochs = 35
        for i, group in enumerate(self.opt.param_groups):
            group["initial_lr"] = 0.01

        with warnings.catch_warnings(record=True) as ws:
            warnings.simplefilter("always")  # allow any warning to be raised
            scheduler = StepLR(self.opt, gamma=0.1, step_size=3, last_epoch=10)
            self.assertTrue(len(ws) == 0, "No warning should be raised")

        def old_pattern2():
            for _ in range(epochs):
                scheduler.step()
                self.opt.step()

        self.assertWarnsRegex(UserWarning, r"how-to-adjust-learning-rate", old_pattern2)

    def test_old_pattern_warning_with_overridden_optim_step(self):
        epochs = 35
        for i, group in enumerate(self.opt.param_groups):
            group["initial_lr"] = 0.01

        with warnings.catch_warnings(record=True) as ws:
            warnings.simplefilter("always")  # allow any warning to be raised
            scheduler = StepLR(self.opt, gamma=0.1, step_size=3, last_epoch=10)
            self.assertTrue(len(ws) == 0, "No warning should be raised")

        # emulate use-case with optimizer.step overridden
        import types

        old_step = self.opt.step

        def new_step(o, *args, **kwargs):
            retval = old_step(*args, **kwargs)
            return retval

        self.opt.step = types.MethodType(new_step, self.opt)

        def old_pattern2():
            for _ in range(epochs):
                scheduler.step()
                self.opt.step()

        self.assertWarnsRegex(UserWarning, r"how-to-adjust-learning-rate", old_pattern2)

    def test_new_pattern_no_warning(self):
        epochs = 35
        with warnings.catch_warnings(record=True) as ws:
            warnings.simplefilter("always")  # allow any warning to be raised
            scheduler = StepLR(self.opt, gamma=0.1, step_size=3)
            self.assertTrue(len(ws) == 0, "No warning should be raised")

        with warnings.catch_warnings(record=True) as ws:
            warnings.simplefilter("always")  # allow any warning to be raised
            for _ in range(epochs):
                self.opt.step()
                scheduler.step()
            self.assertTrue(len(ws) == 0, "No warning should be raised")

    def test_new_pattern_no_warning_with_arg(self):
        epochs = 35
        with warnings.catch_warnings(record=True) as ws:
            warnings.simplefilter("always")  # allow any warning to be raised
            scheduler = StepLR(self.opt, gamma=0.1, step_size=3)
            self.assertTrue(len(ws) == 0, "No warning should be raised")

        with warnings.catch_warnings(record=True) as ws:
            warnings.simplefilter("always")  # allow any warning to be raised
            for _ in range(epochs):
                self.opt.step()
                scheduler.step()
            self.assertTrue(len(ws) == 0, "No warning should be raised")

    def test_new_pattern_no_warning_with_overridden_optim_step(self):
        epochs = 35
        with warnings.catch_warnings(record=True) as ws:
            warnings.simplefilter("always")  # allow any warning to be raised
            scheduler = StepLR(self.opt, gamma=0.1, step_size=3)
            self.assertTrue(len(ws) == 0, "No warning should be raised")

        # emulate use-case with optimizer.step overridden
        import types

        old_step = self.opt.step

        def new_step(o, *args, **kwargs):
            retval = old_step(*args, **kwargs)
            return retval

        self.opt.step = types.MethodType(new_step, self.opt)

        def new_pattern():
            for e in range(epochs):
                self.opt.step()
                scheduler.step()

        self.assertWarnsRegex(
            UserWarning, r"`optimizer.step\(\)` has been overridden", new_pattern
        )

    def _test_lr_is_constant_for_constant_epoch(self, scheduler):
        l = []

        for _ in range(10):
            scheduler.optimizer.step()
            with warnings.catch_warnings(record=True) as w:
                scheduler.step(2)
                self._check_warning_is_epoch_deprecation_warning(w)

            l.append(self.opt.param_groups[0]["lr"])
        self.assertEqual(min(l), max(l))

    def test_step_lr_is_constant_for_constant_epoch(self):
        scheduler = StepLR(self.opt, 2)
        self._test_lr_is_constant_for_constant_epoch(scheduler)

    def test_exponential_lr_is_constant_for_constant_epoch(self):
        scheduler = ExponentialLR(self.opt, gamma=0.9)
        self._test_lr_is_constant_for_constant_epoch(scheduler)

    def test_constantlr_is_constant_for_constant_epoch(self):
        scheduler = ConstantLR(self.opt)
        self._test_lr_is_constant_for_constant_epoch(scheduler)

    def test_linear_linearlr_is_constant_for_constant_epoch(self):
        scheduler = LinearLR(self.opt)
        self._test_lr_is_constant_for_constant_epoch(scheduler)

    def test_polynomial_lr_is_constant_for_constant_epoch(self):
        scheduler = PolynomialLR(self.opt, power=0.9)
        self._test_lr_is_constant_for_constant_epoch(scheduler)

    def test_step_lr(self):
        # lr = 0.05     if epoch < 3
        # lr = 0.005    if 30 <= epoch < 6
        # lr = 0.0005   if epoch >= 9
        epochs = 10
        single_targets = [0.05] * 3 + [0.005] * 3 + [0.0005] * 3 + [0.00005] * 3
        targets = [single_targets, [x * epochs for x in single_targets]]
        scheduler = StepLR(self.opt, gamma=0.1, step_size=3)
        self._test(scheduler, targets, epochs)

    def test_get_last_lr_step_lr(self):
        from torch.nn import Parameter

        epochs = 10
        optimizer = torch.optim.SGD(
            [Parameter(torch.randn(2, 2, requires_grad=True))], 0.1
        )
        targets = [[0.1] * 3 + [0.01] * 3 + [0.001] * 3 + [0.0001]]
        scheduler = torch.optim.lr_scheduler.StepLR(optimizer, 3, gamma=0.1)
        self._test_get_last_lr(scheduler, targets, epochs)

    def test_get_last_lr_multi_step_lr(self):
        # lr = 0.05     if epoch < 2
        # lr = 0.005    if 2 <= epoch < 5
        # lr = 0.0005   if 5 <= epoch < 9
        # lr = 0.00005   if 9 <= epoch
        epochs = 10
        single_targets = [0.05] * 2 + [0.005] * 3 + [0.0005] * 4 + [0.00005] * 1
        targets = [single_targets, [x * epochs for x in single_targets]]
        scheduler = MultiStepLR(self.opt, gamma=0.1, milestones=[2, 5, 9])
        self._test_get_last_lr(scheduler, targets, epochs)

    def test_multi_step_lr(self):
        # lr = 0.05     if epoch < 2
        # lr = 0.005    if 2 <= epoch < 5
        # lr = 0.0005   if epoch < 9
        # lr = 0.00005   if epoch >= 9
        epochs = 10
        single_targets = [0.05] * 2 + [0.005] * 3 + [0.0005] * 4 + [0.00005] * 3
        targets = [single_targets, [x * epochs for x in single_targets]]
        scheduler = MultiStepLR(self.opt, gamma=0.1, milestones=[2, 5, 9])
        self._test(scheduler, targets, epochs)

    def test_multi_step_lr_with_epoch(self):
        # lr = 0.05     if epoch < 2
        # lr = 0.005    if 2 <= epoch < 5
        # lr = 0.0005   if epoch < 9
        # lr = 0.00005   if epoch >= 9
        epochs = 10
        single_targets = [0.05] * 2 + [0.005] * 3 + [0.0005] * 4 + [0.00005] * 3
        targets = [single_targets, [x * epochs for x in single_targets]]
        scheduler = MultiStepLR(self.opt, gamma=0.1, milestones=[2, 5, 9])
        self._test_with_epoch(scheduler, targets, epochs)

    def test_get_last_lr_constantlr(self):
        # lr = 0.025     if epoch < 5
        # lr = 0.005    if 5 <= epoch
        epochs = 10
        single_targets = [0.025] * 5 + [0.05] * 5
        targets = [single_targets, [x * epochs for x in single_targets]]
        scheduler = ConstantLR(self.opt, factor=1.0 / 2, total_iters=5)
        self._test_get_last_lr(scheduler, targets, epochs)

    def test_get_last_lr_linearlr(self):
        # lr = 0.025     if epoch == 0
        # lr = 0.03125   if epoch == 1
        # lr = 0.0375    if epoch == 2
        # lr = 0.04375   if epoch == 3
        # lr = 0.005     if 4 <= epoch
        epochs = 10
        start_factor = 1.0 / 4
        end_factor = 3.0 / 5
        iters = 4
        interpolation = [
            start_factor + i * (end_factor - start_factor) / iters for i in range(iters)
        ]
        single_targets = [x * 0.05 for x in interpolation] + [0.05 * end_factor] * (
            epochs - iters
        )
        targets = [single_targets, [x * epochs for x in single_targets]]
        scheduler = LinearLR(
            self.opt,
            start_factor=start_factor,
            end_factor=end_factor,
            total_iters=iters,
        )
        self._test_get_last_lr(scheduler, targets, epochs)

    def test_constantlr(self):
        # lr = 0.025     if epoch < 5
        # lr = 0.005    if 5 <= epoch
        epochs = 10
        single_targets = [0.025] * 5 + [0.05] * 5
        targets = [single_targets, [x * epochs for x in single_targets]]
        scheduler = ConstantLR(self.opt, factor=1.0 / 2, total_iters=5)
        self._test(scheduler, targets, epochs)

    def test_linearlr(self):
        # lr = 0.025     if epoch == 0
        # lr = 0.03125   if epoch == 1
        # lr = 0.0375    if epoch == 2
        # lr = 0.04375   if epoch == 3
        # lr = 0.005     if 4 <= epoch
        epochs = 10
        start_factor = 1.0 / 2
        iters = 4
        interpolation = [
            start_factor + i * (1 - start_factor) / iters for i in range(iters)
        ]
        single_targets = [x * 0.05 for x in interpolation] + [0.05] * (epochs - iters)
        targets = [single_targets, [x * epochs for x in single_targets]]
        scheduler = LinearLR(self.opt, start_factor=start_factor, total_iters=iters)
        self._test(scheduler, targets, epochs)

    def test_linearlr_start_factor_limits1(self):
        start_factor = 0.0
        iters = 4
        with self.assertRaises(ValueError):
            LinearLR(self.opt, start_factor=start_factor, total_iters=iters)

    def test_linearlr_start_factor_limits2(self):
        start_factor = 1.1
        iters = 4
        with self.assertRaises(ValueError):
            LinearLR(self.opt, start_factor=start_factor, total_iters=iters)

    def test_constantlr_with_epoch(self):
        # lr = 0.025     if epoch < 5
        # lr = 0.005    if 5 <= epoch
        epochs = 10
        single_targets = [0.025] * 5 + [0.05] * 5
        targets = [single_targets, [x * epochs for x in single_targets]]
        scheduler = ConstantLR(self.opt, factor=1.0 / 2, total_iters=5)
        self._test_with_epoch(scheduler, targets, epochs)

    def test_linearlr_with_epoch(self):
        # lr = 0.025     if epoch == 0
        # lr = 0.03125   if epoch == 1
        # lr = 0.0375    if epoch == 2
        # lr = 0.04375   if epoch == 3
        # lr = 0.005     if 4 <= epoch
        epochs = 10
        start_factor = 1.0 / 2
        end_factor = 1.0
        iters = 4
        interpolation = [
            start_factor + i * (end_factor - start_factor) / iters for i in range(iters)
        ]
        single_targets = [x * 0.05 for x in interpolation] + [0.05] * (epochs - iters)
        targets = [single_targets, [x * epochs for x in single_targets]]
        scheduler = LinearLR(self.opt, start_factor=start_factor, total_iters=iters)
        self._test_with_epoch(scheduler, targets, epochs)

    def test_exp_lr(self):
        epochs = 10
        single_targets = [0.05 * (0.9**x) for x in range(epochs)]
        targets = [single_targets, [x * epochs for x in single_targets]]
        scheduler = ExponentialLR(self.opt, gamma=0.9)
        self._test(scheduler, targets, epochs)

    def test_poly_lr(self):
        epochs = 10
        power = 0.9
        total_iters = 5
        single_targets = [
            (1.0 - x / total_iters) ** power * 0.05 for x in range(total_iters)
        ] + [0.0] * (epochs - total_iters)
        targets = [single_targets, [x * epochs for x in single_targets]]
        scheduler = PolynomialLR(self.opt, power=power, total_iters=total_iters)
        self._test(scheduler, targets, epochs)

    def test_cos_anneal_lr(self):
        epochs = 10
        eta_min = 1e-10
        single_targets = [
            eta_min + (0.05 - eta_min) * (1 + math.cos(math.pi * x / epochs)) / 2
            for x in range(epochs)
        ]
        targets = [single_targets, [x * epochs for x in single_targets]]
        scheduler = CosineAnnealingLR(self.opt, T_max=epochs, eta_min=eta_min)
        self._test(scheduler, targets, epochs)

    def test_closed_form_step_lr(self):
        scheduler = StepLR(self.opt, gamma=0.1, step_size=3)
        closed_form_scheduler = StepLR(self.opt, gamma=0.1, step_size=3)
        self._test_against_closed_form(scheduler, closed_form_scheduler, 20)

    def test_closed_form_linearlr(self):
        scheduler = LinearLR(
            self.opt, start_factor=1.0 / 3, end_factor=0.7, total_iters=4
        )
        closed_form_scheduler = LinearLR(
            self.opt, start_factor=1.0 / 3, end_factor=0.7, total_iters=4
        )
        self._test_against_closed_form(scheduler, closed_form_scheduler, 20)

    def test_closed_form_constantlr(self):
        scheduler = ConstantLR(self.opt, factor=1.0 / 3, total_iters=4)
        closed_form_scheduler = ConstantLR(self.opt, factor=1.0 / 3, total_iters=4)
        self._test_against_closed_form(scheduler, closed_form_scheduler, 20)

    def test_closed_form_multi_step_lr(self):
        scheduler = MultiStepLR(self.opt, gamma=0.1, milestones=[2, 5, 9])
        closed_form_scheduler = MultiStepLR(self.opt, gamma=0.1, milestones=[2, 5, 9])
        self._test_against_closed_form(scheduler, closed_form_scheduler, 20)

    def test_closed_form_exp_lr(self):
        scheduler = ExponentialLR(self.opt, gamma=0.9)
        closed_form_scheduler = ExponentialLR(self.opt, gamma=0.9)
        self._test_against_closed_form(scheduler, closed_form_scheduler, 20)

    def test_closed_form_poly_lr(self):
        scheduler = PolynomialLR(self.opt, power=0.9)
        closed_form_scheduler = PolynomialLR(self.opt, power=0.9)
        self._test_against_closed_form(scheduler, closed_form_scheduler, 20)

    def test_closed_form_cos_anneal_lr(self):
        eta_min = 1e-10
        epochs = 20
        T_max = 5
        scheduler = CosineAnnealingLR(self.opt, T_max=T_max, eta_min=eta_min)
        closed_form_scheduler = CosineAnnealingLR(
            self.opt, T_max=T_max, eta_min=eta_min
        )
        self._test_against_closed_form(scheduler, closed_form_scheduler, epochs)

    def test_cos_anneal_lr_continue(self):
        eta_min = 0.1
        T_max = 5
        scheduler = CosineAnnealingLR(self.opt, T_max=T_max, eta_min=eta_min)
        self.opt.step()
        scheduler.step()
        original_lrs = scheduler._last_lr
        new_scheduler = CosineAnnealingLR(
            self.opt, T_max=T_max, eta_min=eta_min, last_epoch=0
        )
        new_lrs = new_scheduler._last_lr
        torch.testing.assert_close(original_lrs, new_lrs, rtol=1e-4, atol=1e-5)

    def test_reduce_lr_on_plateau1(self):
        epochs = 10
        for param_group in self.opt.param_groups:
            param_group["lr"] = 0.5
        targets = [[0.5] * 20]
        metrics = [10 - i * 0.0167 for i in range(20)]
        scheduler = ReduceLROnPlateau(
            self.opt,
            threshold_mode="abs",
            mode="min",
            threshold=0.01,
            patience=5,
            cooldown=5,
        )
        self._test_reduce_lr_on_plateau(scheduler, targets, metrics, epochs)

    def test_reduce_lr_on_plateau2(self):
        epochs = 22
        for param_group in self.opt.param_groups:
            param_group["lr"] = 0.5
        targets = [[0.5] * 6 + [0.05] * 7 + [0.005] * 7 + [0.0005] * 2]
        metrics = [10 - i * 0.0165 for i in range(22)]
        scheduler = ReduceLROnPlateau(
            self.opt,
            patience=5,
            cooldown=0,
            threshold_mode="abs",
            mode="min",
            threshold=0.1,
        )
        self._test_reduce_lr_on_plateau(scheduler, targets, metrics, epochs)

    def test_reduce_lr_on_plateau3(self):
        epochs = 22
        for param_group in self.opt.param_groups:
            param_group["lr"] = 0.5
        targets = [[0.5] * (2 + 6) + [0.05] * (5 + 6) + [0.005] * 4]
        metrics = [-0.8] * 2 + [-0.234] * 20
        scheduler = ReduceLROnPlateau(
            self.opt, mode="max", patience=5, cooldown=5, threshold_mode="abs"
        )
        self._test_reduce_lr_on_plateau(scheduler, targets, metrics, epochs)

    def test_reduce_lr_on_plateau4(self):
        epochs = 20
        for param_group in self.opt.param_groups:
            param_group["lr"] = 0.5
        targets = [[0.5] * 20]
        metrics = [1.5 * (1.025**i) for i in range(20)]  # 1.025 > 1.1**0.25
        scheduler = ReduceLROnPlateau(
            self.opt, mode="max", patience=3, threshold_mode="rel", threshold=0.1
        )
        self._test_reduce_lr_on_plateau(scheduler, targets, metrics, epochs)

    def test_reduce_lr_on_plateau5(self):
        epochs = 20
        for param_group in self.opt.param_groups:
            param_group["lr"] = 0.5
        targets = [[0.5] * 6 + [0.05] * (5 + 6) + [0.005] * 4]
        metrics = [1.5 * (1.005**i) for i in range(20)]
        scheduler = ReduceLROnPlateau(
            self.opt,
            mode="max",
            threshold_mode="rel",
            threshold=0.1,
            patience=5,
            cooldown=5,
        )
        self._test_reduce_lr_on_plateau(scheduler, targets, metrics, epochs)

    def test_reduce_lr_on_plateau6(self):
        epochs = 20
        for param_group in self.opt.param_groups:
            param_group["lr"] = 0.5
        targets = [[0.5] * 20]
        metrics = [1.5 * (0.85**i) for i in range(20)]
        scheduler = ReduceLROnPlateau(
            self.opt, mode="min", threshold_mode="rel", threshold=0.1
        )
        self._test_reduce_lr_on_plateau(scheduler, targets, metrics, epochs)

    def test_reduce_lr_on_plateau7(self):
        epochs = 20
        for param_group in self.opt.param_groups:
            param_group["lr"] = 0.5
        targets = [[0.5] * 6 + [0.05] * (5 + 6) + [0.005] * 4]
        metrics = [1] * 7 + [0.6] + [0.5] * 12
        scheduler = ReduceLROnPlateau(
            self.opt,
            mode="min",
            threshold_mode="rel",
            threshold=0.1,
            patience=5,
            cooldown=5,
        )
        self._test_reduce_lr_on_plateau(scheduler, targets, metrics, epochs)

    def test_reduce_lr_on_plateau8(self):
        epochs = 20
        for param_group in self.opt.param_groups:
            param_group["lr"] = 0.5
        targets = [[0.5] * 6 + [0.4] * 14, [0.5] * 6 + [0.3] * 14]
        metrics = [1.5 * (1.005**i) for i in range(20)]
        scheduler = ReduceLROnPlateau(
            self.opt,
            mode="max",
            threshold_mode="rel",
            min_lr=[0.4, 0.3],
            threshold=0.1,
            patience=5,
            cooldown=5,
        )
        self._test_reduce_lr_on_plateau(scheduler, targets, metrics, epochs)

    def test_sequentiallr1(self):
        epochs = 19
        schedulers = [None] * 2
        targets = [
            [0.05, 0.04, 0.032]
            + [0.05 for x in range(4)]
            + [0.05 * 0.1 for x in range(4)]
            + [0.05 * 0.01 for x in range(4)]
            + [0.05 * 0.001 for x in range(4)]
        ]
        milestones = [3]
        schedulers[0] = ExponentialLR(self.opt, gamma=0.8)
        schedulers[1] = StepLR(self.opt, gamma=0.1, step_size=4)
        scheduler = SequentialLR(self.opt, schedulers=schedulers, milestones=milestones)
        self._test(scheduler, targets, epochs)

    def test_sequentiallr2(self):
        epochs = 13
        schedulers = [None] * 2
        targets = [[0.005, 0.005, 0.005] + [0.05 * 0.9**x for x in range(10)]]
        milestones = [3]
        schedulers[0] = ConstantLR(self.opt, factor=0.1, total_iters=3)
        schedulers[1] = ExponentialLR(self.opt, gamma=0.9)
        scheduler = SequentialLR(self.opt, schedulers=schedulers, milestones=milestones)
        self._test(scheduler, targets, epochs)

    def test_sequentiallr3(self):
        epochs = 12
        schedulers = [None] * 3
        targets = [
            [0.005, 0.005, 0.005]
            + [0.05, 0.04, 0.032]
            + [0.05, 0.05, 0.005, 0.005, 0.0005, 0.0005]
        ]
        milestones = [3, 6]
        schedulers[0] = ConstantLR(self.opt, factor=0.1, total_iters=3)
        schedulers[1] = ExponentialLR(self.opt, gamma=0.8)
        schedulers[2] = StepLR(self.opt, gamma=0.1, step_size=2)
        scheduler = SequentialLR(self.opt, schedulers=schedulers, milestones=milestones)
        self._test(scheduler, targets, epochs)

    def test_sequentiallr4(self):
        optimizer = torch.optim.SGD([torch.tensor(0.5)], lr=0.1)
        prev_lr = optimizer.param_groups[0]["lr"]

        schedulers = [
            torch.optim.lr_scheduler.ConstantLR(optimizer, factor=1),
            torch.optim.lr_scheduler.ConstantLR(optimizer, factor=0.1),
        ]
        scheduler = torch.optim.lr_scheduler.SequentialLR(
            optimizer, schedulers, milestones=[10]
        )

        new_lr = optimizer.param_groups[0]["lr"]

        # Ensure that multiple schedulers does not affect the initial learning rate
        self.assertEqual(prev_lr, new_lr)

    def test_get_last_lr_sequentiallr(self):
        epochs = 12
        milestones = [3, 6]
        schedulers = [None] * 3
        schedulers[0] = ConstantLR(self.opt, factor=0.1, total_iters=3)
        schedulers[1] = ExponentialLR(self.opt, gamma=0.8)
        schedulers[2] = StepLR(self.opt, gamma=0.1, step_size=2)
        scheduler = SequentialLR(self.opt, schedulers=schedulers, milestones=milestones)
        constant_lr_target = [0.005] * 3
        exponential_lr_target = [0.05, 0.04, 0.032]
        step_lr_target = [0.05, 0.05, 0.005, 0.005, 0.0005, 0.0005]
        single_targets = constant_lr_target + exponential_lr_target + step_lr_target
        targets = [single_targets, [x * 10 for x in single_targets]]
        self._test_get_last_lr(scheduler, targets, epochs)

    def test_chained_lr2_get_last_lr_before_step(self):
        schedulers = [
            LinearLR(self.opt, start_factor=0.4, total_iters=3),
            MultiStepLR(self.opt, milestones=[4, 8, 10], gamma=0.1),
        ]
        scheduler = ChainedScheduler(schedulers)
        self.assertEqual(scheduler.get_last_lr(), schedulers[-1].get_last_lr())

    def test_chained_lr1(self):
        epochs = 10
        schedulers = [None] * 1
        targets = [[0.05] * 3 + [0.005] * 3 + [0.0005] * 3 + [0.00005] * 3]
        schedulers[0] = StepLR(self.opt, gamma=0.1, step_size=3)
        scheduler = ChainedScheduler(schedulers)
        self._test([scheduler], targets, epochs)
        self.assertEqual(scheduler.get_last_lr(), schedulers[-1].get_last_lr())

    def test_chained_lr2(self):
        epochs = 10
        schedulers = [None] * 1
        targets = [[0.02, 0.03, 0.04] + [0.05] * 9]
        schedulers[0] = LinearLR(self.opt, start_factor=0.4, total_iters=3)
        scheduler = ChainedScheduler(schedulers)
        self._test([scheduler], targets, epochs)
        self.assertEqual(scheduler.get_last_lr(), schedulers[-1].get_last_lr())

    def test_chained_lr3(self):
        epochs = 10
        schedulers = [None] * 2
        targets = [
            [0.02, 0.03, 0.04, 0.05] + [0.005] * 4 + [0.0005] * 3 + [0.00005] * 3
        ]
        schedulers[0] = LinearLR(self.opt, start_factor=0.4, total_iters=3)
        schedulers[1] = MultiStepLR(self.opt, milestones=[4, 8, 10], gamma=0.1)
        scheduler = ChainedScheduler(schedulers)
        self._test([scheduler], targets, epochs)
        self.assertEqual(scheduler.get_last_lr(), schedulers[-1].get_last_lr())

    def test_chained_lr4(self):
        epochs = 9
        schedulers = [None] * 3
        targets = [
            [0.05 * 0.2 * 0.9**x for x in range(3)]
            + [0.05 * 0.2 * 0.9**3 * 0.1]
            + [0.05 * 0.9**x * 0.1 for x in range(4, 6)]
            + [0.05 * 0.9**x * 0.01 for x in range(6, 9)]
        ]
        schedulers[0] = ExponentialLR(self.opt, gamma=0.9)
        schedulers[1] = ConstantLR(self.opt, factor=0.2, total_iters=4)
        schedulers[2] = StepLR(self.opt, gamma=0.1, step_size=3)
        scheduler = ChainedScheduler(schedulers)
        self._test([scheduler], targets, epochs)
        self.assertEqual(scheduler.get_last_lr(), schedulers[-1].get_last_lr())

    def test_chained_lr5(self):
        def poly_lr(lr: float):
            return [
                (lr * ((1.0 - x / total_iters) ** power)) for x in range(total_iters)
            ] + [0.0] * (epochs - total_iters)

        schedulers = [None] * 2
        epochs = 10
        power = 0.9
        total_iters = 5
        const_factor = 0.1
        single_targets = [x * const_factor for x in poly_lr(lr=0.05)]
        targets = [single_targets, [x * const_factor for x in poly_lr(0.5)]]
        schedulers[0] = PolynomialLR(self.opt, power=power, total_iters=total_iters)
        schedulers[1] = ConstantLR(self.opt, factor=const_factor)
        scheduler = ChainedScheduler(schedulers)
        self._test(scheduler, targets, epochs)
        self.assertEqual(scheduler.get_last_lr(), schedulers[-1].get_last_lr())

    def test_compound_step_and_multistep_lr(self):
        epochs = 10
        schedulers = [None] * 2
        schedulers[0] = StepLR(self.opt, gamma=0.1, step_size=3)
        schedulers[1] = MultiStepLR(self.opt, gamma=0.1, milestones=[2, 5, 9])
        targets = [[0.05] * 2 + [0.005] * 1 + [5e-4] * 2 + [5e-5] + [5e-6] * 3 + [5e-8]]
        self._test(schedulers, targets, epochs)

    def test_compound_step_and_exp_lr(self):
        epochs = 10
        schedulers = [None] * 2
        single_targets = [0.05 * (0.9**x) for x in range(3)]
        single_targets += [0.005 * (0.9**x) for x in range(3, 6)]
        single_targets += [0.0005 * (0.9**x) for x in range(6, 9)]
        single_targets += [0.00005 * (0.9**x) for x in range(9, 12)]
        targets = [single_targets, [x * epochs for x in single_targets]]
        schedulers[0] = StepLR(self.opt, gamma=0.1, step_size=3)
        schedulers[1] = ExponentialLR(self.opt, gamma=0.9)
        self._test(schedulers, targets, epochs)

    def test_compound_exp_and_multistep_lr(self):
        epochs = 10
        schedulers = [None] * 2
        single_targets = [0.05 * (0.9**x) for x in range(2)]
        single_targets += [0.005 * (0.9**x) for x in range(2, 5)]
        single_targets += [0.0005 * (0.9**x) for x in range(5, 9)]
        single_targets += [0.00005 * (0.9**x) for x in range(9, 11)]
        targets = [single_targets, [x * epochs for x in single_targets]]
        schedulers[0] = MultiStepLR(self.opt, gamma=0.1, milestones=[2, 5, 9])
        schedulers[1] = ExponentialLR(self.opt, gamma=0.9)
        self._test(schedulers, targets, epochs)

    def test_compound_exp_and_linearlr(self):
        epochs = 10
        iters = 4
        start_factor = 0.4
        end_factor = 0.9
        schedulers = [None] * 2
        single_targets = [0.05 * (0.9**x) for x in range(11)]
        for i in range(iters):
            single_targets[i] *= start_factor + i / iters * (end_factor - start_factor)
        for i in range(iters, 11):
            single_targets[i] *= end_factor
        targets = [single_targets, [x * epochs for x in single_targets]]
        schedulers[0] = LinearLR(
            self.opt,
            start_factor=start_factor,
            end_factor=end_factor,
            total_iters=iters,
        )
        schedulers[1] = ExponentialLR(self.opt, gamma=0.9)
        self._test(schedulers, targets, epochs)

    def test_compound_step_and_constantlr(self):
        epochs = 10
        iters = 4
        factor = 0.4
        schedulers = [None] * 2
        single_targets = (
            [0.05 * 0.4] * 3
            + [0.005 * 0.4]
            + [0.005] * 2
            + [0.0005] * 3
            + [0.00005] * 3
        )
        targets = [single_targets, [x * epochs for x in single_targets]]
        schedulers[0] = StepLR(self.opt, gamma=0.1, step_size=3)
        schedulers[1] = ConstantLR(self.opt, factor=0.4, total_iters=4)
        self._test(schedulers, targets, epochs)

    def test_compound_linearlr_and_multistep_lr(self):
        epochs = 10
        iters = 4
        start_factor = 0.4
        schedulers = [None] * 2
        single_targets = [0.05] * 2 + [0.005] * 3 + [0.0005] * 4 + [0.00005] * 2
        for i in range(iters):
            single_targets[i] *= start_factor + i / iters * (1 - start_factor)
        targets = [single_targets, [x * epochs for x in single_targets]]
        schedulers[0] = MultiStepLR(self.opt, gamma=0.1, milestones=[2, 5, 9])
        schedulers[1] = LinearLR(self.opt, start_factor=start_factor, total_iters=iters)
        self._test(schedulers, targets, epochs)

    def test_compound_cosanneal_and_step_lr(self):
        epochs = 10
        eta_min = 1e-10
        single_targets = [
            eta_min + (0.05 - eta_min) * (1 + math.cos(math.pi * x / epochs)) / 2
            for x in range(epochs)
        ]
        single_targets = [x * 0.1 ** (i // 3) for i, x in enumerate(single_targets)]
        targets = [single_targets, [x * epochs for x in single_targets]]
        schedulers = [None] * 2
        schedulers[0] = CosineAnnealingLR(self.opt, T_max=epochs, eta_min=eta_min)
        schedulers[1] = StepLR(self.opt, gamma=0.1, step_size=3)
        self._test(schedulers, targets, epochs)

    def test_compound_cosanneal_and_multistep_lr(self):
        epochs = 10
        eta_min = 1e-10
        single_targets = [
            eta_min + (0.05 - eta_min) * (1 + math.cos(math.pi * x / epochs)) / 2
            for x in range(epochs)
        ]
        multipliers = [1] * 2 + [0.1] * 3 + [0.01] * 4 + [0.001]
        single_targets = [x * y for x, y in zip(single_targets, multipliers)]
        targets = [single_targets, [x * epochs for x in single_targets]]
        schedulers = [None] * 2
        schedulers[0] = CosineAnnealingLR(self.opt, T_max=epochs, eta_min=eta_min)
        schedulers[1] = MultiStepLR(self.opt, gamma=0.1, milestones=[2, 5, 9])
        self._test(schedulers, targets, epochs)

    def test_compound_cosanneal_and_linearlr(self):
        epochs = 10
        iters = 4
        start_factor = 0.4
        eta_min = 1e-10
        schedulers = [None] * 2
        single_targets = [
            eta_min + (0.05 - eta_min) * (1 + math.cos(math.pi * x / epochs)) / 2
            for x in range(epochs)
        ]
        for i in range(iters):
            single_targets[i] *= start_factor + i / iters * (1 - start_factor)
        targets = [single_targets, [x * epochs for x in single_targets]]
        schedulers[0] = LinearLR(self.opt, start_factor=start_factor, total_iters=iters)
        schedulers[1] = CosineAnnealingLR(self.opt, T_max=epochs, eta_min=eta_min)
        self._test(schedulers, targets, epochs)

    def test_compound_cosanneal_and_exp_lr(self):
        epochs = 10
        eta_min = 1e-10
        single_targets = [
            eta_min + (0.05 - eta_min) * (1 + math.cos(math.pi * x / epochs)) / 2
            for x in range(epochs)
        ]
        multipliers = [0.1**i for i in range(epochs)]
        single_targets = [x * y for x, y in zip(single_targets, multipliers)]
        targets = [single_targets, [x * epochs for x in single_targets]]
        schedulers = [None] * 2
        schedulers[0] = CosineAnnealingLR(self.opt, T_max=epochs, eta_min=eta_min)
        schedulers[1] = ExponentialLR(self.opt, gamma=0.1)
        self._test(schedulers, targets, epochs)

    def test_compound_reduce_lr_on_plateau1(self):
        epochs = 10
        for param_group in self.opt.param_groups:
            param_group["lr"] = 0.5
        single_targets = [0.5] * 20
        multipliers = [0.1 ** (i // 3) for i in range(20)]
        single_targets = [x * y for x, y in zip(multipliers, single_targets)]
        targets = [single_targets]
        targets = targets[1:]  # test runs step before checking lr
        metrics = [10 - i * 0.0167 for i in range(20)]
        schedulers = [None, None]
        schedulers[0] = ReduceLROnPlateau(
            self.opt,
            threshold_mode="abs",
            mode="min",
            threshold=0.01,
            patience=5,
            cooldown=5,
        )
        schedulers[1] = StepLR(self.opt, gamma=0.1, step_size=3)
        self._test_reduce_lr_on_plateau(schedulers, targets, metrics, epochs)

    def test_compound_reduce_lr_on_plateau2(self):
        epochs = 22
        for param_group in self.opt.param_groups:
            param_group["lr"] = 0.5
        single_targets = [0.5] * 6 + [0.05] * 7 + [0.005] * 7 + [0.0005] * 2
        multipliers = [1] * 3 + [0.1] * 5 + [0.01] * 4 + [0.001] * 10
        single_targets = [x * y for x, y in zip(single_targets, multipliers)]
        targets = [single_targets]
        targets = targets[1:]  # test runs step before checking lr
        metrics = [10 - i * 0.0165 for i in range(22)]
        schedulers = [None] * 2
        schedulers[0] = ReduceLROnPlateau(
            self.opt,
            patience=5,
            cooldown=0,
            threshold_mode="abs",
            mode="min",
            threshold=0.1,
        )
        schedulers[1] = MultiStepLR(self.opt, gamma=0.1, milestones=[3, 8, 12])
        self._test_reduce_lr_on_plateau(schedulers, targets, metrics, epochs)

    def test_compound_reduce_lr_on_plateau3(self):
        epochs = 22
        for param_group in self.opt.param_groups:
            param_group["lr"] = 0.5
        single_targets = [0.5] * (2 + 6) + [0.05] * (5 + 6) + [0.005] * 4
        multipliers = [0.1**i for i in range(epochs)]
        single_targets = [x * y for x, y in zip(multipliers, single_targets)]
        targets = [single_targets]
        targets = targets[1:]  # test runs step before checking lr
        metrics = [-0.8] * 2 + [-0.234] * 20
        schedulers = [None, None]
        schedulers[0] = ReduceLROnPlateau(
            self.opt, mode="max", patience=5, cooldown=5, threshold_mode="abs"
        )
        schedulers[1] = ExponentialLR(self.opt, gamma=0.1)
        self._test_reduce_lr_on_plateau(schedulers, targets, metrics, epochs)

    def test_compound_reduce_lr_on_plateau4(self):
        epochs = 20
        for param_group in self.opt.param_groups:
            param_group["lr"] = 0.05
        epochs = 10
        eta_min = 1e-10
        single_targets = [
            eta_min + (0.05 - eta_min) * (1 + math.cos(math.pi * x / epochs)) / 2
            for x in range(epochs)
        ]
        targets = [single_targets]
        targets = targets[1:]  # test runs step before checking lr
        metrics = [1.5 * (1.025**i) for i in range(20)]  # 1.025 > 1.1**0.25
        schedulers = [None, None]
        schedulers[0] = ReduceLROnPlateau(
            self.opt, mode="max", patience=3, threshold_mode="rel", threshold=0.1
        )
        schedulers[1] = CosineAnnealingLR(self.opt, epochs, eta_min)
        self._test_reduce_lr_on_plateau(schedulers, targets, metrics, epochs)

    def test_compound_reduce_lr_on_plateau5(self):
        iters = 4
        start_factor = 0.4
        epochs = 22
        for param_group in self.opt.param_groups:
            param_group["lr"] = 0.5
        single_targets = [0.5] * 6 + [0.05] * 7 + [0.005] * 7 + [0.0005] * 2
        multipliers = [1] * 22
        for i in range(iters):
            multipliers[i] *= start_factor + i / iters * (1 - start_factor)
        single_targets = [x * y for x, y in zip(single_targets, multipliers)]
        targets = [single_targets]
        targets = targets[1:]  # test runs step before checking lr
        metrics = [10 - i * 0.0165 for i in range(22)]
        schedulers = [None] * 2
        schedulers[0] = ReduceLROnPlateau(
            self.opt,
            patience=5,
            cooldown=0,
            threshold_mode="abs",
            mode="min",
            threshold=0.1,
        )
        schedulers[1] = LinearLR(self.opt, start_factor=start_factor, total_iters=iters)
        self._test_reduce_lr_on_plateau(schedulers, targets, metrics, epochs)

    def test_cycle_lr_invalid_mode(self):
        with self.assertRaises(ValueError):
            scheduler = CyclicLR(self.opt, base_lr=0, max_lr=0, mode="CATS")

    def test_cycle_lr_triangular_mode_one_lr(self):
        lr_target = [1, 2, 3, 4, 5, 4, 3, 2, 1, 2, 3]
        momentum_target = [5, 4, 3, 2, 1, 2, 3, 4, 5, 4, 3]
        lr_targets = [lr_target, lr_target]
        momentum_targets = [momentum_target, momentum_target]
        scheduler = CyclicLR(
            self.opt,
            base_lr=1,
            max_lr=5,
            step_size_up=4,
            cycle_momentum=True,
            base_momentum=1,
            max_momentum=5,
            mode="triangular",
        )
        self._test_cycle_lr(scheduler, lr_targets, momentum_targets, len(lr_target))

    def test_cycle_lr_triangular_mode_one_lr_no_momentum(self):
        lr_target = [1, 2, 3, 4, 5, 4, 3, 2, 1, 2, 3]
        lr_targets = [lr_target, lr_target]
        momentum_target = [self.opt.defaults["momentum"]] * len(lr_target)
        momentum_targets = [momentum_target, momentum_target]
        scheduler = CyclicLR(
            self.opt,
            base_lr=1,
            max_lr=5,
            step_size_up=4,
            cycle_momentum=False,
            mode="triangular",
        )
        self._test_cycle_lr(scheduler, lr_targets, momentum_targets, len(lr_target))

    def test_cycle_lr_triangular2_mode_one_lr(self):
        lr_target = [
            1,
            2,
            3,
            4,
            5,
            4,
            3,
            2,
            1,
            1.5,
            2.0,
            2.5,
            3.0,
            2.5,
            2.0,
            1.5,
            1,
            1.25,
            1.50,
            1.75,
            2.00,
            1.75,
        ]
        momentum_target = [
            5.0,
            4.0,
            3.0,
            2.0,
            1.0,
            2.0,
            3.0,
            4.0,
            5.0,
            4.5,
            4.0,
            3.5,
            3.0,
            3.5,
            4.0,
            4.5,
            5.0,
            4.75,
            4.5,
            4.25,
            4.0,
            4.25,
        ]
        lr_targets = [lr_target, lr_target]
        momentum_targets = [momentum_target, momentum_target]
        scheduler = CyclicLR(
            self.opt,
            base_lr=1,
            max_lr=5,
            step_size_up=4,
            cycle_momentum=True,
            base_momentum=1,
            max_momentum=5,
            mode="triangular2",
        )
        self._test_cycle_lr(scheduler, lr_targets, momentum_targets, len(lr_target))

    def test_cycle_lr_exp_range_mode_one_lr(self):
        base_lr, max_lr = 1, 5
        diff_lr = max_lr - base_lr
        gamma = 0.9
        xs = [0, 0.25, 0.5, 0.75, 1, 0.75, 0.50, 0.25, 0, 0.25, 0.5, 0.75, 1]
        lr_target = [base_lr + x * diff_lr * gamma**i for i, x in enumerate(xs)]
        momentum_target = [max_lr - x * diff_lr * gamma**i for i, x in enumerate(xs)]
        lr_targets = [lr_target, lr_target]
        momentum_targets = [momentum_target, momentum_target]
        scheduler = CyclicLR(
            self.opt,
            base_lr=base_lr,
            max_lr=max_lr,
            step_size_up=4,
            cycle_momentum=True,
            base_momentum=base_lr,
            max_momentum=max_lr,
            mode="exp_range",
            gamma=gamma,
        )
        self._test_cycle_lr(scheduler, lr_targets, momentum_targets, len(lr_target))

    def test_cycle_lr_triangular_mode(self):
        lr_target_1 = [1, 2, 3, 4, 5, 4, 3, 2, 1, 2, 3]
        lr_target_2 = [x + 1 for x in lr_target_1]
        lr_targets = [lr_target_1, lr_target_2]
        momentum_target_1 = [5, 4, 3, 2, 1, 2, 3, 4, 5, 4, 3]
        momentum_target_2 = [x + 1 for x in momentum_target_1]
        momentum_targets = [momentum_target_1, momentum_target_2]
        scheduler = CyclicLR(
            self.opt,
            base_lr=[1, 2],
            max_lr=[5, 6],
            step_size_up=4,
            cycle_momentum=True,
            base_momentum=[1, 2],
            max_momentum=[5, 6],
            mode="triangular",
        )
        self._test_cycle_lr(scheduler, lr_targets, momentum_targets, len(lr_target_1))

    def test_cycle_lr_triangular2_mode(self):
        lr_target_1 = [
            1,
            2,
            3,
            4,
            5,
            4,
            3,
            2,
            1,
            1.5,
            2.0,
            2.5,
            3.0,
            2.5,
            2.0,
            1.5,
            1,
            1.25,
            1.50,
            1.75,
            2.00,
            1.75,
        ]
        lr_target_2 = [x + 2 for x in lr_target_1]
        lr_targets = [lr_target_1, lr_target_2]
        momentum_target_1 = [
            5.0,
            4.0,
            3.0,
            2.0,
            1.0,
            2.0,
            3.0,
            4.0,
            5.0,
            4.5,
            4.0,
            3.5,
            3.0,
            3.5,
            4.0,
            4.5,
            5.0,
            4.75,
            4.5,
            4.25,
            4.0,
            4.25,
        ]
        momentum_target_2 = [x + 2 for x in momentum_target_1]
        momentum_targets = [momentum_target_1, momentum_target_2]
        scheduler = CyclicLR(
            self.opt,
            base_lr=[1, 3],
            max_lr=[5, 7],
            step_size_up=4,
            cycle_momentum=True,
            base_momentum=[1, 3],
            max_momentum=[5, 7],
            mode="triangular2",
        )
        self._test_cycle_lr(scheduler, lr_targets, momentum_targets, len(lr_target_1))

    def test_cycle_lr_exp_range_mode(self):
        base_lr_1, max_lr_1 = 1, 5
        base_lr_2, max_lr_2 = 5, 12

        diff_lr_1 = max_lr_1 - base_lr_1
        diff_lr_2 = max_lr_2 - base_lr_2

        gamma = 0.9
        xs = [0, 0.25, 0.5, 0.75, 1, 0.75, 0.50, 0.25, 0, 0.25, 0.5, 0.75, 1]
        lr_target_1 = [base_lr_1 + x * diff_lr_1 * gamma**i for i, x in enumerate(xs)]
        lr_target_2 = [base_lr_2 + x * diff_lr_2 * gamma**i for i, x in enumerate(xs)]
        lr_targets = [lr_target_1, lr_target_2]
        momentum_target_1 = [
            max_lr_1 - x * diff_lr_1 * gamma**i for i, x in enumerate(xs)
        ]
        momentum_target_2 = [
            max_lr_2 - x * diff_lr_2 * gamma**i for i, x in enumerate(xs)
        ]
        momentum_targets = [momentum_target_1, momentum_target_2]
        scheduler = CyclicLR(
            self.opt,
            base_lr=[base_lr_1, base_lr_2],
            max_lr=[max_lr_1, max_lr_2],
            step_size_up=4,
            cycle_momentum=True,
            base_momentum=[base_lr_1, base_lr_2],
            max_momentum=[max_lr_1, max_lr_2],
            mode="exp_range",
            gamma=gamma,
        )
        self._test_cycle_lr(scheduler, lr_targets, momentum_targets, len(lr_target_1))

    def test_cycle_lr_triangular_mode_step_size_up_down(self):
        lr_target = [
            1.0,
            2.0,
            3.0,
            4.0,
            5.0,
            13.0 / 3,
            11.0 / 3,
            9.0 / 3,
            7.0 / 3,
            5.0 / 3,
            1.0,
        ]
        lr_targets = [lr_target, lr_target]
        momentum_target = [
            5.0,
            4.0,
            3.0,
            2.0,
            1.0,
            5.0 / 3,
            7.0 / 3,
            3.0,
            11.0 / 3,
            13.0 / 3,
            5.0,
        ]
        momentum_targets = [momentum_target, momentum_target]

        scheduler = CyclicLR(
            self.opt,
            base_lr=1,
            max_lr=5,
            step_size_up=4,
            step_size_down=6,
            cycle_momentum=True,
            base_momentum=1,
            max_momentum=5,
            mode="triangular",
        )
        self._test_cycle_lr(scheduler, lr_targets, momentum_targets, len(lr_target))

    def test_cycle_lr_triangular2_mode_step_size_up_down(self):
        lr_base_target = [
            1.0,
            3.0,
            5.0,
            13.0 / 3,
            11.0 / 3,
            9.0 / 3,
            7.0 / 3,
            5.0 / 3,
            1.0,
            2.0,
            3.0,
            8.0 / 3,
            7.0 / 3,
            6.0 / 3,
            5.0 / 3,
            4.0 / 3,
            1.0,
            3.0 / 2,
            2.0,
            11.0 / 6,
            10.0 / 6,
            9.0 / 6,
            8.0 / 6,
            7.0 / 6,
        ]
        momentum_base_target = [
            5.0,
            3.0,
            1.0,
            5.0 / 3,
            7.0 / 3,
            3.0,
            11.0 / 3,
            13.0 / 3,
            5.0,
            4.0,
            3.0,
            10.0 / 3,
            11.0 / 3,
            4.0,
            13.0 / 3,
            14.0 / 3,
            5.0,
            4.5,
            4.0,
            25.0 / 6,
            13.0 / 3,
            4.5,
            14.0 / 3,
            29.0 / 6,
        ]
        deltas = [2 * i for i in range(0, 2)]
        base_lrs = [1 + delta for delta in deltas]
        max_lrs = [5 + delta for delta in deltas]
        lr_targets = [[x + delta for x in lr_base_target] for delta in deltas]
        momentum_targets = [
            [x + delta for x in momentum_base_target] for delta in deltas
        ]
        scheduler = CyclicLR(
            self.opt,
            base_lr=base_lrs,
            max_lr=max_lrs,
            step_size_up=2,
            step_size_down=6,
            cycle_momentum=True,
            base_momentum=base_lrs,
            max_momentum=max_lrs,
            mode="triangular2",
        )
        self._test_cycle_lr(
            scheduler, lr_targets, momentum_targets, len(lr_base_target)
        )

    def test_cycle_lr_exp_range_mode_step_size_up_down(self):
        base_lr, max_lr = 1, 5
        diff_lr = max_lr - base_lr
        gamma = 0.9
        xs = [
            0.0,
            0.5,
            1.0,
            5.0 / 6,
            4.0 / 6,
            3.0 / 6,
            2.0 / 6,
            1.0 / 6,
            0.0,
            0.5,
            1.0,
            5.0 / 6,
            4.0 / 6,
        ]
        lr_target = [base_lr + x * diff_lr * gamma**i for i, x in enumerate(xs)]
        lr_targets = [lr_target, lr_target]
        momentum_target = [max_lr - x * diff_lr * gamma**i for i, x in enumerate(xs)]
        momentum_targets = [momentum_target, momentum_target]
        scheduler = CyclicLR(
            self.opt,
            base_lr=base_lr,
            max_lr=max_lr,
            step_size_up=2,
            step_size_down=6,
            cycle_momentum=True,
            base_momentum=base_lr,
            max_momentum=max_lr,
            mode="exp_range",
            gamma=gamma,
        )
        self._test_cycle_lr(scheduler, lr_targets, momentum_targets, len(lr_target))

    def test_cycle_lr_with_momentumless_optimizer(self):
        # Note [Temporarily set optimizer to Adam]
        # ~~~~~~~~~~~~~~~~~~~~~~~~~~~~~~~~~~~~~~~~
        # The TestLRScheduler object carries around an SGD optimizer to avoid having to
        # instantiate one for every test. This gets in the way for our very specific case
        # in which we need to use Adam (or really any optimizer that doesn't use momentum)
        # in order to test that the momentum bug in CyclicLR is fixed (the bug is described
        # in more detail in https://github.com/pytorch/pytorch/issues/19003 ).
        old_opt = self.opt
        self.opt = optim.Adam(
            [
                {"params": self.net.conv1.parameters()},
                {"params": self.net.conv2.parameters(), "lr": 0.5},
            ],
            lr=0.05,
        )

        lr_target = [1, 2, 3, 4, 5, 4, 3, 2, 1, 2, 3]
        lr_targets = [lr_target, lr_target]
        momentum_target = [None] * len(lr_target)
        momentum_targets = [momentum_target, momentum_target]
        scheduler = CyclicLR(
            self.opt,
            base_lr=1,
            max_lr=5,
            step_size_up=4,
            cycle_momentum=False,
            mode="triangular",
        )
        self._test_cycle_lr(scheduler, lr_targets, momentum_targets, len(lr_target))

        self.opt = old_opt  # set optimizer back to SGD

    def test_cycle_lr_cycle_momentum_fail_with_momentumless_optimizer(self):
        with self.assertRaises(ValueError):
            adam_opt = optim.Adam(self.net.parameters())
            scheduler = CyclicLR(adam_opt, base_lr=1, max_lr=5, cycle_momentum=True)

    def test_cycle_lr_removed_after_out_of_scope(self):
        import gc
        import weakref

        gc.disable()

        def test():
            adam_opt = optim.Adam(self.net.parameters())
            scheduler = CyclicLR(adam_opt, base_lr=1, max_lr=5, cycle_momentum=False)
            return weakref.ref(scheduler)

        ref = test()
        assert ref() is None
        gc.enable()

    def test_cycle_lr_state_dict_picklable(self):
        adam_opt = optim.Adam(self.net.parameters())
        scheduler = CyclicLR(adam_opt, base_lr=1, max_lr=5, cycle_momentum=False)
        self.assertIsInstance(scheduler._scale_fn_ref, weakref.WeakMethod)
        state = scheduler.state_dict()
        self.assertNotIn("_scale_fn_ref", state)
        pickle.dumps(state)

    def test_cycle_lr_scale_fn_restored_from_state_dict(self):
        adam_opt = optim.Adam(self.net.parameters())

        # Case 1: Built-in mode
        scheduler = CyclicLR(adam_opt, base_lr=1, max_lr=5, cycle_momentum=False, mode="triangular2")
        restored_scheduler = CyclicLR(adam_opt, base_lr=1, max_lr=5, cycle_momentum=False)
        restored_scheduler.load_state_dict(scheduler.state_dict())
        self.assertTrue(restored_scheduler.mode == scheduler.mode == "triangular2")
        self.assertIsNotNone(restored_scheduler._scale_fn_ref) and self.assertIsNotNone(scheduler._scale_fn_ref)
        self.assertIs(restored_scheduler._scale_fn_custom, None)
        self.assertIs(scheduler._scale_fn_custom, None)

        # Case 2: Custom `scale_fn`
        def scale_fn(_):
            return 0.5

        scheduler = CyclicLR(adam_opt, base_lr=1, max_lr=5, cycle_momentum=False, scale_fn=scale_fn)
        restored_scheduler = CyclicLR(adam_opt, base_lr=1, max_lr=5, cycle_momentum=False, scale_fn=scale_fn)
        restored_scheduler.load_state_dict(scheduler.state_dict())
        self.assertIs(scheduler._scale_fn_custom, scale_fn)
        self.assertIs(restored_scheduler._scale_fn_custom, scale_fn)

    def test_onecycle_lr_invalid_anneal_strategy(self):
        with self.assertRaises(ValueError):
            scheduler = OneCycleLR(
                self.opt, max_lr=1e-3, total_steps=10, anneal_strategy="CATS"
            )

    def test_onecycle_lr_invalid_pct_start(self):
        with self.assertRaises(ValueError):
            scheduler = OneCycleLR(self.opt, max_lr=1e-3, total_steps=10, pct_start=1.1)

    def test_onecycle_lr_cannot_calculate_total_steps(self):
        with self.assertRaises(ValueError):
            scheduler = OneCycleLR(self.opt, max_lr=1e-3)

    def test_onecycle_lr_linear_annealing(self):
        lr_target = [1, 13, 25, 21.5, 18, 14.5, 11, 7.5, 4, 0.5]
        momentum_target = [22, 11.5, 1, 4, 7, 10, 13, 16, 19, 22]
        lr_targets = [lr_target, lr_target]
        momentum_targets = [momentum_target, momentum_target]
        scheduler = OneCycleLR(
            self.opt,
            max_lr=25,
            final_div_factor=2,
            base_momentum=1,
            max_momentum=22,
            total_steps=10,
            anneal_strategy="linear",
        )
        self._test_cycle_lr(scheduler, lr_targets, momentum_targets, 10)

    def test_onecycle_lr_linear_annealing_three_phases(self):
        lr_target = [1, 9, 17, 25, 17, 9, 1, 0.75, 0.5, 0.25]
        momentum_target = [22, 15, 8, 1, 8, 15, 22, 22, 22, 22]
        lr_targets = [lr_target, lr_target]
        momentum_targets = [momentum_target, momentum_target]
        scheduler = OneCycleLR(
            self.opt,
            max_lr=25,
            div_factor=25,
            base_momentum=1,
            max_momentum=22,
            total_steps=10,
            anneal_strategy="linear",
            pct_start=0.4,
            final_div_factor=4,
            three_phase=True,
        )
        self._test_cycle_lr(scheduler, lr_targets, momentum_targets, 10)

    def test_onecycle_lr_cosine_annealing(self):
        def annealing_cos(start, end, pct):
            cos_out = math.cos(math.pi * pct) + 1
            return end + (start - end) / 2.0 * cos_out

        lr_target = [
            1,
            13,
            25,
            annealing_cos(25, 0.5, 1 / 7.0),
            annealing_cos(25, 0.5, 2 / 7.0),
            annealing_cos(25, 0.5, 3 / 7.0),
            annealing_cos(25, 0.5, 4 / 7.0),
            annealing_cos(25, 0.5, 5 / 7.0),
            annealing_cos(25, 0.5, 6 / 7.0),
            0.5,
        ]
        momentum_target = [
            22,
            11.5,
            1,
            annealing_cos(1, 22, 1 / 7.0),
            annealing_cos(1, 22, 2 / 7.0),
            annealing_cos(1, 22, 3 / 7.0),
            annealing_cos(1, 22, 4 / 7.0),
            annealing_cos(1, 22, 5 / 7.0),
            annealing_cos(1, 22, 6 / 7.0),
            22,
        ]
        lr_targets = [lr_target, lr_target]
        momentum_targets = [momentum_target, momentum_target]
        scheduler = OneCycleLR(
            self.opt,
            max_lr=25,
            final_div_factor=2,
            base_momentum=1,
            max_momentum=22,
            total_steps=10,
        )
        self._test_cycle_lr(scheduler, lr_targets, momentum_targets, 10)

    def test_cycle_lr_with_adam(self):
        old_opt = self.opt
        self.opt = optim.Adam(
            [
                {"params": self.net.conv1.parameters()},
                {"params": self.net.conv2.parameters(), "lr": 0.5},
            ],
            lr=0.05,
        )

        lr_target = [1, 13, 25, 21.5, 18, 14.5, 11, 7.5, 4, 0.5]
        momentum_target = [22, 11.5, 1, 4, 7, 10, 13, 16, 19, 22]
        lr_targets = [lr_target, lr_target]
        momentum_targets = [momentum_target, momentum_target]
        scheduler = OneCycleLR(
            self.opt,
            max_lr=25,
            final_div_factor=2,
            base_momentum=1,
            max_momentum=22,
            total_steps=10,
            anneal_strategy="linear",
        )
        self._test_cycle_lr(scheduler, lr_targets, momentum_targets, 10, use_beta1=True)
        self.opt = old_opt  # set optimizer back to SGD

    def test_lambda_lr(self):
        epochs = 10
        self.opt.param_groups[0]["lr"] = 0.05
        self.opt.param_groups[1]["lr"] = 0.4
        targets = [
            [0.05 * (0.9**x) for x in range(epochs)],
            [0.4 * (0.8**x) for x in range(epochs)],
        ]
        scheduler = LambdaLR(
            self.opt, lr_lambda=[lambda x1: 0.9**x1, lambda x2: 0.8**x2]
        )
        self._test(scheduler, targets, epochs)

    def test_multiplicative_lr(self):
        epochs = 10
        self.opt.param_groups[0]["lr"] = 0.05
        self.opt.param_groups[1]["lr"] = 0.4
        targets = [
            [0.05 * (0.9**x) for x in range(epochs)],
            [0.4 * (0.8**x) for x in range(epochs)],
        ]
        scheduler = MultiplicativeLR(
            self.opt, lr_lambda=[lambda x1: 0.9, lambda x2: 0.8]
        )
        self._test(scheduler, targets, epochs)

    @parametrize("T_mult", [1, 2, 4])
    def test_CosineAnnealingWarmRestarts_lr1(self, T_mult):
        iters = 100
        eta_min = 1e-10
        T_i = 10
        T_cur = 0
        targets = [[0.05], [0.5]]
        scheduler = CosineAnnealingWarmRestarts(
            self.opt, T_0=T_i, T_mult=T_mult, eta_min=eta_min
        )
        for _ in range(1, iters, 1):
            T_cur += 1
            if T_cur >= T_i:
                T_cur = T_cur - T_i
                T_i = int(T_mult) * T_i
            targets[0] += [
                eta_min + (0.05 - eta_min) * (1 + math.cos(math.pi * T_cur / T_i)) / 2
            ]
            targets[1] += [
                eta_min + (0.5 - eta_min) * (1 + math.cos(math.pi * T_cur / T_i)) / 2
            ]
        self._test(scheduler, targets, iters)

    def test_CosineAnnealingWarmRestarts_lr2(self):
        iters = 30
        eta_min = 1e-10
        T_mults = [1, 2, 4]
        for T_mult in T_mults:
            T_i = 10
            T_cur = 0
            targets = [[0.05], [0.5]]
            scheduler = CosineAnnealingWarmRestarts(
                self.opt, T_0=T_i, T_mult=T_mult, eta_min=eta_min
            )
            for _ in torch.arange(0.1, iters, 0.1):
                T_cur = round(T_cur + 0.1, 1)
                if T_cur >= T_i:
                    T_cur = T_cur - T_i
                    T_i = int(T_mult) * T_i
                targets[0] += [
                    eta_min
                    + (0.05 - eta_min) * (1 + math.cos(math.pi * T_cur / T_i)) / 2
                ]
                targets[1] += [
                    eta_min
                    + (0.5 - eta_min) * (1 + math.cos(math.pi * T_cur / T_i)) / 2
                ]
            self._test_CosineAnnealingWarmRestarts(scheduler, targets, iters)

    def test_CosineAnnealingWarmRestarts_lr3(self):
        epochs_for_T_mults = [
            [0, 1, 2, 3, 4, 5, 12, 27, 3, 4, 5, 6, 13],
            [0, 1, 2, 3, 4, 5, 25, 32, 33, 34, 80, 81, 3],
            [0, 0.1, 0.2, 0.3, 1.3, 2.3, 17.5, 18.5, 19.5, 29.5, 30.5, 31.5, 50],
        ]
        T_curs_for_T_mults = [
            [1, 2, 3, 4, 5, 2, 7, 3, 4, 5, 6, 3],
            [1, 2, 3, 4, 5, 15, 2, 3, 4, 10, 11, 3],
            [0.1, 0.2, 0.3, 1.3, 2.3, 7.5, 8.5, 9.5, 19.5, 20.5, 21.5, 10],
        ]
        T_is_for_T_mults = [
            [10, 10, 10, 10, 10, 10, 10, 10, 10, 10, 10, 10],
            [10, 10, 10, 10, 10, 20, 40, 40, 40, 80, 80, 10],
            [10, 10, 10, 10, 10, 30, 30, 30, 30, 30, 30, 90],
        ]
        eta_min = 1e-10
        T_mults = [1, 2, 3]
        for epochs, T_mult, T_curs, T_is in zip(
            epochs_for_T_mults, T_mults, T_curs_for_T_mults, T_is_for_T_mults
        ):
            targets = [[0.05], [0.5]]
            scheduler = CosineAnnealingWarmRestarts(
                self.opt, T_0=10, T_mult=T_mult, eta_min=eta_min
            )
            for T_cur, T_i in zip(T_curs, T_is):
                targets[0] += [
                    eta_min
                    + (0.05 - eta_min) * (1 + math.cos(math.pi * T_cur / T_i)) / 2
                ]
                targets[1] += [
                    eta_min
                    + (0.5 - eta_min) * (1 + math.cos(math.pi * T_cur / T_i)) / 2
                ]
            self._test_interleaved_CosineAnnealingWarmRestarts(
                scheduler, targets, epochs
            )

    def test_swalr_no_anneal(self):
        epochs, swa_start, swa_lr = 10, 5, 0.01
        initial_lrs = [group["lr"] for group in self.opt.param_groups]
        targets = [
            [lr] * (swa_start + 1) + [swa_lr] * (epochs - swa_start - 1)
            for lr in initial_lrs
        ]
        swa_scheduler = SWALR(self.opt, anneal_epochs=1, swa_lr=swa_lr)
        self._test_swalr(swa_scheduler, None, targets, swa_start, epochs)

    def test_swalr_cosine_anneal_after_multiplicative(self):
        # same swa_lr for different param_groups
        epochs, swa_start, swa_lr, anneal_epochs = 15, 5, 0.01, 5
        mult_factor = 0.9
        scheduler = MultiplicativeLR(self.opt, lr_lambda=lambda epoch: mult_factor)
        swa_scheduler = SWALR(self.opt, anneal_epochs=anneal_epochs, swa_lr=swa_lr)

        def anneal_coef(t):
            if t + 1 >= anneal_epochs:
                return 0.0
            return (1 + math.cos(math.pi * (t + 1) / anneal_epochs)) / 2

        initial_lrs = [group["lr"] for group in self.opt.param_groups]
        targets_before_swa = [
            [lr * mult_factor**i for i in range(swa_start + 1)] for lr in initial_lrs
        ]
        swa_epochs = epochs - swa_start - 1
        targets = [
            lrs
            + [
                lrs[-1] * anneal_coef(t) + swa_lr * (1 - anneal_coef(t))
                for t in range(swa_epochs)
            ]
            for lrs in targets_before_swa
        ]

        self._test_swalr(swa_scheduler, scheduler, targets, swa_start, epochs)

    def test_swalr_linear_anneal_after_multiplicative(self):
        # separate swa_lr for different param_groups
        epochs, swa_start, swa_lrs, anneal_epochs = 15, 5, [0.01, 0.02], 4
        mult_factor = 0.9
        scheduler = MultiplicativeLR(self.opt, lr_lambda=lambda epoch: mult_factor)
        swa_scheduler = SWALR(
            self.opt,
            anneal_epochs=anneal_epochs,
            anneal_strategy="linear",
            swa_lr=swa_lrs,
        )

        def anneal_coef(t):
            if t + 1 >= anneal_epochs:
                return 0.0
            return 1 - (t + 1) / anneal_epochs

        initial_lrs = [group["lr"] for group in self.opt.param_groups]
        targets_before_swa = [
            [lr * mult_factor**i for i in range(swa_start + 1)] for lr in initial_lrs
        ]
        swa_epochs = epochs - swa_start - 1
        targets = [
            lrs
            + [
                lrs[-1] * anneal_coef(t) + swa_lr * (1 - anneal_coef(t))
                for t in range(swa_epochs)
            ]
            for lrs, swa_lr in zip(targets_before_swa, swa_lrs)
        ]

        self._test_swalr(swa_scheduler, scheduler, targets, swa_start, epochs)

    def _test_swalr(self, swa_scheduler, scheduler, targets, swa_start, epochs):
        for epoch in range(epochs):
            for param_group, target in zip(self.opt.param_groups, targets):
                self.assertEqual(
                    target[epoch],
                    param_group["lr"],
                    msg="LR is wrong in epoch {}: expected {}, got {}".format(
                        epoch, target[epoch], param_group["lr"]
                    ),
                    atol=1e-5,
                    rtol=0,
                )
            if epoch >= swa_start:
                self.opt.step()
                swa_scheduler.step()
            elif scheduler is not None:
                self.opt.step()
                scheduler.step()

    def test_swalr_hypers(self):
        # Test that SWALR raises errors for incorrect hyper-parameters
        with self.assertRaisesRegex(ValueError, "anneal_strategy must"):
            swa_scheduler = SWALR(self.opt, anneal_strategy="exponential", swa_lr=1.0)

        with self.assertRaisesRegex(ValueError, "anneal_epochs must"):
            swa_scheduler = SWALR(self.opt, anneal_epochs=-1, swa_lr=1.0)
        with self.assertRaisesRegex(ValueError, "anneal_epochs must"):
            swa_scheduler = SWALR(self.opt, anneal_epochs=1.7, swa_lr=1.0)
        with self.assertRaisesRegex(ValueError, "swa_lr must"):
            swa_scheduler = SWALR(self.opt, swa_lr=[1.0, 0.1, 0.01])

    def test_step_lr_state_dict(self):
        self._check_scheduler_state_dict(
            lambda: StepLR(self.opt, gamma=0.1, step_size=3),
            lambda: StepLR(self.opt, gamma=0.01 / 2, step_size=1),
        )

    def test_multi_step_lr_state_dict(self):
        self._check_scheduler_state_dict(
            lambda: MultiStepLR(self.opt, gamma=0.1, milestones=[2, 5, 9]),
            lambda: MultiStepLR(self.opt, gamma=0.01, milestones=[1, 4, 6]),
        )

    def test_exp_step_lr_state_dict(self):
        self._check_scheduler_state_dict(
            lambda: ExponentialLR(self.opt, gamma=0.1),
            lambda: ExponentialLR(self.opt, gamma=0.01),
        )

    def test_cosine_lr_state_dict(self):
        epochs = 10
        eta_min = 1e-10
        self._check_scheduler_state_dict(
            lambda: CosineAnnealingLR(self.opt, T_max=epochs, eta_min=eta_min),
            lambda: CosineAnnealingLR(self.opt, T_max=epochs // 2, eta_min=eta_min / 2),
            epochs=epochs,
        )

    def test_reduce_lr_on_plateau_state_dict(self):
        scheduler = ReduceLROnPlateau(self.opt, mode="min", factor=0.1, patience=2)
        for score in [1.0, 2.0, 3.0, 4.0, 3.0, 4.0, 5.0, 3.0, 2.0, 1.0]:
            scheduler.step(score)
        scheduler_copy = ReduceLROnPlateau(
            self.opt, mode="max", factor=0.5, patience=10
        )
        scheduler_copy.load_state_dict(scheduler.state_dict())
        for key in scheduler.__dict__.keys():
            if key not in {"optimizer", "is_better"}:
                self.assertEqual(scheduler.__dict__[key], scheduler_copy.__dict__[key])

    def test_lambda_lr_state_dict_fn(self):
        scheduler = LambdaLR(self.opt, lr_lambda=lambda x: x)
        state = scheduler.state_dict()
        self.assertIsNone(state["lr_lambdas"][0])

        scheduler_copy = LambdaLR(self.opt, lr_lambda=lambda x: x)
        scheduler_copy.load_state_dict(state)
        for key in scheduler.__dict__.keys():
            if key not in {"optimizer", "lr_lambdas"}:
                self.assertEqual(scheduler.__dict__[key], scheduler_copy.__dict__[key])

    def test_lambda_lr_state_dict_obj(self):
        scheduler = LambdaLR(self.opt, lr_lambda=LambdaLRTestObject(10))
        state = scheduler.state_dict()
        self.assertIsNotNone(state["lr_lambdas"][0])

        scheduler_copy = LambdaLR(self.opt, lr_lambda=LambdaLRTestObject(-1))
        scheduler_copy.load_state_dict(state)
        for key in scheduler.__dict__.keys():
            if key not in {"optimizer"}:
                self.assertEqual(scheduler.__dict__[key], scheduler_copy.__dict__[key])

    def test_CosineAnnealingWarmRestarts_lr_state_dict(self):
        self._check_scheduler_state_dict(
            lambda: CosineAnnealingWarmRestarts(self.opt, T_0=10, T_mult=2),
            lambda: CosineAnnealingWarmRestarts(self.opt, T_0=100),
        )

    def test_swa_lr_state_dict(self):
        self._check_scheduler_state_dict(
            lambda: SWALR(self.opt, anneal_epochs=3, swa_lr=0.5),
            lambda: SWALR(
                self.opt, anneal_epochs=10, anneal_strategy="linear", swa_lr=5.0
            ),
        )

    def _check_scheduler_state_dict(self, constr, constr2, epochs=10):
        scheduler = constr()
        for _ in range(epochs):
            scheduler.optimizer.step()
            scheduler.step()
        scheduler_copy = constr2()
        scheduler_copy.load_state_dict(scheduler.state_dict())
        for key in scheduler.__dict__.keys():
            if key != "optimizer":
                self.assertEqual(scheduler.__dict__[key], scheduler_copy.__dict__[key])
        self.assertEqual(scheduler.get_last_lr(), scheduler_copy.get_last_lr())

    def _test_get_last_lr(self, schedulers, targets, epochs=10):
        if isinstance(schedulers, LRScheduler):
            schedulers = [schedulers]
        optimizers = {scheduler.optimizer for scheduler in schedulers}
        for epoch in range(epochs):
            result = [scheduler.get_last_lr() for scheduler in schedulers]
            [optimizer.step() for optimizer in optimizers]
            [scheduler.step() for scheduler in schedulers]
            target = [[t[epoch] for t in targets]] * len(schedulers)
            for t, r in zip(target, result):
                self.assertEqual(
                    target,
                    result,
                    msg="LR is wrong in epoch {}: expected {}, got {}".format(
                        epoch, t, r
                    ),
                    atol=1e-5,
                    rtol=0,
                )

    def _test_with_epoch(self, schedulers, targets, epochs=10):
        if isinstance(schedulers, LRScheduler):
            schedulers = [schedulers]
        optimizers = {scheduler.optimizer for scheduler in schedulers}
        for epoch in range(epochs):
            [optimizer.step() for optimizer in optimizers]
            with warnings.catch_warnings(record=True) as w:
                [
                    scheduler.step(epoch) for scheduler in schedulers
                ]  # step before assert: skip initial lr
                self._check_warning_is_epoch_deprecation_warning(
                    w, num_warnings=len(schedulers)
                )
            for param_group, target in zip(self.opt.param_groups, targets):
                self.assertEqual(
                    target[epoch],
                    param_group["lr"],
                    msg="LR is wrong in epoch {}: expected {}, got {}".format(
                        epoch, target[epoch], param_group["lr"]
                    ),
                    atol=1e-5,
                    rtol=0,
                )

    def _test(self, schedulers, targets, epochs=10):
        if isinstance(schedulers, LRScheduler):
            schedulers = [schedulers]
        for epoch in range(epochs):
            for param_group, target in zip(self.opt.param_groups, targets):
                self.assertEqual(
                    target[epoch],
                    param_group["lr"],
                    msg="LR is wrong in epoch {}: expected {}, got {}".format(
                        epoch, target[epoch], param_group["lr"]
                    ),
                    atol=1e-5,
                    rtol=0,
                )
            [scheduler.step() for scheduler in schedulers]

    def _test_CosineAnnealingWarmRestarts(self, scheduler, targets, epochs=10):
        for index, epoch in enumerate(torch.arange(0, epochs, 0.1)):
            epoch = round(epoch.item(), 1)
            scheduler.step(epoch)
            for param_group, target in zip(self.opt.param_groups, targets):
                self.assertEqual(
                    target[index],
                    param_group["lr"],
                    msg="LR is wrong in epoch {}: expected {}, got {}".format(
                        epoch, target[index], param_group["lr"]
                    ),
                    atol=1e-5,
                    rtol=0,
                )

    def _test_interleaved_CosineAnnealingWarmRestarts(self, scheduler, targets, epochs):
        for index, epoch in enumerate(epochs):
            scheduler.step(epoch)
            for param_group, target in zip(self.opt.param_groups, targets):
                self.assertEqual(
                    target[index],
                    param_group["lr"],
                    msg="LR is wrong in epoch {}: expected {}, got {}".format(
                        epoch, target[index], param_group["lr"]
                    ),
                    atol=1e-5,
                    rtol=0,
                )

    def _test_against_closed_form(self, scheduler, closed_form_scheduler, epochs=10):
        self.setUp()
        targets = []
        for epoch in range(epochs):
            closed_form_scheduler.optimizer.step()
            with warnings.catch_warnings(record=True) as w:
                closed_form_scheduler.step(epoch)
                self._check_warning_is_epoch_deprecation_warning(w)
            targets.append([group["lr"] for group in self.opt.param_groups])
        self.setUp()
        for epoch in range(epochs):
            self.opt.step()
            scheduler.step()
            for i, param_group in enumerate(self.opt.param_groups):
                self.assertEqual(
                    targets[epoch][i],
                    param_group["lr"],
                    msg="LR is wrong in epoch {}: expected {}, got {}".format(
                        epoch, targets[epoch][i], param_group["lr"]
                    ),
                    atol=1e-5,
                    rtol=0,
                )

    def _test_reduce_lr_on_plateau(
        self, schedulers, targets, metrics, epochs=10, verbose=False
    ):
        if isinstance(schedulers, (LRScheduler, ReduceLROnPlateau)):
            schedulers = [schedulers]
        for epoch in range(epochs):
            self.opt.step()
            for scheduler in schedulers:
                if isinstance(scheduler, ReduceLROnPlateau):
                    scheduler.step(metrics[epoch])
                else:
                    scheduler.step()
            if verbose:
                print("epoch{}:\tlr={}".format(epoch, self.opt.param_groups[0]["lr"]))
            for param_group, target in zip(self.opt.param_groups, targets):
                self.assertEqual(
                    target[epoch],
                    param_group["lr"],
                    msg="LR is wrong in epoch {}: expected {}, got {}".format(
                        epoch, target[epoch], param_group["lr"]
                    ),
                    atol=1e-5,
                    rtol=0,
                )

    def _test_cycle_lr(
        self,
        scheduler,
        lr_targets,
        momentum_targets,
        batch_iterations,
        verbose=False,
        use_beta1=False,
    ):
        for batch_num in range(batch_iterations):
            if verbose:
                if "momentum" in self.opt.param_groups[0].keys():
                    print(
                        "batch{}:\tlr={},momentum={}".format(
                            batch_num,
                            self.opt.param_groups[0]["lr"],
                            self.opt.param_groups[0]["momentum"],
                        )
                    )
                elif use_beta1 and "betas" in self.opt.param_groups[0].keys():
                    print(
                        "batch{}:\tlr={},beta1={}".format(
                            batch_num,
                            self.opt.param_groups[0]["lr"],
                            self.opt.param_groups[0]["betas"][0],
                        )
                    )
                else:
                    print(
                        "batch{}:\tlr={}".format(
                            batch_num, self.opt.param_groups[0]["lr"]
                        )
                    )

            for param_group, lr_target, momentum_target in zip(
                self.opt.param_groups, lr_targets, momentum_targets
            ):
                self.assertEqual(
                    lr_target[batch_num],
                    param_group["lr"],
                    msg="LR is wrong in batch_num {}: expected {}, got {}".format(
                        batch_num, lr_target[batch_num], param_group["lr"]
                    ),
                    atol=1e-5,
                    rtol=0,
                )

                if use_beta1 and "betas" in param_group.keys():
                    self.assertEqual(
                        momentum_target[batch_num],
                        param_group["betas"][0],
                        msg="Beta1 is wrong in batch_num {}: expected {}, got {}".format(
                            batch_num,
                            momentum_target[batch_num],
                            param_group["betas"][0],
                        ),
                        atol=1e-5,
                        rtol=0,
                    )
                elif "momentum" in param_group.keys():
                    self.assertEqual(
                        momentum_target[batch_num],
                        param_group["momentum"],
                        msg="Momentum is wrong in batch_num {}: expected {}, got {}".format(
                            batch_num,
                            momentum_target[batch_num],
                            param_group["momentum"],
                        ),
                        atol=1e-5,
                        rtol=0,
                    )
            self.opt.step()
            scheduler.step()

    def test_cosine_then_cyclic(self):
        # https://github.com/pytorch/pytorch/issues/21965

        max_lr = 0.3
        base_lr = 0.1
        optim_lr = 0.5

        model = torch.nn.Linear(2, 1)
        optimizer = torch.optim.SGD(model.parameters(), lr=optim_lr)
        lr_scheduler_1 = torch.optim.lr_scheduler.CosineAnnealingLR(
            optimizer, T_max=20, eta_min=0.1
        )
        lr_scheduler_2 = torch.optim.lr_scheduler.CyclicLR(
            optimizer, base_lr=base_lr, max_lr=max_lr, step_size_up=1, step_size_down=3
        )

        for i in range(40):
            optimizer.step()
            if i <= lr_scheduler_1.T_max:
                lr_scheduler_1.step()
            else:
                lr_scheduler_2.step()
            last_lr = optimizer.param_groups[0]["lr"]

        self.assertLessEqual(last_lr, max_lr)


class SWATestDNN(torch.nn.Module):
    def __init__(self, input_features):
        super().__init__()
        self.n_features = 100
        self.fc1 = torch.nn.Linear(input_features, self.n_features)
        self.bn = torch.nn.BatchNorm1d(self.n_features)

    def compute_preactivation(self, x):
        return self.fc1(x)

    def forward(self, x):
        x = self.fc1(x)
        x = self.bn(x)
        return x


class SWATestCNN(torch.nn.Module):
    def __init__(self, input_channels):
        super().__init__()
        self.n_features = 10
        self.conv1 = torch.nn.Conv2d(
            input_channels, self.n_features, kernel_size=3, padding=1
        )
        self.bn = torch.nn.BatchNorm2d(self.n_features, momentum=0.3)

    def compute_preactivation(self, x):
        return self.conv1(x)

    def forward(self, x):
        x = self.conv1(x)
        x = self.bn(x)
        return x


class TestSWAUtils(TestCase):
    def _test_averaged_model(self, net_device, swa_device, ema):
        dnn = torch.nn.Sequential(
            torch.nn.Conv2d(1, 5, kernel_size=3),
            torch.nn.ReLU(),
            torch.nn.MaxPool2d(kernel_size=2),
            torch.nn.BatchNorm2d(5, momentum=0.3),
            torch.nn.Conv2d(5, 2, kernel_size=3),
            torch.nn.ReLU(),
            torch.nn.Linear(5, 5),
            torch.nn.ReLU(),
            torch.nn.Linear(5, 10),
        ).to(net_device)

        averaged_params, averaged_dnn = self._run_averaged_steps(dnn, swa_device, ema)

        for p_avg, p_swa in zip(averaged_params, averaged_dnn.parameters()):
            self.assertEqual(p_avg, p_swa)
            # Check that AveragedModel is on the correct device
            self.assertTrue(p_swa.device == swa_device)
            self.assertTrue(p_avg.device == net_device)
        self.assertTrue(averaged_dnn.n_averaged.device == swa_device)

    def _run_averaged_steps(self, dnn, swa_device, ema):
        ema_decay = 0.999
        if ema:
            averaged_dnn = AveragedModel(dnn, device=swa_device, multi_avg_fn=get_ema_multi_avg_fn(ema_decay))
        else:
            averaged_dnn = AveragedModel(dnn, device=swa_device, multi_avg_fn=get_swa_multi_avg_fn())

        averaged_params = [torch.zeros_like(param) for param in dnn.parameters()]

        n_updates = 10
        for i in range(n_updates):
            for p, p_avg in zip(dnn.parameters(), averaged_params):
                p.detach().add_(torch.randn_like(p))
                if ema:
                    p_avg += p.detach() * ema_decay ** (n_updates - i - 1) * ((1 - ema_decay) if i > 0 else 1.0)
                else:
                    p_avg += p.detach() / n_updates
            averaged_dnn.update_parameters(dnn)

        return averaged_params, averaged_dnn

    @parametrize("ema", [True, False])
    def test_averaged_model_all_devices(self, ema):
        cpu = torch.device("cpu")
        self._test_averaged_model(cpu, cpu, ema)
        if torch.cuda.is_available():
            cuda = torch.device(0)
            self._test_averaged_model(cuda, cpu, ema)
            self._test_averaged_model(cpu, cuda, ema)
            self._test_averaged_model(cuda, cuda, ema)

    @parametrize("ema", [True, False])
    def test_averaged_model_mixed_device(self, ema):
        if not torch.cuda.is_available():
            return
        dnn = torch.nn.Sequential(
            torch.nn.Conv2d(1, 5, kernel_size=3), torch.nn.Linear(5, 10)
        )
        dnn[0].cuda()
        dnn[1].cpu()

        averaged_params, averaged_dnn = self._run_averaged_steps(dnn, None, ema)

        for p_avg, p_swa in zip(averaged_params, averaged_dnn.parameters()):
            self.assertEqual(p_avg, p_swa)
            # Check that AveragedModel is on the correct device
            self.assertTrue(p_avg.device == p_swa.device)

    def test_averaged_model_state_dict(self):
        dnn = torch.nn.Sequential(
            torch.nn.Conv2d(1, 5, kernel_size=3), torch.nn.Linear(5, 10)
        )
        averaged_dnn = AveragedModel(dnn)
        averaged_dnn2 = AveragedModel(dnn)
        n_updates = 10
        for i in range(n_updates):
            for p in dnn.parameters():
                p.detach().add_(torch.randn_like(p))
            averaged_dnn.update_parameters(dnn)
        averaged_dnn2.load_state_dict(averaged_dnn.state_dict())
        for p_swa, p_swa2 in zip(averaged_dnn.parameters(), averaged_dnn2.parameters()):
            self.assertEqual(p_swa, p_swa2)
        self.assertTrue(averaged_dnn.n_averaged == averaged_dnn2.n_averaged)

    def test_averaged_model_default_avg_fn_picklable(self):
        dnn = torch.nn.Sequential(
            torch.nn.Conv2d(1, 5, kernel_size=3),
            torch.nn.BatchNorm2d(5),
            torch.nn.Linear(5, 5),
        )
        averaged_dnn = AveragedModel(dnn)
        pickle.dumps(averaged_dnn)

    @parametrize("use_multi_avg_fn", [True, False])
    @parametrize("use_buffers", [True, False])
    def test_averaged_model_exponential(self, use_multi_avg_fn, use_buffers):
        # Test AveragedModel with EMA as avg_fn and use_buffers as True.
        dnn = torch.nn.Sequential(
            torch.nn.Conv2d(1, 5, kernel_size=3),
            torch.nn.BatchNorm2d(5, momentum=0.3),
            torch.nn.Linear(5, 10),
        )
        decay = 0.9

        if use_multi_avg_fn:
            averaged_dnn = AveragedModel(dnn, multi_avg_fn=get_ema_multi_avg_fn(decay), use_buffers=use_buffers)
        else:
            def avg_fn(p_avg, p, n_avg):
                return decay * p_avg + (1 - decay) * p

            averaged_dnn = AveragedModel(dnn, avg_fn=avg_fn, use_buffers=use_buffers)

        if use_buffers:
            dnn_params = list(itertools.chain(dnn.parameters(), dnn.buffers()))
        else:
            dnn_params = list(dnn.parameters())

        averaged_params = [
            torch.zeros_like(param)
            for param in dnn_params
            if param.size() != torch.Size([])
        ]

        n_updates = 10
        for i in range(n_updates):
            updated_averaged_params = []
            for p, p_avg in zip(dnn_params, averaged_params):
                if p.size() == torch.Size([]):
                    continue
                p.detach().add_(torch.randn_like(p))
                if i == 0:
                    updated_averaged_params.append(p.clone())
                else:
                    updated_averaged_params.append(
                        (p_avg * decay + p * (1 - decay)).clone()
                    )
            averaged_dnn.update_parameters(dnn)
            averaged_params = updated_averaged_params

        if use_buffers:
            for p_avg, p_swa in zip(
                averaged_params,
                itertools.chain(
                    averaged_dnn.module.parameters(), averaged_dnn.module.buffers()
                ),
            ):
                self.assertEqual(p_avg, p_swa)
        else:
            for p_avg, p_swa in zip(averaged_params, averaged_dnn.parameters()):
                self.assertEqual(p_avg, p_swa)
            for b_avg, b_swa in zip(dnn.buffers(), averaged_dnn.module.buffers()):
                self.assertEqual(b_avg, b_swa)

    def _test_update_bn(self, dnn, dl_x, dl_xy, cuda):

        preactivation_sum = torch.zeros(dnn.n_features)
        preactivation_squared_sum = torch.zeros(dnn.n_features)
        if cuda:
            preactivation_sum = preactivation_sum.cuda()
            preactivation_squared_sum = preactivation_squared_sum.cuda()
        total_num = 0
        for x in dl_x:
            x = x[0]
            if cuda:
                x = x.cuda()

            dnn.forward(x)
            preactivations = dnn.compute_preactivation(x)
            if len(preactivations.shape) == 4:
                preactivations = preactivations.transpose(1, 3)
            preactivations = preactivations.contiguous().view(-1, dnn.n_features)
            total_num += preactivations.shape[0]

            preactivation_sum += torch.sum(preactivations, dim=0)
            preactivation_squared_sum += torch.sum(preactivations**2, dim=0)

        preactivation_mean = preactivation_sum / total_num
        preactivation_var = preactivation_squared_sum / total_num
        preactivation_var = preactivation_var - preactivation_mean**2

        update_bn(dl_xy, dnn, device=x.device)
        self.assertEqual(preactivation_mean, dnn.bn.running_mean)
        self.assertEqual(preactivation_var, dnn.bn.running_var, atol=1e-1, rtol=0)

        def _reset_bn(module):
            if issubclass(module.__class__, torch.nn.modules.batchnorm._BatchNorm):
                module.running_mean = torch.zeros_like(module.running_mean)
                module.running_var = torch.ones_like(module.running_var)

        # reset batch norm and run update_bn again
        dnn.apply(_reset_bn)
        update_bn(dl_xy, dnn, device=x.device)
        self.assertEqual(preactivation_mean, dnn.bn.running_mean)
        self.assertEqual(preactivation_var, dnn.bn.running_var, atol=1e-1, rtol=0)
        # using the dl_x loader instead of dl_xy
        dnn.apply(_reset_bn)
        update_bn(dl_x, dnn, device=x.device)
        self.assertEqual(preactivation_mean, dnn.bn.running_mean)
        self.assertEqual(preactivation_var, dnn.bn.running_var, atol=1e-1, rtol=0)

    def test_update_bn_dnn(self):
        # Test update_bn for a fully-connected network with BatchNorm1d
        objects, input_features = 100, 5
        x = torch.rand(objects, input_features)
        y = torch.rand(objects)
        ds_x = torch.utils.data.TensorDataset(x)
        ds_xy = torch.utils.data.TensorDataset(x, y)
        dl_x = torch.utils.data.DataLoader(ds_x, batch_size=5, shuffle=True)
        dl_xy = torch.utils.data.DataLoader(ds_xy, batch_size=5, shuffle=True)
        dnn = SWATestDNN(input_features=input_features)
        dnn.train()
        self._test_update_bn(dnn, dl_x, dl_xy, False)
        if torch.cuda.is_available():
            dnn = SWATestDNN(input_features=input_features)
            dnn.train()
            self._test_update_bn(dnn.cuda(), dl_x, dl_xy, True)
        self.assertTrue(dnn.training)

    def test_update_bn_cnn(self):
        # Test update_bn for convolutional network and BatchNorm2d
        objects = 100
        input_channels = 3
        height, width = 5, 5
        x = torch.rand(objects, input_channels, height, width)
        y = torch.rand(objects)
        ds_x = torch.utils.data.TensorDataset(x)
        ds_xy = torch.utils.data.TensorDataset(x, y)
        dl_x = torch.utils.data.DataLoader(ds_x, batch_size=5, shuffle=True)
        dl_xy = torch.utils.data.DataLoader(ds_xy, batch_size=5, shuffle=True)
        dnn = SWATestCNN(input_channels=input_channels)
        dnn.train()
        self._test_update_bn(dnn, dl_x, dl_xy, False)
        if torch.cuda.is_available():
            dnn = SWATestCNN(input_channels=input_channels)
            dnn.train()
            self._test_update_bn(dnn.cuda(), dl_x, dl_xy, True)
        self.assertTrue(dnn.training)

    def test_bn_update_eval_momentum(self):
        # check that update_bn preserves eval mode
        objects = 100
        input_channels = 3
        height, width = 5, 5
        x = torch.rand(objects, input_channels, height, width)
        ds_x = torch.utils.data.TensorDataset(x)
        dl_x = torch.utils.data.DataLoader(ds_x, batch_size=5, shuffle=True)
        dnn = SWATestCNN(input_channels=input_channels)
        dnn.eval()
        update_bn(dl_x, dnn)
        self.assertFalse(dnn.training)

        # check that momentum is preserved
        self.assertEqual(dnn.bn.momentum, 0.3)


instantiate_parametrized_tests(TestLRScheduler)
instantiate_parametrized_tests(TestSWAUtils)


def _diff_fn(p, grad, opt_differentiable_state, opt_class, kwargs, *ignored):
    # Ignored is the list of values in `opt_differentiable_state`, we do this
    # for `gradcheck` to correctly track the state tensors as function inputs
    # because otherwise it can't unpack the values in the `opt_differentiable_state`
    # dict
    p = p.clone()
    p.grad = grad
    opt_differentiable_state = {
        k: v.clone() if isinstance(v, torch.Tensor) else v
        for k, v in opt_differentiable_state.items()
    }
    opt = opt_class([p], **kwargs)
    opt.state[p].update(opt_differentiable_state)
    opt.step()
    return (p,) + tuple(
        v
        for v in opt.state[p].values()
        if isinstance(v, torch.Tensor) and v.requires_grad
    )


class TestDifferentiableOptimizer(TestCase):
    def test_sgd(self):
        p = torch.rand(10, requires_grad=True, dtype=torch.float64)
        grad = torch.rand(10, requires_grad=True, dtype=torch.float64)
        mbuff = torch.rand(10, requires_grad=True, dtype=torch.float64)
        state = {"momentum_buffer": mbuff}
        gradcheck(
            _diff_fn,
            (
                p,
                grad,
                state,
                torch.optim.SGD,
                {"lr": 0.9, "differentiable": True},
                *state.values(),
            ),
        )

    def test_adam(self):
        state = {}
        p = torch.rand(10, requires_grad=True, dtype=torch.float64)
        grad = torch.rand(10, requires_grad=True, dtype=torch.float64)
        # `step` is not a continuous variable (even though we define it as a float)
        # and so it shouldn't require gradients.
        state["step"] = torch.tensor(10.0, requires_grad=False, dtype=torch.float64)
        state["exp_avg"] = torch.rand(10, requires_grad=True, dtype=torch.float64)
        state["exp_avg_sq"] = torch.rand(10, requires_grad=True, dtype=torch.float64)
        state["max_exp_avg_sq"] = torch.rand(
            10, requires_grad=True, dtype=torch.float64
        )

        gradcheck(
            _diff_fn,
            (
                p,
                grad,
                state,
                torch.optim.Adam,
                {"lr": 0.9, "differentiable": True, "amsgrad": True},
                *state.values(),
            ),
        )

    def test_rmsprop(self):
        state = {}
        p = torch.rand(10, requires_grad=True, dtype=torch.float64)
        grad = torch.rand(10, requires_grad=True, dtype=torch.float64)
        state["step"] = 0
        state["square_avg"] = torch.rand(10, requires_grad=True, dtype=torch.float64)
        state["momentum_buffer"] = torch.rand(
            10, requires_grad=True, dtype=torch.float64
        )
        # This can cause issues with large values and nan due to sqrt ops
        state["grad_avg"] = 1e-2 * torch.rand(
            10, requires_grad=True, dtype=torch.float64
        )
        gradcheck(
            _diff_fn,
            (
                p,
                grad,
                state,
                torch.optim.RMSprop,
                {
                    "lr": 0.9,
                    "maximize": True,
                    "momentum": 0.9,
                    "differentiable": True,
                    "centered": True,
                    "weight_decay": 0.1,
                },
                *state.values(),
            ),
        )

    def test_adadelta(self):
        state = {}
        p = torch.rand(10, requires_grad=True, dtype=torch.float64)
        grad = torch.rand(10, requires_grad=True, dtype=torch.float64)
        # `step` is not a continuous variable (even though we define it as a float)
        # and so it shouldn't require gradients.
        state["step"] = torch.tensor(10.0, requires_grad=False, dtype=torch.float64)
        state["square_avg"] = torch.rand(10, requires_grad=True, dtype=torch.float64)
        state["acc_delta"] = torch.rand(10, requires_grad=True, dtype=torch.float64)
        gradcheck(
            _diff_fn,
            (
                p,
                grad,
                state,
                torch.optim.Adadelta,
                {"lr": 0.9, "weight_decay": 0.1, "differentiable": True},
                *state.values(),
            ),
        )

    def test_adagrad(self):
        state = {}
        p = torch.rand(10, requires_grad=True, dtype=torch.float64)
        grad = torch.rand(10, requires_grad=True, dtype=torch.float64)
        # `step` is not a continuous variable (even though we define it as a float)
        # and so it shouldn't require gradients.
        state["step"] = torch.tensor(10.0, requires_grad=False, dtype=torch.float64)
        state["sum"] = torch.rand(10, requires_grad=True, dtype=torch.float64)
        gradcheck(
            _diff_fn,
            (
                p,
                grad,
                state,
                torch.optim.Adagrad,
                {"lr": 0.9, "weight_decay": 0.1, "differentiable": True},
                *state.values(),
            ),
        )

    def test_adamax(self):
        state = {}
        p = torch.rand(10, requires_grad=True, dtype=torch.float64)
        grad = torch.rand(10, requires_grad=True, dtype=torch.float64)
        # `step` is not a continuous variable (even though we define it as a float)
        # and so it shouldn't require gradients.
        state["step"] = torch.tensor(10.0, requires_grad=False, dtype=torch.float64)
        state["exp_avg"] = torch.rand(10, requires_grad=True, dtype=torch.float64)
        state["exp_inf"] = torch.rand(10, requires_grad=True, dtype=torch.float64)
        gradcheck(
            _diff_fn,
            (
                p,
                grad,
                state,
                torch.optim.Adamax,
                {"lr": 0.9, "weight_decay": 0.1, "differentiable": True},
                *state.values(),
            ),
        )

    @skipIfTorchDynamo("The inplace mu update fails with dynamo, "
                       "since this is only happening when differentiable is enabled, skipping for now")
    def test_asgd(self):
        state = {}
        p = torch.rand(10, requires_grad=True, dtype=torch.float64)
        grad = torch.rand(10, requires_grad=True, dtype=torch.float64)
        # `step` `eta` & `mu` are not continuous variables (even though we define them as a float)
        # and so it shouldn't require gradients.
        state["step"] = torch.tensor(10.0, requires_grad=False, dtype=torch.float64)
        state["eta"] = torch.tensor(0.9, requires_grad=False, dtype=torch.float64)
        state["mu"] = torch.tensor(1.0, requires_grad=False, dtype=torch.float64)
        state["ax"] = torch.rand(10, requires_grad=True, dtype=torch.float64)

        gradcheck(
            _diff_fn,
            (
                p,
                grad,
                state,
                torch.optim.ASGD,
                {"lr": 0.9, "differentiable": True},
                *state.values(),
            ),
        )

    def test_rprop(self):
        state = {}
        p = torch.rand(10, requires_grad=True, dtype=torch.float64)
        grad = torch.rand(10, requires_grad=True, dtype=torch.float64)
        # `step` is not a continuous variable (even though we define it as a float)
        # and so it shouldn't require gradients.
        state["step"] = torch.tensor(10.0, requires_grad=False, dtype=torch.float64)
        state["prev"] = torch.rand(10, requires_grad=True, dtype=torch.float64)
        state["step_size"] = torch.rand(10, requires_grad=True, dtype=torch.float64)

        gradcheck(
            _diff_fn,
            (
                p,
                grad,
                state,
                torch.optim.Rprop,
                {"lr": 0.9, "differentiable": True},
                *state.values(),
            ),
        )

    def test_adamw(self):
        state = {}
        p = torch.rand(10, requires_grad=True, dtype=torch.float64)
        grad = torch.rand(10, requires_grad=True, dtype=torch.float64)
        # `step` is not a continuous variable (even though we define it as a float)
        # and so it shouldn't require gradients.
        state["step"] = torch.tensor(10.0, requires_grad=False, dtype=torch.float64)
        state["exp_avg"] = torch.rand(10, requires_grad=True, dtype=torch.float64)
        state["exp_avg_sq"] = torch.rand(10, requires_grad=True, dtype=torch.float64)
        state["max_exp_avg_sq"] = torch.rand(
            10, requires_grad=True, dtype=torch.float64
        )

        gradcheck(
            _diff_fn,
            (
                p,
                grad,
                state,
                torch.optim.AdamW,
                {"lr": 0.9, "differentiable": True, "amsgrad": True},
                *state.values(),
            ),
        )

    def test_nadam(self):
        state = {}
        p = torch.rand(10, requires_grad=True, dtype=torch.float64)
        grad = torch.rand(10, requires_grad=True, dtype=torch.float64)
        # `step` is not a continuous variable (even though we define it as a float)
        # and so it shouldn't require gradients.
        state["step"] = torch.tensor(10.0, requires_grad=False, dtype=torch.float64)
        state["exp_avg"] = torch.rand(10, requires_grad=True, dtype=torch.float64)
        state["exp_avg_sq"] = torch.rand(10, requires_grad=True, dtype=torch.float64)
        state["mu_product"] = torch.tensor(1.0, requires_grad=True, dtype=torch.float64)

        gradcheck(
            _diff_fn,
            (
                p,
                grad,
                state,
                torch.optim.NAdam,
                {"lr": 0.9, "differentiable": True},
                *state.values(),
            ),
        )

    def test_radam(self):
        state = {}
        p = torch.rand(10, requires_grad=True, dtype=torch.float64)
        grad = torch.rand(10, requires_grad=True, dtype=torch.float64)
        # `step` is not a continuous variable (even though we define it as a float)
        # and so it shouldn't require gradients.
        state["step"] = torch.tensor(10.0, requires_grad=False, dtype=torch.float64)
        state["exp_avg"] = torch.rand(10, requires_grad=True, dtype=torch.float64)
        state["exp_avg_sq"] = torch.rand(10, requires_grad=True, dtype=torch.float64)

        gradcheck(
            _diff_fn,
            (
                p,
                grad,
                state,
                torch.optim.RAdam,
                {"lr": 0.9, "differentiable": True},
                *state.values(),
            ),
        )


    @unittest.skipIf(not TEST_CUDA, "test requires CUDA")
    def test_defaults_changed_to_foreach(self):
        from torch.optim import (adam, adamw, nadam, sgd, radam, rmsprop, rprop,
                                 asgd, adamax, adadelta, adagrad)
        multi_optims = ((optim.Adam, adam, "_multi_tensor_adam"),
                        (optim.AdamW, adamw, "_multi_tensor_adamw"),
                        (optim.NAdam, nadam, "_multi_tensor_nadam"),
                        (optim.SGD, sgd, "_multi_tensor_sgd"),
                        (optim.RAdam, radam, "_multi_tensor_radam"),
                        (optim.RMSprop, rmsprop, "_multi_tensor_rmsprop"),
                        (optim.Rprop, rprop, "_multi_tensor_rprop"),
                        (optim.ASGD, asgd, "_multi_tensor_asgd"),
                        (optim.Adamax, adamax, "_multi_tensor_adamax"),
                        (optim.Adadelta, adadelta, "_multi_tensor_adadelta"),
                        (optim.Adagrad, adagrad, "_multi_tensor_adagrad"),)

        model = torch.nn.Linear(5, 5)
        model.to(dtype=torch.float64, device="cuda")
        input = torch.rand(2, 5, dtype=torch.float64, device="cuda")

        for opt, mod, func in multi_optims:
            defaults = {}
            if opt == optim.SGD:
                defaults["lr"] = 1e-2
            optimizer = opt(model.parameters(), **defaults)
            optimizer.zero_grad()
            output = model(input)
            loss = output.sum()
            loss.backward()
            with patch.object(mod, func) as mocked_foreach_impl:
                optimizer.step()
                self.assertTrue(mocked_foreach_impl.called)


if __name__ == "__main__":
=======
if __name__ == '__main__':
>>>>>>> 70f36455
    run_tests()<|MERGE_RESOLUTION|>--- conflicted
+++ resolved
@@ -5,4571 +5,5 @@
 from optim.test_swa_utils import TestSWAUtils  # noqa: F401
 from torch.testing._internal.common_utils import run_tests
 
-<<<<<<< HEAD
-import torch
-import torch.optim as optim
-import torch.nn.functional as F
-from torch.nn import Parameter
-from torch.optim import Adam, SGD, Optimizer
-from torch.optim.lr_scheduler import (
-    LambdaLR,
-    MultiplicativeLR,
-    SequentialLR,
-    StepLR,
-    MultiStepLR,
-    ConstantLR,
-    LinearLR,
-    ExponentialLR,
-    CosineAnnealingLR,
-    ReduceLROnPlateau,
-    LRScheduler,
-    CyclicLR,
-    CosineAnnealingWarmRestarts,
-    OneCycleLR,
-    ChainedScheduler,
-    PolynomialLR,
-    EPOCH_DEPRECATION_WARNING,
-)
-from torch.optim.swa_utils import AveragedModel, SWALR, update_bn, get_swa_multi_avg_fn, get_ema_multi_avg_fn
-from torch.testing._internal.common_utils import (
-    TestCase,
-    run_tests,
-    TEST_WITH_ROCM,
-    TEST_WITH_UBSAN,
-    load_tests,
-    parametrize,
-    instantiate_parametrized_tests,
-    gradcheck,
-    skipIfRocm,
-    skipIfTorchDynamo
-)
-from torch.testing._internal.common_cuda import TEST_MULTIGPU, TEST_CUDA
-from typing import Dict, Any, Tuple
-from torch.optim.optimizer import register_optimizer_step_pre_hook, register_optimizer_step_post_hook
-from unittest.mock import patch
-
-# load_tests from common_utils is used to automatically filter tests for
-# sharding on sandcastle. This line silences flake warnings
-load_tests = load_tests
-
-
-def rosenbrock(tensor):
-    x, y = tensor
-    return (1 - x) ** 2 + 100 * (y - x**2) ** 2
-
-
-def drosenbrock(tensor):
-    x, y = tensor
-    return torch.tensor((-400 * x * (y - x**2) - 2 * (1 - x), 200 * (y - x**2)))
-
-
-class TestOptim(TestCase):
-    exact_dtype = True
-
-    def _test_rosenbrock_sparse(
-        self,
-        constructor,
-        scheduler_constructors=None,
-        sparse_only=False,
-        maximize=False,
-    ):
-        if scheduler_constructors is None:
-            scheduler_constructors = []
-        params_t = torch.tensor([1.5, 1.5])
-
-        params = Parameter(params_t)
-        optimizer = constructor([params])
-        schedulers = []
-        for scheduler_constructor in scheduler_constructors:
-            schedulers.append(scheduler_constructor(optimizer))
-
-        if not sparse_only:
-            params_c = Parameter(params_t.clone())
-            optimizer_c = constructor([params_c])
-
-        solution = torch.tensor([1, 1])
-        with torch.no_grad():
-            initial_dist = params.dist(solution)
-
-        def eval(params, sparse_grad, w):
-            # Depending on w, provide only the x or y gradient
-            optimizer.zero_grad()
-            loss = rosenbrock(params)
-            loss.backward()
-            grad = drosenbrock(params.data)
-            # NB: We torture test the optimizer by returning an
-            # uncoalesced sparse tensor
-            if w:
-                i = torch.LongTensor([[0, 0]])
-                x = grad[0]
-                v = torch.tensor([x / 4.0, x - x / 4.0])
-            else:
-                i = torch.LongTensor([[1, 1]])
-                y = grad[1]
-                v = torch.tensor([y - y / 4.0, y / 4.0])
-            x = torch.sparse_coo_tensor(i, v, (2,), dtype=v.dtype)
-            with torch.no_grad():
-                if sparse_grad:
-                    params.grad = x
-                else:
-                    params.grad = x.to_dense()
-            return loss
-
-        for i in range(2000):
-            # Do cyclic coordinate descent
-            w = i % 2
-            optimizer.step(functools.partial(eval, params, True, w))
-            for scheduler in schedulers:
-                if isinstance(scheduler, ReduceLROnPlateau):
-                    scheduler.step(rosenbrock(params))
-                else:
-                    scheduler.step()
-            if not sparse_only:
-                optimizer_c.step(functools.partial(eval, params_c, False, w))
-                self.assertEqual(params, params_c)
-
-        if not maximize:
-            self.assertLessEqual(params.data.dist(solution), initial_dist)
-        else:
-            self.assertGreaterEqual(rosenbrock(params), rosenbrock(params_t))
-
-    def _test_basic_cases_template(
-        self,
-        weight_tensor,
-        bias_tensor,
-        input_tensor,
-        constructor,
-        scheduler_constructors,
-        constructor_accepts_maximize=True,
-        constructor_accepts_foreach=False,
-    ):
-        maximize_options = {False, constructor_accepts_maximize}
-        foreach_options = {False, constructor_accepts_foreach}
-
-        four_arg_constructor = constructor
-        if constructor_accepts_maximize and constructor_accepts_foreach:
-            pass
-        elif constructor_accepts_maximize:
-
-            def four_arg_constructor(weight, bias, maximize, foreach):
-                self.assertFalse(foreach)
-                return constructor(weight, bias, maximize)
-
-        elif constructor_accepts_foreach:
-
-            def four_arg_constructor(weight, bias, maximize, foreach):
-                self.assertFalse(maximize)
-                return constructor(weight, bias, foreach)
-
-        else:
-
-            def four_arg_constructor(weight, bias, maximize, foreach):
-                self.assertFalse(maximize or foreach)
-                return constructor(weight, bias)
-
-        for maximize, foreach in itertools.product(maximize_options, foreach_options):
-            with torch.no_grad():
-                weight = Parameter(weight_tensor.clone().detach())
-                bias = Parameter(bias_tensor.clone().detach())
-                input = input_tensor.clone().detach().requires_grad_()
-            optimizer = four_arg_constructor(weight, bias, maximize, foreach)
-            schedulers = []
-            for scheduler_constructor in scheduler_constructors:
-                schedulers.append(scheduler_constructor(optimizer))
-
-            # to check if the optimizer can be printed as a string
-            optimizer.__repr__()
-
-            def fn():
-                optimizer.zero_grad()
-                y = weight.mv(input)
-                if y.is_cuda and bias.is_cuda and y.get_device() != bias.get_device():
-                    y = y.cuda(bias.get_device())
-                loss = (y + bias).pow(2).sum()
-                loss.backward()
-                return loss
-
-            initial_value = fn().item()
-            for _ in range(200):
-                for scheduler in schedulers:
-                    if isinstance(scheduler, ReduceLROnPlateau):
-                        val_loss = fn()
-                        scheduler.step(val_loss)
-                    else:
-                        scheduler.step()
-                optimizer.step(fn)
-            if maximize:
-                self.assertGreater(fn().item(), initial_value)
-            else:
-                self.assertLess(fn().item(), initial_value)
-
-    def _test_state_dict(self, weight, bias, input, constructor, atol=None, rtol=None):
-        weight = Parameter(weight)
-        bias = Parameter(bias)
-        with torch.no_grad():
-            input = input.clone().detach().requires_grad_()
-
-        def fn_base(optimizer, weight, bias):
-            optimizer.zero_grad()
-            i = input_cuda if weight.is_cuda else input
-            loss = (weight.mv(i) + bias).pow(2).sum()
-            loss.backward()
-            return loss
-
-        optimizer = constructor(weight, bias)
-        fn = functools.partial(fn_base, optimizer, weight, bias)
-
-        # Prime the optimizer
-        for _i in range(20):
-            optimizer.step(fn)
-        # Clone the weights and construct new optimizer for them
-        with torch.no_grad():
-            weight_c = Parameter(weight.clone().detach())
-            bias_c = Parameter(bias.clone().detach())
-        optimizer_c = constructor(weight_c, bias_c)
-        fn_c = functools.partial(fn_base, optimizer_c, weight_c, bias_c)
-        # Load state dict
-        state_dict = deepcopy(optimizer.state_dict())
-        state_dict_c = deepcopy(optimizer.state_dict())
-        optimizer_c.load_state_dict(state_dict_c)
-        # Run both optimizations in parallel
-        for _ in range(20):
-            optimizer.step(fn)
-            optimizer_c.step(fn_c)
-            self.assertEqual(weight, weight_c)
-            self.assertEqual(bias, bias_c)
-        # Make sure state dict wasn't modified
-        self.assertEqual(state_dict, state_dict_c)
-        # Make sure state dict is deterministic with equal but not identical parameters
-        self.assertEqual(optimizer.state_dict(), optimizer_c.state_dict())
-        # Make sure repeated parameters have identical representation in state dict
-        optimizer_c.param_groups.extend(optimizer_c.param_groups)
-        self.assertEqual(
-            optimizer.state_dict()["param_groups"][-1],
-            optimizer_c.state_dict()["param_groups"][-1],
-        )
-
-        # Make sure that optimizers that support maximize can load older models
-        old_state_dict = deepcopy(optimizer.state_dict())
-        state_dict_no_maximize = deepcopy(optimizer.state_dict())
-        if "maximize" in state_dict_no_maximize["param_groups"][0]:
-            for group in state_dict_no_maximize["param_groups"]:
-                del group["maximize"]
-            optimizer.load_state_dict(state_dict_no_maximize)
-            # Make sure we can still step
-            optimizer.step()
-            # Undo these changes before proceeding!
-            optimizer.load_state_dict(old_state_dict)
-        # Make sure that optimizers that support foreach can load older models
-        state_dict_no_foreach = deepcopy(optimizer.state_dict())
-        if "foreach" in state_dict_no_foreach["param_groups"][0]:
-            for group in state_dict_no_foreach["param_groups"]:
-                del group["foreach"]
-            optimizer.load_state_dict(state_dict_no_foreach)
-            # Make sure we can still step
-            optimizer.step()
-            # Undo these changes before proceeding!
-            optimizer.load_state_dict(old_state_dict)
-
-        # Make sure that loading optimizers with step not wrapped in tensor can work
-        state_dict = optimizer.state_dict()
-        if "step" in state_dict["state"][0] and torch.is_tensor(
-            state_dict["state"][0]["step"]
-        ):
-            for state in state_dict["state"].values():
-                state["step"] = state["step"].item()
-            optimizer.load_state_dict(state_dict)
-            optimizer.step()
-
-        # Check that state dict can be loaded even when we cast parameters
-        # to a different type and move to a different device.
-        if not torch.cuda.is_available():
-            return
-
-        with torch.no_grad():
-            input_cuda = input.clone().detach().to(dtype=torch.float32, device="cuda")
-            weight_cuda = Parameter(
-                weight.clone().detach().to(dtype=torch.float32, device="cuda")
-            )
-            bias_cuda = Parameter(
-                bias.clone().detach().to(dtype=torch.float32, device="cuda")
-            )
-        optimizer_cuda = constructor(weight_cuda, bias_cuda)
-        fn_cuda = functools.partial(fn_base, optimizer_cuda, weight_cuda, bias_cuda)
-
-        state_dict = deepcopy(optimizer.state_dict())
-        state_dict_c = deepcopy(optimizer.state_dict())
-        optimizer_cuda.load_state_dict(state_dict_c)
-
-        # Make sure state dict wasn't modified
-        self.assertEqual(state_dict, state_dict_c)
-
-        # Make sure that device of state['step'] is still CPU
-        new_state_dict = optimizer_cuda.state_dict()
-        if "step" in state_dict["state"][0] and torch.is_tensor(
-            state_dict["state"][0]["step"]
-        ):
-            for state in new_state_dict["state"].values():
-                self.assertEqual(state["step"].device.type, "cpu")
-
-        for _i in range(20):
-            optimizer.step(fn)
-            optimizer_cuda.step(fn_cuda)
-            self.assertEqual(weight, weight_cuda)
-            self.assertEqual(bias, bias_cuda, atol=atol, rtol=rtol)
-
-        # validate deepcopy() copies all public attributes
-        def getPublicAttr(obj):
-            return {k for k in obj.__dict__ if not k.startswith("_")}
-
-        self.assertEqual(getPublicAttr(optimizer), getPublicAttr(deepcopy(optimizer)))
-
-    def _test_basic_cases(
-        self,
-        constructor,
-        scheduler_constructors=None,
-        ignore_multidevice=False,
-        constructor_accepts_maximize=False,
-        constructor_accepts_foreach=False,
-        atol=None,
-        rtol=None,
-    ):
-        if scheduler_constructors is None:
-            scheduler_constructors = []
-
-        def make_two_arg_constructor(
-            constructor, maximize: bool = False, foreach: bool = False
-        ):
-            if constructor_accepts_maximize and constructor_accepts_foreach:
-                return lambda weight, bias: constructor(weight, bias, maximize, foreach)
-            if constructor_accepts_maximize:
-                return lambda weight, bias: constructor(weight, bias, maximize)
-            if constructor_accepts_foreach:
-                return lambda weight, bias: constructor(weight, bias, foreach)
-            return constructor
-
-        for maximize, foreach in itertools.product(
-            {False, constructor_accepts_maximize},
-            {False, constructor_accepts_foreach},
-        ):
-            self._test_state_dict(
-                torch.randn(10, 5),
-                torch.randn(10),
-                torch.randn(5),
-                make_two_arg_constructor(constructor, maximize, foreach),
-                atol=atol,
-                rtol=rtol,
-            )
-        self._test_basic_cases_template(
-            torch.randn(10, 5),
-            torch.randn(10),
-            torch.randn(5),
-            constructor,
-            scheduler_constructors,
-            constructor_accepts_maximize,
-            constructor_accepts_foreach,
-        )
-        # non-contiguous parameters
-        self._test_basic_cases_template(
-            torch.randn(10, 5, 2)[..., 0],
-            torch.randn(10, 2)[..., 0],
-            torch.randn(5),
-            constructor,
-            scheduler_constructors,
-            constructor_accepts_maximize,
-            constructor_accepts_foreach,
-        )
-        # CUDA
-        if not torch.cuda.is_available():
-            return
-        self._test_basic_cases_template(
-            torch.randn(10, 5).cuda(),
-            torch.randn(10).cuda(),
-            torch.randn(5).cuda(),
-            constructor,
-            scheduler_constructors,
-            constructor_accepts_maximize,
-            constructor_accepts_foreach,
-        )
-        # Multi-GPU
-        if not torch.cuda.device_count() > 1 or ignore_multidevice:
-            return
-        self._test_basic_cases_template(
-            torch.randn(10, 5).cuda(0),
-            torch.randn(10).cuda(1),
-            torch.randn(5).cuda(0),
-            constructor,
-            scheduler_constructors,
-            constructor_accepts_maximize,
-            constructor_accepts_foreach,
-        )
-
-    def _test_complex_optimizer(self, optimizer_constructor):
-        complex_param = torch.randn(5, 5, dtype=torch.complex64, requires_grad=True)
-        real_param = torch.view_as_real(complex_param).detach().clone().requires_grad_()
-        complex_opt = optimizer_constructor(complex_param)
-        real_opt = optimizer_constructor(real_param)
-
-        for _ in range(3):
-            complex_param.grad = torch.randn_like(complex_param)
-            real_param.grad = torch.view_as_real(complex_param.grad)
-            complex_opt.step()
-            real_opt.step()
-
-            self.assertEqual(torch.view_as_real(complex_param), real_param)
-
-    def _test_complex_2d(self, optimizer_constructor, f=None):
-        if f is None:
-            f = rosenbrock
-        a1 = torch.randn(2, dtype=torch.complex64, requires_grad=True)
-        a1_real = a1.real.clone().detach()
-        a1_imag = a1.imag.clone().detach()
-        a1_real.requires_grad_()
-        a1_imag.requires_grad_()
-        optim1 = optimizer_constructor([a1])
-        optim2 = optimizer_constructor([a1_real, a1_imag])
-
-        for _ in range(10):
-            optim1.zero_grad()
-            optim2.zero_grad()
-            a2 = torch.complex(a1_real, a1_imag)
-            f(a1).abs().backward()
-            f(a2).abs().backward()
-
-            self.assertEqual(a1.grad.real, a1_real.grad)
-            self.assertEqual(a1.grad.imag, a1_imag.grad)
-
-            optim1.step()
-            optim2.step()
-            self.assertEqual(a1.real, a1_real)
-            self.assertEqual(a1.imag, a1_imag)
-
-    def _build_params_dict(self, weight, bias, **kwargs):
-        return [{"params": [weight]}, dict(params=[bias], **kwargs)]
-
-    def _build_params_dict_single(self, weight, bias, **kwargs):
-        return [dict(params=bias, **kwargs)]
-
-    def test_sgd(self):
-        self._test_basic_cases(
-            lambda weight, bias, maximize, foreach: optim.SGD(
-                [weight, bias], lr=1e-3, maximize=maximize, foreach=foreach
-            ),
-            constructor_accepts_maximize=True,
-            constructor_accepts_foreach=True,
-        )
-        self._test_basic_cases(
-            lambda weight, bias, maximize, foreach: optim.SGD(
-                [weight, bias], lr=1e-3, maximize=maximize, foreach=foreach
-            ),
-            constructor_accepts_maximize=True,
-            constructor_accepts_foreach=True,
-        )
-        self._test_basic_cases(
-            lambda weight, bias, maximize, foreach: optim.SGD(
-                self._build_params_dict(weight, bias, lr=1e-2),
-                lr=1e-3,
-                maximize=maximize,
-                foreach=foreach,
-            ),
-            constructor_accepts_maximize=True,
-            constructor_accepts_foreach=True,
-        )
-        self._test_basic_cases(
-            lambda weight, bias, maximize, foreach: optim.SGD(
-                self._build_params_dict_single(weight, bias, lr=1e-2),
-                lr=1e-3,
-                maximize=maximize,
-                foreach=foreach,
-            ),
-            constructor_accepts_maximize=True,
-            constructor_accepts_foreach=True,
-        )
-        self._test_basic_cases(
-            lambda weight, bias, maximize, foreach: optim.SGD(
-                self._build_params_dict_single(weight, bias, lr=1e-2),
-                maximize=maximize,
-                foreach=foreach,
-            ),
-            constructor_accepts_maximize=True,
-            constructor_accepts_foreach=True,
-        )
-        self._test_basic_cases(
-            lambda weight, bias, maximize, foreach: optim.SGD(
-                [weight, bias], lr=1e-3, maximize=maximize, foreach=foreach
-            ),
-            [lambda opt: StepLR(opt, gamma=0.9, step_size=10)],
-            constructor_accepts_maximize=True,
-            constructor_accepts_foreach=True,
-        )
-        self._test_basic_cases(
-            lambda weight, bias, maximize, foreach: optim.SGD(
-                [weight, bias], lr=1e-3, maximize=maximize, foreach=foreach
-            ),
-            [
-                lambda opt: LinearLR(
-                    opt, start_factor=0.4, end_factor=0.8, total_iters=4
-                )
-            ],
-            constructor_accepts_maximize=True,
-            constructor_accepts_foreach=True,
-        )
-        self._test_basic_cases(
-            lambda weight, bias, maximize, foreach: optim.SGD(
-                [weight, bias], lr=1e-3, maximize=maximize, foreach=foreach
-            ),
-            [lambda opt: ConstantLR(opt, factor=0.4, total_iters=4)],
-            constructor_accepts_maximize=True,
-            constructor_accepts_foreach=True,
-        )
-        self._test_basic_cases(
-            lambda weight, bias, maximize, foreach: optim.SGD(
-                [weight, bias], lr=1e-3, maximize=maximize, foreach=foreach
-            ),
-            [
-                lambda opt: StepLR(opt, gamma=0.9, step_size=10),
-                lambda opt: LinearLR(
-                    opt, start_factor=0.4, end_factor=0.6, total_iters=4
-                ),
-            ],
-            constructor_accepts_maximize=True,
-            constructor_accepts_foreach=True,
-        )
-        self._test_basic_cases(
-            lambda weight, bias, maximize, foreach: optim.SGD(
-                [weight, bias], lr=1e-3, maximize=maximize, foreach=foreach
-            ),
-            [
-                lambda opt: StepLR(opt, gamma=0.9, step_size=10),
-                lambda opt: ReduceLROnPlateau(opt),
-            ],
-            constructor_accepts_maximize=True,
-            constructor_accepts_foreach=True,
-        )
-        self._test_basic_cases(
-            lambda weight, bias, maximize, foreach: optim.SGD(
-                [weight, bias], lr=1e-3, maximize=maximize, foreach=foreach
-            ),
-            [
-                lambda opt: StepLR(opt, gamma=0.99, step_size=10),
-                lambda opt: ExponentialLR(opt, gamma=0.99),
-                lambda opt: ReduceLROnPlateau(opt),
-            ],
-            constructor_accepts_maximize=True,
-            constructor_accepts_foreach=True,
-        )
-        self._test_basic_cases(
-            lambda weight, bias, maximize, foreach: optim.SGD(
-                [weight, bias],
-                lr=1e-3,
-                momentum=0.5,
-                maximize=maximize,
-                foreach=foreach,
-            ),
-            constructor_accepts_maximize=True,
-            constructor_accepts_foreach=True,
-        )
-        self._test_basic_cases(
-            lambda weight, bias, maximize, foreach: optim.SGD(
-                [weight, bias],
-                lr=1e-3,
-                momentum=0.5,
-                weight_decay=1,
-                maximize=maximize,
-                foreach=foreach,
-            ),
-            constructor_accepts_maximize=True,
-            constructor_accepts_foreach=True,
-        )
-        self._test_basic_cases(
-            lambda weight, bias, maximize, foreach: optim.SGD(
-                [weight, bias],
-                nesterov=True,
-                lr=1e-3,
-                momentum=0.5,
-                weight_decay=1,
-                maximize=maximize,
-                foreach=foreach,
-            ),
-            constructor_accepts_maximize=True,
-            constructor_accepts_foreach=True,
-        )
-        self._test_basic_cases(
-            lambda weight, bias, maximize, foreach: optim.SGD(
-                [weight, bias], lr=1e-3, maximize=maximize, foreach=foreach
-            ),
-            [lambda opt: PolynomialLR(opt, power=0.9, total_iters=4)],
-            constructor_accepts_maximize=True,
-            constructor_accepts_foreach=True,
-        )
-        with self.assertRaisesRegex(ValueError, "Invalid momentum value: -0.5"):
-            optim.SGD(None, lr=1e-2, momentum=-0.5)
-
-    def test_sgd_sparse(self):
-        for foreach in (False, True):
-            self._test_rosenbrock_sparse(
-                lambda params: optim.SGD(params, lr=4.8e-3, foreach=foreach)
-            )
-            self._test_rosenbrock_sparse(
-                lambda params: optim.SGD(params, lr=0.0048, foreach=foreach),
-                [lambda opt: StepLR(opt, gamma=0.99999, step_size=300)],
-            )
-
-    def test_sgd_complex(self):
-        for foreach in (False, True):
-            self._test_complex_optimizer(
-                lambda param: optim.SGD([param], lr=0.001, foreach=foreach)
-            )
-            self._test_complex_optimizer(
-                lambda param: optim.SGD([param], lr=0.001, momentum=1, foreach=foreach)
-            )
-            self._test_complex_optimizer(
-                lambda param: optim.SGD(
-                    [param], lr=0.001, momentum=1, weight_decay=1, foreach=foreach
-                )
-            )
-            self._test_complex_optimizer(
-                lambda param: optim.SGD(
-                    [param],
-                    lr=0.001,
-                    nesterov=True,
-                    momentum=1,
-                    weight_decay=1,
-                    foreach=foreach,
-                )
-            )
-            self._test_complex_optimizer(
-                lambda param: optim.SGD(
-                    [param],
-                    lr=0.001,
-                    momentum=1,
-                    dampening=0.5,
-                    weight_decay=1,
-                    foreach=foreach,
-                )
-            )
-
-    def _test_derived_optimizers_varying_tensors(self, optimizer_with_kwargs, kwarg):
-        if not torch.cuda.is_available():
-            return
-        assert kwarg in ("foreach", "fused")
-
-        # Specifically test that inputting params of different dtypes and devices
-        # is handled equivalently on the foreach and fused implementations as the
-        # single tensor implementations. We need multiple GPUs (vs just a CPU and
-        # GPU) because fused adam only works on GPUs. (Thus we only run the tests
-        # that call into this helper when TEST_MULTIGPU.)
-        params = [
-            torch.rand(2, 3, dtype=torch.float64, device='cuda:0', requires_grad=True),
-            torch.rand(2, 3, dtype=torch.float32, device='cuda:0', requires_grad=True),
-            torch.rand(2, 3, dtype=torch.float16, device='cuda:0', requires_grad=True),
-            torch.rand(2, 3, dtype=torch.bfloat16, device='cuda:0', requires_grad=True),
-            torch.rand(2, 3, dtype=torch.float64, device='cuda:1', requires_grad=True),
-            torch.rand(2, 3, dtype=torch.float32, device='cuda:1', requires_grad=True),
-            torch.rand(2, 3, dtype=torch.float16, device='cuda:1', requires_grad=True),
-            torch.rand(2, 3, dtype=torch.bfloat16, device='cuda:1', requires_grad=True),
-            torch.randint(1024, (2, 3), dtype=torch.int64, device='cuda:1', requires_grad=False),
-        ]
-
-        for p in params:
-            if p.requires_grad:
-                p.grad = torch.rand_like(p, device=p.device, dtype=p.dtype)
-
-        kIterations = 7 if kwarg == "foreach" else 1
-        for optimizer_constructor, kwargs in optimizer_with_kwargs:
-            res, state = [], []
-            for enabled in (False, True):
-                kwargs_clone = deepcopy(kwargs)
-                kwargs_clone[kwarg] = enabled
-
-                params_clone = []
-                for p in params:
-                    p_clone = p.clone().detach()
-                    if p.requires_grad:
-                        p_clone.requires_grad = True
-                        p_clone.grad = p.grad.clone().detach()
-                        params_clone.append(p_clone)
-
-                optimizer = optimizer_constructor(params_clone, **kwargs_clone)
-                for _ in range(kIterations):
-                    optimizer.step()
-
-                state.append(optimizer.state)
-                res.append(params_clone)
-
-            st_state = state[0]
-            mt_state = state[1]
-            for st_p, mt_p in zip(res[0], res[1]):
-                self.assertEqual(st_p, mt_p)
-
-                # check that optimizer states are the same
-                st_p_state = st_state[st_p]
-                mt_p_state = mt_state[mt_p]
-
-                for k in st_p_state:
-                    actual = mt_p_state[k]
-                    # If `torch.optim.Adam` is `__init__`ed with either `fused=True` or `capturable=True`,
-                    # `step` Tensor is 1D while usually it's 0D.
-                    if (
-                        k == "step"
-                        and isinstance(actual, torch.Tensor)
-                        and actual.ndim == 1
-                    ):
-                        actual = actual[0]
-                    self.assertEqual(st_p_state[k], actual)
-
-    def _test_derived_optimizers(self, optimizer_pairs_with_flags, flag):
-        if not torch.cuda.is_available():
-            return
-        assert flag in ("foreach", "fused")
-
-        # why 7? iteration 7 is where we start to see differences for RAdam
-        # params interacting with the small eps value, because that's right
-        # after rho_t becomes greater than 5 in step 6.
-        kIterations = 7
-        device = "cuda"
-        for optimizer_constructor, params in optimizer_pairs_with_flags:
-            res, state = [], []
-            for flag_value in (False, True):
-                input = torch.tensor(
-                    [0.1, 0.2, 0.3, 0.4, 0.5, 0.6], dtype=torch.float64, device=device
-                ).reshape(3, 2)
-
-                torch.manual_seed(1)
-                model = torch.nn.Sequential(
-                    torch.nn.Linear(2, 3),
-                    torch.nn.Sigmoid(),
-                    torch.nn.Linear(3, 1),
-                    torch.nn.Sigmoid(),
-                )
-                model.to(dtype=torch.float64, device=device)
-                params_with_flags = deepcopy(params)
-                params_with_flags[flag] = flag_value
-
-                optimizer = optimizer_constructor(
-                    model.parameters(), **params_with_flags
-                )
-
-                for i in range(kIterations):
-                    optimizer.zero_grad()
-                    output = model(input)
-                    loss = output.sum()
-                    loss.backward()
-
-                    # Test that step behaves as expected (a no-op) when grads are set to None
-                    if i == 0:
-                        optimizer.zero_grad(set_to_none=True)
-
-                    optimizer.step()
-
-                state.append(optimizer.state)
-                res.append(model.parameters())
-
-            st_state = state[0]
-            mt_state = state[1]
-            for st_p, mt_p in zip(res[0], res[1]):
-                self.assertEqual(st_p, mt_p)
-
-                # check that optimizer states are the same
-                st_p_state = st_state[st_p]
-                mt_p_state = mt_state[mt_p]
-
-                for k in st_p_state:
-                    self.assertEqual(st_p_state[k], mt_p_state[k])
-
-    def test_multi_tensor_optimizers(self):
-        optimizer_pairs_with_flags = [
-            (optim.Adam, dict(weight_decay=1.0, amsgrad=True, fused=False)),
-            (optim.Adam, dict(weight_decay=1.0, amsgrad=False, fused=False)),
-            (optim.Adam, dict(weight_decay=0.0, amsgrad=True, fused=False)),
-            (optim.Adam, dict(weight_decay=0.0, amsgrad=False, fused=False)),
-            (optim.AdamW, dict(weight_decay=1.0, amsgrad=True)),
-            (optim.AdamW, dict(weight_decay=1.0, amsgrad=False)),
-            (optim.AdamW, dict(weight_decay=0.0, amsgrad=True)),
-            (optim.AdamW, dict(weight_decay=0.0, amsgrad=False)),
-            (optim.NAdam, dict(weight_decay=0.0, momentum_decay=6e-3)),
-            (optim.NAdam, dict(weight_decay=1.0, momentum_decay=6e-3)),
-            (optim.NAdam, dict(weight_decay=0.0, momentum_decay=4e-3)),
-            (optim.NAdam, dict(weight_decay=0.01, momentum_decay=4e-3)),
-            (
-                optim.SGD,
-                dict(lr=0.2, momentum=1, dampening=0, weight_decay=1, nesterov=True),
-            ),
-            (
-                optim.SGD,
-                dict(lr=0.2, momentum=1, dampening=0.5, weight_decay=1, nesterov=False),
-            ),
-            (optim.RAdam, dict(weight_decay=0, eps=1e-6)),
-            (optim.RAdam, dict(weight_decay=0)),
-            (optim.RAdam, dict(weight_decay=1, eps=1e-6)),
-            (optim.RAdam, dict(weight_decay=1)),
-            (optim.RMSprop, dict(weight_decay=1, momentum=1, centered=True)),
-            (optim.RMSprop, dict(weight_decay=1, momentum=0, centered=True)),
-            (optim.RMSprop, dict(weight_decay=1, momentum=1, centered=False)),
-            (optim.RMSprop, dict(weight_decay=0, momentum=1, centered=False)),
-            (optim.Rprop, dict(lr=1e-2, etas=(0.5, 1.2), step_sizes=(1e-6, 50))),
-            (optim.ASGD, dict(weight_decay=0)),
-            (optim.ASGD, dict(weight_decay=1)),
-            (optim.Adamax, dict(weight_decay=0)),
-            (optim.Adamax, dict(weight_decay=1)),
-            (optim.Adadelta, dict(weight_decay=0)),
-            (optim.Adadelta, dict(weight_decay=1)),
-            (optim.Adagrad, dict(weight_decay=0)),
-            (optim.Adagrad, dict(weight_decay=1)),
-        ]
-        self._test_derived_optimizers(optimizer_pairs_with_flags, "foreach")
-
-    @unittest.skipIf(not TEST_MULTIGPU, "only one GPU detected")
-    def test_multi_tensor_optimizers_with_varying_tensors(self):
-        optimizer_pairs_with_flags = [
-            (optim.Adam, dict(weight_decay=1.0, amsgrad=True, fused=False)),
-            (optim.Adam, dict(weight_decay=1.0, amsgrad=False, fused=False)),
-            (optim.Adam, dict(weight_decay=0.0, amsgrad=True, fused=False)),
-            (optim.Adam, dict(weight_decay=0.0, amsgrad=False, fused=False)),
-            (optim.AdamW, dict(weight_decay=1.0, amsgrad=True)),
-            (optim.AdamW, dict(weight_decay=1.0, amsgrad=False)),
-            (optim.AdamW, dict(weight_decay=0.0, amsgrad=True)),
-            (optim.AdamW, dict(weight_decay=0.0, amsgrad=False)),
-            (optim.NAdam, dict(weight_decay=0.0, momentum_decay=6e-3)),
-            (optim.NAdam, dict(weight_decay=1.0, momentum_decay=6e-3)),
-            (optim.NAdam, dict(weight_decay=0.0, momentum_decay=4e-3)),
-            (optim.NAdam, dict(weight_decay=0.01, momentum_decay=4e-3)),
-            (
-                optim.SGD,
-                dict(lr=0.2, momentum=1, dampening=0, weight_decay=1, nesterov=True),
-            ),
-            (
-                optim.SGD,
-                dict(lr=0.2, momentum=1, dampening=0.5, weight_decay=1, nesterov=False),
-            ),
-            (optim.RAdam, dict(weight_decay=0, eps=1e-6)),
-            (optim.RAdam, dict(weight_decay=0)),
-            (optim.RAdam, dict(weight_decay=1, eps=1e-6)),
-            (optim.RAdam, dict(weight_decay=1)),
-            (optim.RMSprop, dict(weight_decay=1, momentum=1, centered=True)),
-            (optim.RMSprop, dict(weight_decay=1, momentum=0, centered=True)),
-            (optim.RMSprop, dict(weight_decay=1, momentum=1, centered=False)),
-            (optim.RMSprop, dict(weight_decay=0, momentum=1, centered=False)),
-            (optim.Rprop, dict(lr=1e-2, etas=(0.5, 1.2), step_sizes=(1e-6, 50))),
-            (optim.ASGD, dict(weight_decay=0)),
-            (optim.ASGD, dict(weight_decay=1)),
-            (optim.Adamax, dict(weight_decay=0)),
-            (optim.Adamax, dict(weight_decay=1)),
-            (optim.Adadelta, dict(weight_decay=0)),
-            (optim.Adadelta, dict(weight_decay=1)),
-            (optim.Adagrad, dict(weight_decay=0)),
-            (optim.Adagrad, dict(weight_decay=1)),
-        ]
-        self._test_derived_optimizers_varying_tensors(optimizer_pairs_with_flags, "foreach")
-
-    def test_fused_optimizers(self):
-        optimizer_pairs_with_flags = tuple(itertools.product(
-            (optim.Adam, optim.AdamW),
-            (
-                dict(weight_decay=1., amsgrad=False),
-                dict(weight_decay=1., amsgrad=True),
-                dict(weight_decay=0., amsgrad=False),
-                dict(weight_decay=0., amsgrad=True),
-            ),
-        ))
-        self._test_derived_optimizers(optimizer_pairs_with_flags, "fused")
-
-    @unittest.skipIf(not TEST_MULTIGPU, "only one GPU detected")
-    def test_fused_optimizers_with_varying_tensors(self):
-        optimizer_pairs_with_flags = tuple(itertools.product(
-            (optim.Adam, optim.AdamW),
-            (
-                dict(weight_decay=1., amsgrad=False),
-                dict(weight_decay=1., amsgrad=True),
-                dict(weight_decay=0., amsgrad=False),
-                dict(weight_decay=0., amsgrad=True),
-            ),
-        ))
-        self._test_derived_optimizers_varying_tensors(optimizer_pairs_with_flags, "fused")
-
-    def test_adam(self):
-        self._test_basic_cases(
-            lambda weight, bias, maximize, foreach: optim.Adam(
-                [weight, bias], lr=1e-3, maximize=maximize, foreach=foreach
-            ),
-            constructor_accepts_maximize=True,
-            constructor_accepts_foreach=True,
-        )
-        self._test_basic_cases(
-            lambda weight, bias, maximize, foreach: optim.Adam(
-                self._build_params_dict(weight, bias, lr=1e-2),
-                lr=1e-3,
-                maximize=maximize,
-                foreach=foreach,
-            ),
-            constructor_accepts_maximize=True,
-            constructor_accepts_foreach=True,
-        )
-        self._test_basic_cases(
-            lambda weight, bias, maximize, foreach: optim.Adam(
-                [weight, bias],
-                lr=1e-3,
-                amsgrad=True,
-                maximize=maximize,
-                foreach=foreach,
-            ),
-            constructor_accepts_maximize=True,
-            constructor_accepts_foreach=True,
-        )
-        self._test_basic_cases(
-            lambda weight, bias, maximize, foreach: optim.Adam(
-                [weight, bias],
-                lr=1e-3,
-                weight_decay=0.1,
-                maximize=maximize,
-                foreach=foreach,
-            ),
-            constructor_accepts_maximize=True,
-            constructor_accepts_foreach=True,
-        )
-        self._test_basic_cases(
-            lambda weight, bias, maximize, foreach: optim.Adam(
-                self._build_params_dict(weight, bias, lr=1e-2),
-                lr=1e-3,
-                amsgrad=True,
-                maximize=maximize,
-                foreach=foreach,
-            ),
-            constructor_accepts_maximize=True,
-            constructor_accepts_foreach=True,
-        )
-        self._test_basic_cases(
-            lambda weight, bias, maximize, foreach: optim.Adam(
-                self._build_params_dict(weight, bias, lr=1e-2),
-                lr=1e-3,
-                maximize=maximize,
-                foreach=foreach,
-            ),
-            [lambda opt: ExponentialLR(opt, gamma=0.9)],
-            constructor_accepts_maximize=True,
-            constructor_accepts_foreach=True,
-        )
-        self._test_basic_cases(
-            lambda weight, bias, maximize, foreach: optim.Adam(
-                self._build_params_dict(weight, bias, lr=1e-2),
-                lr=1e-3,
-                maximize=maximize,
-                foreach=foreach,
-            ),
-            [lambda opt: LinearLR(opt, start_factor=0.4, total_iters=4)],
-            constructor_accepts_maximize=True,
-            constructor_accepts_foreach=True,
-        )
-        self._test_basic_cases(
-            lambda weight, bias, maximize, foreach: optim.Adam(
-                self._build_params_dict(weight, bias, lr=1e-2),
-                lr=1e-3,
-                maximize=maximize,
-                foreach=foreach,
-            ),
-            [lambda opt: ConstantLR(opt, factor=0.4, total_iters=4)],
-            constructor_accepts_maximize=True,
-            constructor_accepts_foreach=True,
-        )
-        self._test_basic_cases(
-            lambda weight, bias, maximize, foreach: optim.Adam(
-                [weight, bias],
-                lr=1e-3,
-                amsgrad=True,
-                maximize=maximize,
-                foreach=foreach,
-            ),
-            [
-                lambda opt: ConstantLR(opt, factor=0.4, total_iters=4),
-                lambda opt: ExponentialLR(opt, gamma=0.9),
-            ],
-            constructor_accepts_maximize=True,
-            constructor_accepts_foreach=True,
-        )
-        self._test_basic_cases(
-            lambda weight, bias, maximize, foreach: optim.Adam(
-                [weight, bias],
-                lr=1e-3,
-                amsgrad=True,
-                maximize=maximize,
-                foreach=foreach,
-            ),
-            [
-                lambda opt: ExponentialLR(opt, gamma=0.9),
-                lambda opt: ReduceLROnPlateau(opt),
-            ],
-            constructor_accepts_maximize=True,
-            constructor_accepts_foreach=True,
-        )
-        self._test_basic_cases(
-            lambda weight, bias, maximize, foreach: optim.Adam(
-                self._build_params_dict(weight, bias, lr=1e-2),
-                lr=1e-3,
-                amsgrad=True,
-                maximize=maximize,
-                foreach=foreach,
-            ),
-            [
-                lambda opt: StepLR(opt, gamma=0.9, step_size=10),
-                lambda opt: ReduceLROnPlateau(opt),
-            ],
-            constructor_accepts_maximize=True,
-            constructor_accepts_foreach=True,
-        )
-
-        self._test_basic_cases(
-            lambda weight, bias, maximize, foreach: optim.Adam(
-                self._build_params_dict(weight, bias, lr=1e-2),
-                lr=1e-3,
-                maximize=maximize,
-                foreach=foreach,
-            ),
-            [lambda opt: PolynomialLR(opt, total_iters=4, power=0.9)],
-            constructor_accepts_maximize=True,
-            constructor_accepts_foreach=True,
-        )
-        self._test_complex_2d(optim.Adam)
-        self._test_complex_2d(functools.partial(optim.Adam, foreach=True))
-
-        with self.assertRaisesRegex(
-            ValueError, "Invalid beta parameter at index 0: 1.0"
-        ):
-            optim.Adam(None, lr=1e-2, betas=(1.0, 0.0))
-
-        with self.assertRaisesRegex(ValueError, "Invalid weight_decay value: -1"):
-            optim.Adam(None, lr=1e-2, weight_decay=-1)
-
-    def test_adamw(self):
-        self._test_basic_cases(
-            lambda weight, bias, maximize, foreach: optim.AdamW(
-                [weight, bias], lr=1e-3, maximize=maximize, foreach=foreach
-            ),
-            constructor_accepts_maximize=True,
-            constructor_accepts_foreach=True,
-        )
-        self._test_basic_cases(
-            lambda weight, bias, maximize, foreach: optim.AdamW(
-                self._build_params_dict(weight, bias, lr=1e-2),
-                lr=1e-3,
-                maximize=maximize,
-                foreach=foreach,
-            ),
-            constructor_accepts_maximize=True,
-            constructor_accepts_foreach=True,
-        )
-        self._test_basic_cases(
-            lambda weight, bias, maximize, foreach: optim.AdamW(
-                [weight, bias],
-                lr=1e-3,
-                weight_decay=1,
-                maximize=maximize,
-                foreach=foreach,
-            ),
-            constructor_accepts_maximize=True,
-            constructor_accepts_foreach=True,
-        )
-        self._test_basic_cases(
-            lambda weight, bias, maximize, foreach: optim.AdamW(
-                [weight, bias],
-                lr=1e-3,
-                weight_decay=1,
-                amsgrad=True,
-                maximize=maximize,
-                foreach=foreach,
-            ),
-            constructor_accepts_maximize=True,
-            constructor_accepts_foreach=True,
-        )
-        self._test_complex_2d(optim.AdamW)
-        self._test_complex_2d(functools.partial(optim.AdamW, foreach=True))
-        with self.assertRaisesRegex(ValueError, "Invalid weight_decay value: -1"):
-            optim.AdamW(None, lr=1e-2, weight_decay=-1)
-
-    def test_sparse_adam(self):
-        self._test_rosenbrock_sparse(
-            lambda params: optim.SparseAdam(params, lr=4e-2), [], True
-        )
-        self._test_rosenbrock_sparse(
-            lambda params: optim.SparseAdam(params, lr=4e-2, maximize=True),
-            [],
-            True,
-            True,
-        )
-        with self.assertRaisesRegex(
-            ValueError, "Invalid beta parameter at index 0: 1.0"
-        ):
-            optim.SparseAdam(None, lr=1e-2, betas=(1.0, 0.0))
-        with self.assertRaisesRegex(
-            ValueError, "SparseAdam requires dense parameter tensors"
-        ):
-            optim.SparseAdam([torch.zeros(3, layout=torch.sparse_coo)])
-        with self.assertRaisesRegex(
-            ValueError, "SparseAdam requires dense parameter tensors"
-        ):
-            optim.SparseAdam([{"params": [torch.zeros(3, layout=torch.sparse_coo)]}])
-
-    # ROCm precision is too low to pass this test
-    def test_adadelta(self):
-        # Handles https://github.com/pytorch/pytorch/issues/69698
-        self.rel_tol = 4e-3
-        self._test_basic_cases(
-            lambda weight, bias, maximize, foreach: optim.Adadelta(
-                [weight, bias], maximize=maximize, foreach=foreach
-            ),
-            constructor_accepts_maximize=True,
-            constructor_accepts_foreach=True,
-        )
-        self._test_basic_cases(
-            lambda weight, bias, maximize, foreach: optim.Adadelta(
-                self._build_params_dict(weight, bias, rho=0.95),
-                maximize=maximize,
-                foreach=foreach,
-            ),
-            constructor_accepts_maximize=True,
-            constructor_accepts_foreach=True,
-        )
-        self._test_basic_cases(
-            lambda weight, bias, maximize, foreach: optim.Adadelta(
-                self._build_params_dict(weight, bias, rho=0.95),
-                maximize=maximize,
-                foreach=foreach,
-            ),
-            [
-                lambda opt: StepLR(opt, gamma=0.9, step_size=10),
-                lambda opt: ReduceLROnPlateau(opt),
-            ],
-            constructor_accepts_maximize=True,
-            constructor_accepts_foreach=True,
-        )
-        self._test_basic_cases(
-            lambda weight, bias, maximize, foreach: optim.Adadelta(
-                [weight, bias], weight_decay=1, maximize=maximize, foreach=foreach
-            ),
-            constructor_accepts_maximize=True,
-            constructor_accepts_foreach=True,
-        )
-        with self.assertRaisesRegex(ValueError, "Invalid rho value: 1.1"):
-            optim.Adadelta(None, lr=1e-2, rho=1.1)
-
-    def test_adadelta_complex(self):
-        # Handles https://github.com/pytorch/pytorch/issues/69698
-        self.rel_tol = 2e-2
-        for optimizer in [optim.Adadelta]:
-            self._test_complex_optimizer(lambda weight: optimizer([weight]))
-            self._test_complex_optimizer(lambda weight: optimizer([weight], rho=0.95))
-            self._test_complex_optimizer(
-                lambda weight: optimizer([weight], rho=0.95, weight_decay=1)
-            )
-
-    def test_nadam(self):
-        if TEST_WITH_ROCM:
-            self.rel_tol = 1e-5
-        self._test_basic_cases(
-            lambda weight, bias, foreach: optim.NAdam(
-                [weight, bias], lr=1e-3, foreach=foreach
-            ),
-            constructor_accepts_foreach=True,
-        )
-        self._test_basic_cases(
-            lambda weight, bias, foreach: optim.NAdam(
-                self._build_params_dict(weight, bias, lr=1e-2), lr=1e-3, foreach=foreach
-            ),
-            constructor_accepts_foreach=True,
-        )
-        self._test_basic_cases(
-            lambda weight, bias, foreach: optim.NAdam(
-                [weight, bias],
-                lr=1e-3,
-                weight_decay=0.1,
-                momentum_decay=6e-3,
-                foreach=foreach,
-            ),
-            constructor_accepts_foreach=True,
-        )
-        self._test_basic_cases(
-            lambda weight, bias, foreach: optim.NAdam(
-                [weight, bias],
-                lr=1e-3,
-                weight_decay=0.1,
-                momentum_decay=6e-3,
-                foreach=foreach,
-            ),
-            [lambda opt: ExponentialLR(opt, gamma=0.9)],
-            constructor_accepts_foreach=True,
-        )
-        with self.assertRaisesRegex(
-            ValueError, "Invalid beta parameter at index 0: 1.0"
-        ):
-            optim.NAdam(None, lr=1e-2, betas=(1.0, 0.0))
-        with self.assertRaisesRegex(ValueError, "Invalid momentum_decay value: -0.2"):
-            optim.NAdam(None, lr=1e-2, momentum_decay=-0.2)
-
-    def test_adagrad(self):
-        self._test_basic_cases(
-            lambda weight, bias, maximize, foreach: optim.Adagrad(
-                [weight, bias], lr=1e-1, maximize=maximize, foreach=foreach
-            ),
-            constructor_accepts_maximize=True,
-            constructor_accepts_foreach=True,
-        )
-        self._test_basic_cases(
-            lambda weight, bias, maximize, foreach: optim.Adagrad(
-                [weight, bias],
-                lr=1e-1,
-                initial_accumulator_value=0.1,
-                maximize=maximize,
-                foreach=foreach,
-            ),
-            constructor_accepts_maximize=True,
-            constructor_accepts_foreach=True,
-        )
-        self._test_basic_cases(
-            lambda weight, bias, maximize, foreach: optim.Adagrad(
-                self._build_params_dict(weight, bias, lr=1e-2),
-                lr=1e-1,
-                maximize=maximize,
-                foreach=foreach,
-            ),
-            constructor_accepts_maximize=True,
-            constructor_accepts_foreach=True,
-        )
-        self._test_basic_cases(
-            lambda weight, bias, maximize, foreach: optim.Adagrad(
-                self._build_params_dict(weight, bias, lr=1e-2),
-                lr=1e-1,
-                maximize=maximize,
-                foreach=foreach,
-            ),
-            [lambda opt: ReduceLROnPlateau(opt)],
-            constructor_accepts_maximize=True,
-            constructor_accepts_foreach=True,
-        )
-        self._test_basic_cases(
-            lambda weight, bias, maximize, foreach: optim.Adagrad(
-                self._build_params_dict(weight, bias, lr=1e-2),
-                lr=1e-1,
-                maximize=maximize,
-                foreach=foreach,
-            ),
-            [
-                lambda opt: ReduceLROnPlateau(opt),
-                lambda opt: ExponentialLR(opt, gamma=0.99),
-            ],
-            constructor_accepts_maximize=True,
-            constructor_accepts_foreach=True,
-        )
-        with self.assertRaisesRegex(ValueError, "Invalid lr_decay value: -0.5"):
-            optim.Adagrad(None, lr=1e-2, lr_decay=-0.5)
-
-    def test_adagrad_sparse(self):
-        for foreach in (False, True):
-            self._test_rosenbrock_sparse(
-                lambda params: optim.Adagrad(params, lr=1e-1, foreach=foreach)
-            )
-            self._test_rosenbrock_sparse(
-                lambda params: optim.Adagrad(params, lr=0.1, foreach=foreach),
-                [
-                    lambda opt: StepLR(opt, gamma=1 - 1e-5, step_size=500),
-                    lambda opt: ReduceLROnPlateau(opt, threshold=1e-4),
-                ],
-            )
-
-    def test_adagrad_complex(self):
-        for foreach in (False, True):
-            self._test_complex_optimizer(
-                lambda param: optim.Adagrad([param], lr=1e-1, foreach=foreach)
-            )
-            self._test_complex_optimizer(
-                lambda param: optim.Adagrad(
-                    [param],
-                    lr=1e-1,
-                    initial_accumulator_value=0.1,
-                    foreach=foreach,
-                )
-            )
-
-    def test_adamax(self):
-        self._test_basic_cases(
-            lambda weight, bias, maximize, foreach: optim.Adamax(
-                [weight, bias], lr=1e-1, maximize=maximize, foreach=foreach
-            ),
-            constructor_accepts_maximize=True,
-            constructor_accepts_foreach=True,
-        )
-        self._test_basic_cases(
-            lambda weight, bias, maximize, foreach: optim.Adamax(
-                self._build_params_dict(weight, bias, lr=1e-2),
-                lr=1e-1,
-                maximize=maximize,
-                foreach=foreach,
-            ),
-            constructor_accepts_maximize=True,
-            constructor_accepts_foreach=True,
-        )
-        self._test_basic_cases(
-            lambda weight, bias, maximize, foreach: optim.Adamax(
-                [weight, bias],
-                lr=1e-1,
-                weight_decay=1,
-                maximize=maximize,
-                foreach=foreach,
-            ),
-            constructor_accepts_maximize=True,
-            constructor_accepts_foreach=True,
-        )
-        self._test_complex_2d(optim.Adamax)
-        self._test_complex_2d(functools.partial(optim.Adamax, foreach=True))
-        with self.assertRaisesRegex(
-            ValueError, "Invalid beta parameter at index 1: 1.0"
-        ):
-            optim.Adamax(None, lr=1e-2, betas=(0.0, 1.0))
-
-    def test_radam(self):
-        self._test_basic_cases(
-            lambda weight, bias, foreach: optim.RAdam(
-                [weight, bias], lr=1e-3, foreach=foreach
-            ),
-            constructor_accepts_foreach=True,
-        )
-        self._test_basic_cases(
-            lambda weight, bias, foreach: optim.RAdam(
-                self._build_params_dict(weight, bias, lr=1e-2), lr=1e-3, foreach=foreach
-            ),
-            constructor_accepts_foreach=True,
-        )
-        self._test_basic_cases(
-            lambda weight, bias, foreach: optim.RAdam(
-                [weight, bias], lr=1e-3, weight_decay=0.1, foreach=foreach
-            ),
-            constructor_accepts_foreach=True,
-        )
-        self._test_basic_cases(
-            lambda weight, bias, foreach: optim.RAdam(
-                [weight, bias], lr=1e-3, foreach=foreach
-            ),
-            [
-                lambda opt: ExponentialLR(opt, gamma=0.9),
-                lambda opt: ReduceLROnPlateau(opt),
-            ],
-            constructor_accepts_foreach=True,
-        )
-        with self.assertRaisesRegex(
-            ValueError, "Invalid beta parameter at index 0: 1.0"
-        ):
-            optim.RAdam(None, lr=1e-2, betas=(1.0, 0.0))
-
-        with self.assertRaisesRegex(ValueError, "Invalid weight_decay value: -1"):
-            optim.RAdam(None, lr=1e-2, weight_decay=-1)
-
-    def test_rmsprop(self):
-        for foreach in (False, True):
-            self._test_basic_cases(
-                lambda weight, bias, maximize, foreach: optim.RMSprop(
-                    [weight, bias], lr=1e-2, maximize=maximize, foreach=foreach
-                ),
-                constructor_accepts_maximize=True,
-                constructor_accepts_foreach=True,
-            )
-            self._test_basic_cases(
-                lambda weight, bias, maximize, foreach: optim.RMSprop(
-                    self._build_params_dict(weight, bias, lr=1e-3),
-                    lr=1e-2,
-                    maximize=maximize,
-                    foreach=foreach,
-                ),
-                constructor_accepts_maximize=True,
-                constructor_accepts_foreach=True,
-            )
-            self._test_basic_cases(
-                lambda weight, bias, maximize, foreach: optim.RMSprop(
-                    self._build_params_dict(weight, bias, lr=1e-3),
-                    lr=1e-2,
-                    centered=True,
-                    maximize=maximize,
-                    foreach=foreach,
-                ),
-                constructor_accepts_maximize=True,
-                constructor_accepts_foreach=True,
-            )
-            self._test_basic_cases(
-                lambda weight, bias, maximize, foreach: optim.RMSprop(
-                    self._build_params_dict(weight, bias, lr=1e-3),
-                    lr=1e-2,
-                    centered=True,
-                    momentum=0.1,
-                    maximize=maximize,
-                    foreach=foreach,
-                ),
-                constructor_accepts_maximize=True,
-                constructor_accepts_foreach=True,
-            )
-            self._test_basic_cases(
-                lambda weight, bias, maximize, foreach: optim.RMSprop(
-                    self._build_params_dict(weight, bias, lr=1e-3),
-                    lr=1e-2,
-                    momentum=0.1,
-                    maximize=maximize,
-                    foreach=foreach,
-                ),
-                constructor_accepts_maximize=True,
-                constructor_accepts_foreach=True,
-            )
-            self._test_basic_cases(
-                lambda weight, bias, maximize, foreach: optim.RMSprop(
-                    self._build_params_dict(weight, bias, lr=1e-3),
-                    lr=1e-2,
-                    momentum=0.1,
-                    weight_decay=1,
-                    maximize=maximize,
-                    foreach=foreach,
-                ),
-                constructor_accepts_maximize=True,
-                constructor_accepts_foreach=True,
-            )
-            self._test_complex_2d(lambda param: optim.RMSprop(param, foreach=foreach))
-            self._test_complex_2d(
-                lambda param: optim.RMSprop(param, centered=True, foreach=foreach)
-            )
-            self._test_complex_2d(
-                lambda param: optim.RMSprop(param, momentum=0.1, foreach=foreach)
-            )
-            self._test_complex_2d(
-                lambda param: optim.RMSprop(param, maximize=True, foreach=foreach)
-            )
-            self._test_complex_optimizer(
-                lambda param: optim.RMSprop([param], foreach=foreach)
-            )
-            self._test_complex_optimizer(
-                lambda param: optim.RMSprop([param], centered=True, foreach=foreach)
-            )
-            self._test_complex_optimizer(
-                lambda param: optim.RMSprop([param], momentum=0.1, foreach=foreach)
-            )
-            self._test_complex_optimizer(
-                lambda param: optim.RMSprop([param], maximize=True, foreach=foreach)
-            )
-            with self.assertRaisesRegex(ValueError, "Invalid momentum value: -1.0"):
-                optim.RMSprop(None, lr=1e-2, momentum=-1.0, foreach=foreach)
-
-    def test_asgd(self):
-        for foreach in (False, True):
-            self._test_basic_cases(
-                lambda weight, bias, maximize, foreach: optim.ASGD(
-                    [weight, bias], lr=1e-3, t0=100, maximize=maximize, foreach=foreach
-                ),
-                constructor_accepts_maximize=True,
-                constructor_accepts_foreach=True,
-            )
-            self._test_basic_cases(
-                lambda weight, bias, maximize, foreach: optim.ASGD(
-                    self._build_params_dict(weight, bias, lr=1e-2),
-                    lr=1e-3,
-                    t0=100,
-                    maximize=maximize,
-                    foreach=foreach,
-                ),
-                constructor_accepts_maximize=True,
-                constructor_accepts_foreach=True,
-            )
-            self._test_basic_cases(
-                lambda weight, bias, maximize, foreach: optim.ASGD(
-                    self._build_params_dict(weight, bias, lr=1e-2),
-                    lr=1e-3,
-                    weight_decay=1,
-                    maximize=maximize,
-                    foreach=foreach,
-                ),
-                constructor_accepts_maximize=True,
-                constructor_accepts_foreach=True,
-            )
-            # Ref: https://github.com/pytorch/pytorch/issues/84560
-            # self._test_complex_2d(optimizer)
-            self._test_complex_optimizer(
-                lambda params: optim.ASGD([params], foreach=foreach)
-            )
-            self._test_complex_optimizer(
-                lambda params: optim.ASGD([params], maximize=True, foreach=foreach)
-            )
-            self._test_complex_optimizer(
-                lambda params: optim.ASGD(
-                    [params], maximize=True, weight_decay=0.9, foreach=foreach
-                )
-            )
-            self._test_complex_optimizer(
-                lambda params: optim.ASGD(
-                    [params], maximize=False, weight_decay=0.9, foreach=foreach
-                )
-            )
-            self._test_complex_optimizer(
-                lambda params: optim.ASGD([params], weight_decay=0.9, foreach=foreach)
-            )
-            with self.assertRaisesRegex(ValueError, "Invalid weight_decay value: -0.5"):
-                optim.ASGD(None, lr=1e-2, weight_decay=-0.5, foreach=foreach)
-
-    @skipIfRocm
-    def test_rprop(self):
-        is_cuda_sm86 = torch.cuda.is_available() and torch.cuda.get_device_capability(
-            0
-        ) == (8, 6)
-        for foreach in (False, True):
-            self._test_basic_cases(
-                lambda weight, bias, maximize, foreach: optim.Rprop(
-                    [weight, bias], lr=2e-4, maximize=maximize, foreach=foreach
-                ),
-                constructor_accepts_maximize=True,
-                constructor_accepts_foreach=True,
-            )
-            self._test_basic_cases(
-                lambda weight, bias, maximize, foreach: optim.Rprop(
-                    self._build_params_dict(weight, bias, lr=1e-2),
-                    lr=2e-4,
-                    maximize=maximize,
-                    foreach=foreach,
-                ),
-                constructor_accepts_maximize=True,
-                constructor_accepts_foreach=True,
-                atol=4e-5 if is_cuda_sm86 else None,
-                rtol=3e-5 if is_cuda_sm86 else None,
-            )
-            self._test_complex_2d(lambda param: optim.Rprop(param, foreach=foreach))
-            self._test_complex_optimizer(
-                lambda param: optim.Rprop([param], lr=0.001, foreach=foreach)
-            )
-            self._test_complex_optimizer(
-                lambda param: optim.Rprop(
-                    [param], lr=0.001, maximize=True, foreach=foreach
-                )
-            )
-            with self.assertRaisesRegex(ValueError, "Invalid eta values: 1.0, 0.5"):
-                optim.Rprop(None, lr=1e-2, etas=(1.0, 0.5), foreach=foreach)
-
-    def test_lbfgs(self):
-        self._test_basic_cases(
-            lambda weight, bias: optim.LBFGS([weight, bias]), ignore_multidevice=True
-        )
-        self._test_basic_cases(
-            lambda weight, bias: optim.LBFGS(
-                [weight, bias], line_search_fn="strong_wolfe"
-            ),
-            ignore_multidevice=True,
-        )
-
-    @unittest.skipIf(TEST_WITH_UBSAN, "division-by-zero error with UBSAN")
-    def test_lbfgs_return_type(self):
-        params = [torch.randn(10, 5), torch.randn(10)]
-        opt1 = optim.LBFGS(params, 0.01, tolerance_grad=math.inf)
-        opt2 = optim.LBFGS(params, 0.01, tolerance_grad=-math.inf)
-
-        def closure():
-            return torch.tensor([10])
-
-        res1 = opt1.step(closure)
-        res2 = opt2.step(closure)
-        self.assertEqual(type(res1), type(res2))
-
-    def test_invalid_param_type(self):
-        with self.assertRaises(TypeError):
-            optim.SGD(Parameter(torch.randn(5, 5)), lr=3)
-
-    def test_duplicate_params_in_param_group(self):
-        param = Parameter(torch.randn(5, 5))
-        with warnings.catch_warnings(record=True) as w:
-            warnings.simplefilter("always")
-            optim.SGD([param, param], lr=0.1)
-            self.assertEqual(len(w), 1)
-            self.assertIn(
-                "a parameter group with duplicate parameters", str(w[0].message)
-            )
-
-    def test_no_grad_for_all_params(self):
-        params = [torch.randn(5, 5, requires_grad=False) for _ in range(2)]
-
-        optimizer_list = [
-            optim.Adadelta,
-            optim.AdamW,
-            optim.Adam,
-            optim.Adagrad,
-            optim.Adamax,
-            optim.RMSprop,
-            optim.SGD,
-            optim.SparseAdam,
-            optim.ASGD,
-        ]
-        for optim_ctr in optimizer_list:
-            opt = optim_ctr(params, lr=0.1)
-            # make sure step can still run even if
-            # all params have no grad
-            opt.step()
-
-    # make sure that `state_steps` is correctly either updated or not updated when `found_inf`.
-    def test_functional_fused_optimizer_with_foundinf(self):
-        if not torch.cuda.is_available():
-            self.skipTest("CUDA is required.")
-
-        from torch.optim import adam, adamw
-
-        num_tensors = 5
-        for functional_optim, amsgrad, no_grad_scale in itertools.product((adam.adam, adamw.adamw), (False, True), (False, True)):
-            params, grads, exp_avgs, exp_avg_sqs = [
-                [torch.ones((1,), device="cuda") for _ in range(num_tensors)] for _ in range(4)]
-            prev_params = [t.clone().detach() for t in params]
-            max_exp_avg_sqs = [torch.ones((1,), device="cuda") for _ in range(num_tensors)] if amsgrad else []
-            state_steps = [torch.ones((), dtype=torch.float32, device="cuda") for _ in range(num_tensors)]
-            grad_scale = None if no_grad_scale else torch.ones((1,), dtype=torch.float32, device="cuda")
-            found_inf = torch.ones((), dtype=torch.float32, device="cuda")
-
-            functional_optim(
-                params,
-                grads,
-                exp_avgs,
-                exp_avg_sqs,
-                max_exp_avg_sqs,
-                state_steps,
-                foreach=False,
-                capturable=False,
-                fused=True,
-                amsgrad=amsgrad,
-                beta1=0.9,
-                beta2=0.99,
-                lr=1e-2,
-                weight_decay=0.0,
-                eps=1e-8,
-                maximize=False,
-                grad_scale=grad_scale,
-                found_inf=found_inf,
-            )
-
-            self.assertEqual(
-                state_steps,
-                [
-                    torch.ones((), dtype=torch.float32, device="cuda")
-                    for _ in range(num_tensors)
-                ],
-            )
-            self.assertEqual(params, prev_params)
-
-    def test_empty_grad(self):
-        optimizers = [
-            torch.optim.Adadelta,
-            torch.optim.Adagrad,
-            torch.optim.Adam,
-            torch.optim.AdamW,
-            torch.optim.Adamax,
-            torch.optim.ASGD,
-            torch.optim.NAdam,
-            torch.optim.RAdam,
-            torch.optim.RMSprop,
-            torch.optim.Rprop,
-            torch.optim.SGD,
-            torch.optim.SparseAdam,
-        ]
-
-        for optimizer in optimizers:
-            net = torch.nn.Embedding(
-                5, 1, padding_idx=0, sparse=optimizer is torch.optim.SparseAdam
-            )
-            original_params = (param.detach().clone() for param in net.parameters())
-            # Simulate a batch that only indexes the embedding at padding_idx
-            x = torch.tensor([[0, 0]]).int()
-            y = torch.tensor([[[3.0], [4.0]]])
-            opt = optimizer(net.parameters(), lr=1e-5)
-            torch.nn.MSELoss()(net.forward(x), y).backward()
-
-            opt.step()
-
-            for original_param, param in zip(original_params, net.parameters()):
-                # assert that the parameters have not changed
-                self.assertEqual(original_param, param)
-
-    @skipIfTorchDynamo()
-    def test_post_hook(self):
-        def post_hook(opt: Optimizer, args: Tuple[Any], kwargs: Dict[Any, Any]):
-            nonlocal data
-            data += 2
-
-        params = [torch.Tensor([1, 1])]
-        opt = SGD(params, lr=0.001)
-        data = 2
-        hook_handle = opt.register_step_post_hook(post_hook)
-
-        opt.step()
-        opt.step()
-        # check if pre hooks were registered
-        self.assertEqual(data, 6)
-
-        # remove handles, take step and verify that hook is no longer registered
-        hook_handle.remove()
-
-        opt.step()
-        self.assertEqual(data, 6)
-
-    @skipIfTorchDynamo()
-    def test_pre_hook(self):
-        def pre_hook(opt: Optimizer, args: Tuple[Any], kwargs: Dict[Any, Any]):
-            nonlocal data
-            data += 2
-
-        params = [torch.Tensor([1, 1])]
-        opt = SGD(params, lr=0.001)
-        data = 5
-        hook_handle = opt.register_step_pre_hook(pre_hook)
-
-        opt.step()
-        opt.step()
-        # check if pre hooks were registered
-        self.assertEqual(data, 9)
-
-        # remove handles, take step and verify that hook is no longer registered
-        hook_handle.remove()
-
-        opt.step()
-        self.assertEqual(data, 9)
-
-    @skipIfTorchDynamo()
-    def test_pre_and_post_hook(self):
-        def global_pre_hook(opt: Optimizer, args: Tuple[Any], kwargs: Dict[Any, Any]):
-            nonlocal data
-            data.append(0)
-
-        def global_post_hook(opt: Optimizer, args: Tuple[Any], kwargs: Dict[Any, Any]):
-            nonlocal data
-            data.append(5)
-
-        def local_pre_hook(opt: Optimizer, args: Tuple[Any], kwargs: Dict[Any, Any]):
-            nonlocal data
-            data.append(1)
-
-        def local_post_hook(opt: Optimizer, args: Tuple[Any], kwargs: Dict[Any, Any]):
-            nonlocal data
-            data.append(2)
-
-        params = [torch.Tensor([1, 1])]
-        opt1 = SGD(params, lr=0.001)
-        opt2 = Adam(params, lr=0.01)
-        data = []
-
-        # register global hooks to both optimizers
-        global_pre_handle = register_optimizer_step_pre_hook(global_pre_hook)
-        global_post_handle = register_optimizer_step_post_hook(global_post_hook)
-
-        # register local hooks
-        first_pre_handle = opt1.register_step_pre_hook(local_pre_hook)
-        first_post_handle = opt1.register_step_post_hook(local_post_hook)
-        second_pre_handle = opt2.register_step_pre_hook(local_pre_hook)
-        second_post_handle = opt2.register_step_post_hook(local_post_hook)
-
-        opt1.step()
-        self.assertListEqual(data, [0, 1, 2, 5])
-        opt2.step()
-        self.assertListEqual(data, [0, 1, 2, 5, 0, 1, 2, 5])
-        opt1.step()
-        self.assertListEqual(data, [0, 1, 2, 5, 0, 1, 2, 5, 0, 1, 2, 5])
-
-        # remove all hooks
-        global_pre_handle.remove()
-        global_post_handle.remove()
-        first_pre_handle.remove()
-        first_post_handle.remove()
-        second_pre_handle.remove()
-        second_post_handle.remove()
-
-        opt1.step()
-        opt2.step()
-        self.assertListEqual(data, [0, 1, 2, 5, 0, 1, 2, 5, 0, 1, 2, 5])
-
-    def test_fused_optimizer_raises(self):
-        if not torch.cuda.is_available():
-            self.skipTest("Requires CUDA devices")
-        for optimizer_ctor in (torch.optim.Adam, torch.optim.AdamW):
-            with self.assertRaisesRegex(RuntimeError, "`fused` and `foreach` cannot be `True` together."):
-                optimizer_ctor([torch.empty((), device="cuda")], foreach=True, fused=True)
-            with self.assertRaisesRegex(RuntimeError, "`fused` does not support `differentiable`"):
-                optimizer_ctor([torch.empty((), device="cuda")], differentiable=True, fused=True)
-
-
-class SchedulerTestNet(torch.nn.Module):
-    def __init__(self):
-        super().__init__()
-        self.conv1 = torch.nn.Conv2d(1, 1, 1)
-        self.conv2 = torch.nn.Conv2d(1, 1, 1)
-
-    def forward(self, x):
-        return self.conv2(F.relu(self.conv1(x)))
-
-
-class LambdaLRTestObject:
-    def __init__(self, value):
-        self.value = value
-
-    def __call__(self, epoch):
-        return self.value * epoch
-
-    def __eq__(self, other):
-        if isinstance(other, self.__class__):
-            return self.__dict__ == other.__dict__
-        else:
-            return False
-
-
-class TestLRScheduler(TestCase):
-    exact_dtype = True
-
-    def setUp(self):
-        super().setUp()
-        self.net = SchedulerTestNet()
-        self.opt = SGD(
-            [
-                {"params": self.net.conv1.parameters()},
-                {"params": self.net.conv2.parameters(), "lr": 0.5},
-            ],
-            lr=0.05,
-        )
-
-    def _check_warning_is_epoch_deprecation_warning(self, w, *, num_warnings: int = 1):
-        """This function swallows the epoch deprecation warning which is produced when we
-        call `scheduler.step(epoch)` with some not `None` value of `epoch`.
-        this is deprecated, and this function will need to be removed/updated when
-        the schedulers no longer accept the parameter at all.
-        """
-        self.assertEqual(len(w), num_warnings)
-        for warning in w:
-            self.assertEqual(len(warning.message.args), 1)
-            self.assertEqual(warning.message.args[0], EPOCH_DEPRECATION_WARNING)
-
-    def test_error_when_getlr_has_epoch(self):
-        class MultiStepLR(torch.optim.lr_scheduler.LRScheduler):
-            def __init__(self, optimizer, gamma, milestones, last_epoch=-1):
-                self.init_lr = [group["lr"] for group in optimizer.param_groups]
-                self.gamma = gamma
-                self.milestones = milestones
-                super().__init__(optimizer, last_epoch)
-
-            def get_lr(self, step):
-                global_step = self.last_epoch
-                gamma_power = (
-                    [0]
-                    + [i + 1 for i, m in enumerate(self.milestones) if global_step >= m]
-                )[-1]
-                return [
-                    init_lr * (self.gamma**gamma_power) for init_lr in self.init_lr
-                ]
-
-        optimizer = torch.optim.SGD([torch.rand(1)], lr=1)
-
-        with self.assertRaises(TypeError):
-            scheduler = MultiStepLR(optimizer, gamma=1, milestones=[10, 20])
-
-    @skipIfTorchDynamo("Torchdynamo keeps references to optim in the guards and the stack of the graph break frames")
-    def test_no_cyclic_references(self):
-        import gc
-
-        param = Parameter(torch.empty(10))
-        optim = SGD([param], lr=0.5)
-        scheduler = LambdaLR(optim, lambda epoch: 1.0)
-        del scheduler
-
-        self.assertTrue(
-            len(gc.get_referrers(optim)) == 0,
-            "Optimizer should contain no cyclic references",
-        )
-
-        gc.collect()
-        del optim
-        self.assertEqual(
-            gc.collect(), 0, msg="Optimizer should be garbage-collected on __del__"
-        )
-
-    @skipIfTorchDynamo("Torchdynamo keeps references to optim in the guards and the stack of the graph break frames")
-    def test_no_cyclic_references_in_step(self):
-        import gc
-        import weakref
-
-        def run():
-            param = torch.empty(10, requires_grad=True)
-            optim = SGD(params=[param], lr=0.5)
-            scheduler = LambdaLR(optim, lambda epoch: 1.0)
-            param.sum().backward()
-            optim.step()
-            scheduler.step()
-
-            return weakref.ref(scheduler)
-
-        # To ensure that there are no reference cycles in scheduler,
-        # we need to turn off the garbage collector. Since gc will
-        # automatically collect unreachable objects.
-        gc.disable()
-        ref = run()
-
-        assert ref() is None
-        gc.enable()  # restore
-
-    def test_old_pattern_warning(self):
-        epochs = 35
-        with warnings.catch_warnings(record=True) as ws:
-            warnings.simplefilter("always")  # allow any warning to be raised
-            scheduler = StepLR(self.opt, gamma=0.1, step_size=3)
-            self.assertTrue(len(ws) == 0, "No warning should be raised")
-
-        def old_pattern():
-            for _ in range(epochs):
-                scheduler.step()
-                self.opt.step()
-
-        self.assertWarnsRegex(UserWarning, r"how-to-adjust-learning-rate", old_pattern)
-
-    def test_old_pattern_warning_with_arg(self):
-        epochs = 35
-        with warnings.catch_warnings(record=True) as ws:
-            warnings.simplefilter("always")  # allow any warning to be raised
-            scheduler = StepLR(self.opt, gamma=0.1, step_size=3)
-            self.assertTrue(len(ws) == 0, "No warning should be raised")
-
-        def old_pattern2():
-            for _ in range(epochs):
-                scheduler.step()
-                self.opt.step()
-
-        self.assertWarnsRegex(UserWarning, r"how-to-adjust-learning-rate", old_pattern2)
-
-    def test_old_pattern_warning_resuming(self):
-        epochs = 35
-        for i, group in enumerate(self.opt.param_groups):
-            group["initial_lr"] = 0.01
-
-        with warnings.catch_warnings(record=True) as ws:
-            warnings.simplefilter("always")  # allow any warning to be raised
-            scheduler = StepLR(self.opt, gamma=0.1, step_size=3, last_epoch=10)
-            self.assertTrue(len(ws) == 0, "No warning should be raised")
-
-        def old_pattern():
-            for _ in range(epochs):
-                scheduler.step()
-                self.opt.step()
-
-        self.assertWarnsRegex(UserWarning, r"how-to-adjust-learning-rate", old_pattern)
-
-    def test_old_pattern_warning_resuming_with_arg(self):
-        epochs = 35
-        for i, group in enumerate(self.opt.param_groups):
-            group["initial_lr"] = 0.01
-
-        with warnings.catch_warnings(record=True) as ws:
-            warnings.simplefilter("always")  # allow any warning to be raised
-            scheduler = StepLR(self.opt, gamma=0.1, step_size=3, last_epoch=10)
-            self.assertTrue(len(ws) == 0, "No warning should be raised")
-
-        def old_pattern2():
-            for _ in range(epochs):
-                scheduler.step()
-                self.opt.step()
-
-        self.assertWarnsRegex(UserWarning, r"how-to-adjust-learning-rate", old_pattern2)
-
-    def test_old_pattern_warning_with_overridden_optim_step(self):
-        epochs = 35
-        for i, group in enumerate(self.opt.param_groups):
-            group["initial_lr"] = 0.01
-
-        with warnings.catch_warnings(record=True) as ws:
-            warnings.simplefilter("always")  # allow any warning to be raised
-            scheduler = StepLR(self.opt, gamma=0.1, step_size=3, last_epoch=10)
-            self.assertTrue(len(ws) == 0, "No warning should be raised")
-
-        # emulate use-case with optimizer.step overridden
-        import types
-
-        old_step = self.opt.step
-
-        def new_step(o, *args, **kwargs):
-            retval = old_step(*args, **kwargs)
-            return retval
-
-        self.opt.step = types.MethodType(new_step, self.opt)
-
-        def old_pattern2():
-            for _ in range(epochs):
-                scheduler.step()
-                self.opt.step()
-
-        self.assertWarnsRegex(UserWarning, r"how-to-adjust-learning-rate", old_pattern2)
-
-    def test_new_pattern_no_warning(self):
-        epochs = 35
-        with warnings.catch_warnings(record=True) as ws:
-            warnings.simplefilter("always")  # allow any warning to be raised
-            scheduler = StepLR(self.opt, gamma=0.1, step_size=3)
-            self.assertTrue(len(ws) == 0, "No warning should be raised")
-
-        with warnings.catch_warnings(record=True) as ws:
-            warnings.simplefilter("always")  # allow any warning to be raised
-            for _ in range(epochs):
-                self.opt.step()
-                scheduler.step()
-            self.assertTrue(len(ws) == 0, "No warning should be raised")
-
-    def test_new_pattern_no_warning_with_arg(self):
-        epochs = 35
-        with warnings.catch_warnings(record=True) as ws:
-            warnings.simplefilter("always")  # allow any warning to be raised
-            scheduler = StepLR(self.opt, gamma=0.1, step_size=3)
-            self.assertTrue(len(ws) == 0, "No warning should be raised")
-
-        with warnings.catch_warnings(record=True) as ws:
-            warnings.simplefilter("always")  # allow any warning to be raised
-            for _ in range(epochs):
-                self.opt.step()
-                scheduler.step()
-            self.assertTrue(len(ws) == 0, "No warning should be raised")
-
-    def test_new_pattern_no_warning_with_overridden_optim_step(self):
-        epochs = 35
-        with warnings.catch_warnings(record=True) as ws:
-            warnings.simplefilter("always")  # allow any warning to be raised
-            scheduler = StepLR(self.opt, gamma=0.1, step_size=3)
-            self.assertTrue(len(ws) == 0, "No warning should be raised")
-
-        # emulate use-case with optimizer.step overridden
-        import types
-
-        old_step = self.opt.step
-
-        def new_step(o, *args, **kwargs):
-            retval = old_step(*args, **kwargs)
-            return retval
-
-        self.opt.step = types.MethodType(new_step, self.opt)
-
-        def new_pattern():
-            for e in range(epochs):
-                self.opt.step()
-                scheduler.step()
-
-        self.assertWarnsRegex(
-            UserWarning, r"`optimizer.step\(\)` has been overridden", new_pattern
-        )
-
-    def _test_lr_is_constant_for_constant_epoch(self, scheduler):
-        l = []
-
-        for _ in range(10):
-            scheduler.optimizer.step()
-            with warnings.catch_warnings(record=True) as w:
-                scheduler.step(2)
-                self._check_warning_is_epoch_deprecation_warning(w)
-
-            l.append(self.opt.param_groups[0]["lr"])
-        self.assertEqual(min(l), max(l))
-
-    def test_step_lr_is_constant_for_constant_epoch(self):
-        scheduler = StepLR(self.opt, 2)
-        self._test_lr_is_constant_for_constant_epoch(scheduler)
-
-    def test_exponential_lr_is_constant_for_constant_epoch(self):
-        scheduler = ExponentialLR(self.opt, gamma=0.9)
-        self._test_lr_is_constant_for_constant_epoch(scheduler)
-
-    def test_constantlr_is_constant_for_constant_epoch(self):
-        scheduler = ConstantLR(self.opt)
-        self._test_lr_is_constant_for_constant_epoch(scheduler)
-
-    def test_linear_linearlr_is_constant_for_constant_epoch(self):
-        scheduler = LinearLR(self.opt)
-        self._test_lr_is_constant_for_constant_epoch(scheduler)
-
-    def test_polynomial_lr_is_constant_for_constant_epoch(self):
-        scheduler = PolynomialLR(self.opt, power=0.9)
-        self._test_lr_is_constant_for_constant_epoch(scheduler)
-
-    def test_step_lr(self):
-        # lr = 0.05     if epoch < 3
-        # lr = 0.005    if 30 <= epoch < 6
-        # lr = 0.0005   if epoch >= 9
-        epochs = 10
-        single_targets = [0.05] * 3 + [0.005] * 3 + [0.0005] * 3 + [0.00005] * 3
-        targets = [single_targets, [x * epochs for x in single_targets]]
-        scheduler = StepLR(self.opt, gamma=0.1, step_size=3)
-        self._test(scheduler, targets, epochs)
-
-    def test_get_last_lr_step_lr(self):
-        from torch.nn import Parameter
-
-        epochs = 10
-        optimizer = torch.optim.SGD(
-            [Parameter(torch.randn(2, 2, requires_grad=True))], 0.1
-        )
-        targets = [[0.1] * 3 + [0.01] * 3 + [0.001] * 3 + [0.0001]]
-        scheduler = torch.optim.lr_scheduler.StepLR(optimizer, 3, gamma=0.1)
-        self._test_get_last_lr(scheduler, targets, epochs)
-
-    def test_get_last_lr_multi_step_lr(self):
-        # lr = 0.05     if epoch < 2
-        # lr = 0.005    if 2 <= epoch < 5
-        # lr = 0.0005   if 5 <= epoch < 9
-        # lr = 0.00005   if 9 <= epoch
-        epochs = 10
-        single_targets = [0.05] * 2 + [0.005] * 3 + [0.0005] * 4 + [0.00005] * 1
-        targets = [single_targets, [x * epochs for x in single_targets]]
-        scheduler = MultiStepLR(self.opt, gamma=0.1, milestones=[2, 5, 9])
-        self._test_get_last_lr(scheduler, targets, epochs)
-
-    def test_multi_step_lr(self):
-        # lr = 0.05     if epoch < 2
-        # lr = 0.005    if 2 <= epoch < 5
-        # lr = 0.0005   if epoch < 9
-        # lr = 0.00005   if epoch >= 9
-        epochs = 10
-        single_targets = [0.05] * 2 + [0.005] * 3 + [0.0005] * 4 + [0.00005] * 3
-        targets = [single_targets, [x * epochs for x in single_targets]]
-        scheduler = MultiStepLR(self.opt, gamma=0.1, milestones=[2, 5, 9])
-        self._test(scheduler, targets, epochs)
-
-    def test_multi_step_lr_with_epoch(self):
-        # lr = 0.05     if epoch < 2
-        # lr = 0.005    if 2 <= epoch < 5
-        # lr = 0.0005   if epoch < 9
-        # lr = 0.00005   if epoch >= 9
-        epochs = 10
-        single_targets = [0.05] * 2 + [0.005] * 3 + [0.0005] * 4 + [0.00005] * 3
-        targets = [single_targets, [x * epochs for x in single_targets]]
-        scheduler = MultiStepLR(self.opt, gamma=0.1, milestones=[2, 5, 9])
-        self._test_with_epoch(scheduler, targets, epochs)
-
-    def test_get_last_lr_constantlr(self):
-        # lr = 0.025     if epoch < 5
-        # lr = 0.005    if 5 <= epoch
-        epochs = 10
-        single_targets = [0.025] * 5 + [0.05] * 5
-        targets = [single_targets, [x * epochs for x in single_targets]]
-        scheduler = ConstantLR(self.opt, factor=1.0 / 2, total_iters=5)
-        self._test_get_last_lr(scheduler, targets, epochs)
-
-    def test_get_last_lr_linearlr(self):
-        # lr = 0.025     if epoch == 0
-        # lr = 0.03125   if epoch == 1
-        # lr = 0.0375    if epoch == 2
-        # lr = 0.04375   if epoch == 3
-        # lr = 0.005     if 4 <= epoch
-        epochs = 10
-        start_factor = 1.0 / 4
-        end_factor = 3.0 / 5
-        iters = 4
-        interpolation = [
-            start_factor + i * (end_factor - start_factor) / iters for i in range(iters)
-        ]
-        single_targets = [x * 0.05 for x in interpolation] + [0.05 * end_factor] * (
-            epochs - iters
-        )
-        targets = [single_targets, [x * epochs for x in single_targets]]
-        scheduler = LinearLR(
-            self.opt,
-            start_factor=start_factor,
-            end_factor=end_factor,
-            total_iters=iters,
-        )
-        self._test_get_last_lr(scheduler, targets, epochs)
-
-    def test_constantlr(self):
-        # lr = 0.025     if epoch < 5
-        # lr = 0.005    if 5 <= epoch
-        epochs = 10
-        single_targets = [0.025] * 5 + [0.05] * 5
-        targets = [single_targets, [x * epochs for x in single_targets]]
-        scheduler = ConstantLR(self.opt, factor=1.0 / 2, total_iters=5)
-        self._test(scheduler, targets, epochs)
-
-    def test_linearlr(self):
-        # lr = 0.025     if epoch == 0
-        # lr = 0.03125   if epoch == 1
-        # lr = 0.0375    if epoch == 2
-        # lr = 0.04375   if epoch == 3
-        # lr = 0.005     if 4 <= epoch
-        epochs = 10
-        start_factor = 1.0 / 2
-        iters = 4
-        interpolation = [
-            start_factor + i * (1 - start_factor) / iters for i in range(iters)
-        ]
-        single_targets = [x * 0.05 for x in interpolation] + [0.05] * (epochs - iters)
-        targets = [single_targets, [x * epochs for x in single_targets]]
-        scheduler = LinearLR(self.opt, start_factor=start_factor, total_iters=iters)
-        self._test(scheduler, targets, epochs)
-
-    def test_linearlr_start_factor_limits1(self):
-        start_factor = 0.0
-        iters = 4
-        with self.assertRaises(ValueError):
-            LinearLR(self.opt, start_factor=start_factor, total_iters=iters)
-
-    def test_linearlr_start_factor_limits2(self):
-        start_factor = 1.1
-        iters = 4
-        with self.assertRaises(ValueError):
-            LinearLR(self.opt, start_factor=start_factor, total_iters=iters)
-
-    def test_constantlr_with_epoch(self):
-        # lr = 0.025     if epoch < 5
-        # lr = 0.005    if 5 <= epoch
-        epochs = 10
-        single_targets = [0.025] * 5 + [0.05] * 5
-        targets = [single_targets, [x * epochs for x in single_targets]]
-        scheduler = ConstantLR(self.opt, factor=1.0 / 2, total_iters=5)
-        self._test_with_epoch(scheduler, targets, epochs)
-
-    def test_linearlr_with_epoch(self):
-        # lr = 0.025     if epoch == 0
-        # lr = 0.03125   if epoch == 1
-        # lr = 0.0375    if epoch == 2
-        # lr = 0.04375   if epoch == 3
-        # lr = 0.005     if 4 <= epoch
-        epochs = 10
-        start_factor = 1.0 / 2
-        end_factor = 1.0
-        iters = 4
-        interpolation = [
-            start_factor + i * (end_factor - start_factor) / iters for i in range(iters)
-        ]
-        single_targets = [x * 0.05 for x in interpolation] + [0.05] * (epochs - iters)
-        targets = [single_targets, [x * epochs for x in single_targets]]
-        scheduler = LinearLR(self.opt, start_factor=start_factor, total_iters=iters)
-        self._test_with_epoch(scheduler, targets, epochs)
-
-    def test_exp_lr(self):
-        epochs = 10
-        single_targets = [0.05 * (0.9**x) for x in range(epochs)]
-        targets = [single_targets, [x * epochs for x in single_targets]]
-        scheduler = ExponentialLR(self.opt, gamma=0.9)
-        self._test(scheduler, targets, epochs)
-
-    def test_poly_lr(self):
-        epochs = 10
-        power = 0.9
-        total_iters = 5
-        single_targets = [
-            (1.0 - x / total_iters) ** power * 0.05 for x in range(total_iters)
-        ] + [0.0] * (epochs - total_iters)
-        targets = [single_targets, [x * epochs for x in single_targets]]
-        scheduler = PolynomialLR(self.opt, power=power, total_iters=total_iters)
-        self._test(scheduler, targets, epochs)
-
-    def test_cos_anneal_lr(self):
-        epochs = 10
-        eta_min = 1e-10
-        single_targets = [
-            eta_min + (0.05 - eta_min) * (1 + math.cos(math.pi * x / epochs)) / 2
-            for x in range(epochs)
-        ]
-        targets = [single_targets, [x * epochs for x in single_targets]]
-        scheduler = CosineAnnealingLR(self.opt, T_max=epochs, eta_min=eta_min)
-        self._test(scheduler, targets, epochs)
-
-    def test_closed_form_step_lr(self):
-        scheduler = StepLR(self.opt, gamma=0.1, step_size=3)
-        closed_form_scheduler = StepLR(self.opt, gamma=0.1, step_size=3)
-        self._test_against_closed_form(scheduler, closed_form_scheduler, 20)
-
-    def test_closed_form_linearlr(self):
-        scheduler = LinearLR(
-            self.opt, start_factor=1.0 / 3, end_factor=0.7, total_iters=4
-        )
-        closed_form_scheduler = LinearLR(
-            self.opt, start_factor=1.0 / 3, end_factor=0.7, total_iters=4
-        )
-        self._test_against_closed_form(scheduler, closed_form_scheduler, 20)
-
-    def test_closed_form_constantlr(self):
-        scheduler = ConstantLR(self.opt, factor=1.0 / 3, total_iters=4)
-        closed_form_scheduler = ConstantLR(self.opt, factor=1.0 / 3, total_iters=4)
-        self._test_against_closed_form(scheduler, closed_form_scheduler, 20)
-
-    def test_closed_form_multi_step_lr(self):
-        scheduler = MultiStepLR(self.opt, gamma=0.1, milestones=[2, 5, 9])
-        closed_form_scheduler = MultiStepLR(self.opt, gamma=0.1, milestones=[2, 5, 9])
-        self._test_against_closed_form(scheduler, closed_form_scheduler, 20)
-
-    def test_closed_form_exp_lr(self):
-        scheduler = ExponentialLR(self.opt, gamma=0.9)
-        closed_form_scheduler = ExponentialLR(self.opt, gamma=0.9)
-        self._test_against_closed_form(scheduler, closed_form_scheduler, 20)
-
-    def test_closed_form_poly_lr(self):
-        scheduler = PolynomialLR(self.opt, power=0.9)
-        closed_form_scheduler = PolynomialLR(self.opt, power=0.9)
-        self._test_against_closed_form(scheduler, closed_form_scheduler, 20)
-
-    def test_closed_form_cos_anneal_lr(self):
-        eta_min = 1e-10
-        epochs = 20
-        T_max = 5
-        scheduler = CosineAnnealingLR(self.opt, T_max=T_max, eta_min=eta_min)
-        closed_form_scheduler = CosineAnnealingLR(
-            self.opt, T_max=T_max, eta_min=eta_min
-        )
-        self._test_against_closed_form(scheduler, closed_form_scheduler, epochs)
-
-    def test_cos_anneal_lr_continue(self):
-        eta_min = 0.1
-        T_max = 5
-        scheduler = CosineAnnealingLR(self.opt, T_max=T_max, eta_min=eta_min)
-        self.opt.step()
-        scheduler.step()
-        original_lrs = scheduler._last_lr
-        new_scheduler = CosineAnnealingLR(
-            self.opt, T_max=T_max, eta_min=eta_min, last_epoch=0
-        )
-        new_lrs = new_scheduler._last_lr
-        torch.testing.assert_close(original_lrs, new_lrs, rtol=1e-4, atol=1e-5)
-
-    def test_reduce_lr_on_plateau1(self):
-        epochs = 10
-        for param_group in self.opt.param_groups:
-            param_group["lr"] = 0.5
-        targets = [[0.5] * 20]
-        metrics = [10 - i * 0.0167 for i in range(20)]
-        scheduler = ReduceLROnPlateau(
-            self.opt,
-            threshold_mode="abs",
-            mode="min",
-            threshold=0.01,
-            patience=5,
-            cooldown=5,
-        )
-        self._test_reduce_lr_on_plateau(scheduler, targets, metrics, epochs)
-
-    def test_reduce_lr_on_plateau2(self):
-        epochs = 22
-        for param_group in self.opt.param_groups:
-            param_group["lr"] = 0.5
-        targets = [[0.5] * 6 + [0.05] * 7 + [0.005] * 7 + [0.0005] * 2]
-        metrics = [10 - i * 0.0165 for i in range(22)]
-        scheduler = ReduceLROnPlateau(
-            self.opt,
-            patience=5,
-            cooldown=0,
-            threshold_mode="abs",
-            mode="min",
-            threshold=0.1,
-        )
-        self._test_reduce_lr_on_plateau(scheduler, targets, metrics, epochs)
-
-    def test_reduce_lr_on_plateau3(self):
-        epochs = 22
-        for param_group in self.opt.param_groups:
-            param_group["lr"] = 0.5
-        targets = [[0.5] * (2 + 6) + [0.05] * (5 + 6) + [0.005] * 4]
-        metrics = [-0.8] * 2 + [-0.234] * 20
-        scheduler = ReduceLROnPlateau(
-            self.opt, mode="max", patience=5, cooldown=5, threshold_mode="abs"
-        )
-        self._test_reduce_lr_on_plateau(scheduler, targets, metrics, epochs)
-
-    def test_reduce_lr_on_plateau4(self):
-        epochs = 20
-        for param_group in self.opt.param_groups:
-            param_group["lr"] = 0.5
-        targets = [[0.5] * 20]
-        metrics = [1.5 * (1.025**i) for i in range(20)]  # 1.025 > 1.1**0.25
-        scheduler = ReduceLROnPlateau(
-            self.opt, mode="max", patience=3, threshold_mode="rel", threshold=0.1
-        )
-        self._test_reduce_lr_on_plateau(scheduler, targets, metrics, epochs)
-
-    def test_reduce_lr_on_plateau5(self):
-        epochs = 20
-        for param_group in self.opt.param_groups:
-            param_group["lr"] = 0.5
-        targets = [[0.5] * 6 + [0.05] * (5 + 6) + [0.005] * 4]
-        metrics = [1.5 * (1.005**i) for i in range(20)]
-        scheduler = ReduceLROnPlateau(
-            self.opt,
-            mode="max",
-            threshold_mode="rel",
-            threshold=0.1,
-            patience=5,
-            cooldown=5,
-        )
-        self._test_reduce_lr_on_plateau(scheduler, targets, metrics, epochs)
-
-    def test_reduce_lr_on_plateau6(self):
-        epochs = 20
-        for param_group in self.opt.param_groups:
-            param_group["lr"] = 0.5
-        targets = [[0.5] * 20]
-        metrics = [1.5 * (0.85**i) for i in range(20)]
-        scheduler = ReduceLROnPlateau(
-            self.opt, mode="min", threshold_mode="rel", threshold=0.1
-        )
-        self._test_reduce_lr_on_plateau(scheduler, targets, metrics, epochs)
-
-    def test_reduce_lr_on_plateau7(self):
-        epochs = 20
-        for param_group in self.opt.param_groups:
-            param_group["lr"] = 0.5
-        targets = [[0.5] * 6 + [0.05] * (5 + 6) + [0.005] * 4]
-        metrics = [1] * 7 + [0.6] + [0.5] * 12
-        scheduler = ReduceLROnPlateau(
-            self.opt,
-            mode="min",
-            threshold_mode="rel",
-            threshold=0.1,
-            patience=5,
-            cooldown=5,
-        )
-        self._test_reduce_lr_on_plateau(scheduler, targets, metrics, epochs)
-
-    def test_reduce_lr_on_plateau8(self):
-        epochs = 20
-        for param_group in self.opt.param_groups:
-            param_group["lr"] = 0.5
-        targets = [[0.5] * 6 + [0.4] * 14, [0.5] * 6 + [0.3] * 14]
-        metrics = [1.5 * (1.005**i) for i in range(20)]
-        scheduler = ReduceLROnPlateau(
-            self.opt,
-            mode="max",
-            threshold_mode="rel",
-            min_lr=[0.4, 0.3],
-            threshold=0.1,
-            patience=5,
-            cooldown=5,
-        )
-        self._test_reduce_lr_on_plateau(scheduler, targets, metrics, epochs)
-
-    def test_sequentiallr1(self):
-        epochs = 19
-        schedulers = [None] * 2
-        targets = [
-            [0.05, 0.04, 0.032]
-            + [0.05 for x in range(4)]
-            + [0.05 * 0.1 for x in range(4)]
-            + [0.05 * 0.01 for x in range(4)]
-            + [0.05 * 0.001 for x in range(4)]
-        ]
-        milestones = [3]
-        schedulers[0] = ExponentialLR(self.opt, gamma=0.8)
-        schedulers[1] = StepLR(self.opt, gamma=0.1, step_size=4)
-        scheduler = SequentialLR(self.opt, schedulers=schedulers, milestones=milestones)
-        self._test(scheduler, targets, epochs)
-
-    def test_sequentiallr2(self):
-        epochs = 13
-        schedulers = [None] * 2
-        targets = [[0.005, 0.005, 0.005] + [0.05 * 0.9**x for x in range(10)]]
-        milestones = [3]
-        schedulers[0] = ConstantLR(self.opt, factor=0.1, total_iters=3)
-        schedulers[1] = ExponentialLR(self.opt, gamma=0.9)
-        scheduler = SequentialLR(self.opt, schedulers=schedulers, milestones=milestones)
-        self._test(scheduler, targets, epochs)
-
-    def test_sequentiallr3(self):
-        epochs = 12
-        schedulers = [None] * 3
-        targets = [
-            [0.005, 0.005, 0.005]
-            + [0.05, 0.04, 0.032]
-            + [0.05, 0.05, 0.005, 0.005, 0.0005, 0.0005]
-        ]
-        milestones = [3, 6]
-        schedulers[0] = ConstantLR(self.opt, factor=0.1, total_iters=3)
-        schedulers[1] = ExponentialLR(self.opt, gamma=0.8)
-        schedulers[2] = StepLR(self.opt, gamma=0.1, step_size=2)
-        scheduler = SequentialLR(self.opt, schedulers=schedulers, milestones=milestones)
-        self._test(scheduler, targets, epochs)
-
-    def test_sequentiallr4(self):
-        optimizer = torch.optim.SGD([torch.tensor(0.5)], lr=0.1)
-        prev_lr = optimizer.param_groups[0]["lr"]
-
-        schedulers = [
-            torch.optim.lr_scheduler.ConstantLR(optimizer, factor=1),
-            torch.optim.lr_scheduler.ConstantLR(optimizer, factor=0.1),
-        ]
-        scheduler = torch.optim.lr_scheduler.SequentialLR(
-            optimizer, schedulers, milestones=[10]
-        )
-
-        new_lr = optimizer.param_groups[0]["lr"]
-
-        # Ensure that multiple schedulers does not affect the initial learning rate
-        self.assertEqual(prev_lr, new_lr)
-
-    def test_get_last_lr_sequentiallr(self):
-        epochs = 12
-        milestones = [3, 6]
-        schedulers = [None] * 3
-        schedulers[0] = ConstantLR(self.opt, factor=0.1, total_iters=3)
-        schedulers[1] = ExponentialLR(self.opt, gamma=0.8)
-        schedulers[2] = StepLR(self.opt, gamma=0.1, step_size=2)
-        scheduler = SequentialLR(self.opt, schedulers=schedulers, milestones=milestones)
-        constant_lr_target = [0.005] * 3
-        exponential_lr_target = [0.05, 0.04, 0.032]
-        step_lr_target = [0.05, 0.05, 0.005, 0.005, 0.0005, 0.0005]
-        single_targets = constant_lr_target + exponential_lr_target + step_lr_target
-        targets = [single_targets, [x * 10 for x in single_targets]]
-        self._test_get_last_lr(scheduler, targets, epochs)
-
-    def test_chained_lr2_get_last_lr_before_step(self):
-        schedulers = [
-            LinearLR(self.opt, start_factor=0.4, total_iters=3),
-            MultiStepLR(self.opt, milestones=[4, 8, 10], gamma=0.1),
-        ]
-        scheduler = ChainedScheduler(schedulers)
-        self.assertEqual(scheduler.get_last_lr(), schedulers[-1].get_last_lr())
-
-    def test_chained_lr1(self):
-        epochs = 10
-        schedulers = [None] * 1
-        targets = [[0.05] * 3 + [0.005] * 3 + [0.0005] * 3 + [0.00005] * 3]
-        schedulers[0] = StepLR(self.opt, gamma=0.1, step_size=3)
-        scheduler = ChainedScheduler(schedulers)
-        self._test([scheduler], targets, epochs)
-        self.assertEqual(scheduler.get_last_lr(), schedulers[-1].get_last_lr())
-
-    def test_chained_lr2(self):
-        epochs = 10
-        schedulers = [None] * 1
-        targets = [[0.02, 0.03, 0.04] + [0.05] * 9]
-        schedulers[0] = LinearLR(self.opt, start_factor=0.4, total_iters=3)
-        scheduler = ChainedScheduler(schedulers)
-        self._test([scheduler], targets, epochs)
-        self.assertEqual(scheduler.get_last_lr(), schedulers[-1].get_last_lr())
-
-    def test_chained_lr3(self):
-        epochs = 10
-        schedulers = [None] * 2
-        targets = [
-            [0.02, 0.03, 0.04, 0.05] + [0.005] * 4 + [0.0005] * 3 + [0.00005] * 3
-        ]
-        schedulers[0] = LinearLR(self.opt, start_factor=0.4, total_iters=3)
-        schedulers[1] = MultiStepLR(self.opt, milestones=[4, 8, 10], gamma=0.1)
-        scheduler = ChainedScheduler(schedulers)
-        self._test([scheduler], targets, epochs)
-        self.assertEqual(scheduler.get_last_lr(), schedulers[-1].get_last_lr())
-
-    def test_chained_lr4(self):
-        epochs = 9
-        schedulers = [None] * 3
-        targets = [
-            [0.05 * 0.2 * 0.9**x for x in range(3)]
-            + [0.05 * 0.2 * 0.9**3 * 0.1]
-            + [0.05 * 0.9**x * 0.1 for x in range(4, 6)]
-            + [0.05 * 0.9**x * 0.01 for x in range(6, 9)]
-        ]
-        schedulers[0] = ExponentialLR(self.opt, gamma=0.9)
-        schedulers[1] = ConstantLR(self.opt, factor=0.2, total_iters=4)
-        schedulers[2] = StepLR(self.opt, gamma=0.1, step_size=3)
-        scheduler = ChainedScheduler(schedulers)
-        self._test([scheduler], targets, epochs)
-        self.assertEqual(scheduler.get_last_lr(), schedulers[-1].get_last_lr())
-
-    def test_chained_lr5(self):
-        def poly_lr(lr: float):
-            return [
-                (lr * ((1.0 - x / total_iters) ** power)) for x in range(total_iters)
-            ] + [0.0] * (epochs - total_iters)
-
-        schedulers = [None] * 2
-        epochs = 10
-        power = 0.9
-        total_iters = 5
-        const_factor = 0.1
-        single_targets = [x * const_factor for x in poly_lr(lr=0.05)]
-        targets = [single_targets, [x * const_factor for x in poly_lr(0.5)]]
-        schedulers[0] = PolynomialLR(self.opt, power=power, total_iters=total_iters)
-        schedulers[1] = ConstantLR(self.opt, factor=const_factor)
-        scheduler = ChainedScheduler(schedulers)
-        self._test(scheduler, targets, epochs)
-        self.assertEqual(scheduler.get_last_lr(), schedulers[-1].get_last_lr())
-
-    def test_compound_step_and_multistep_lr(self):
-        epochs = 10
-        schedulers = [None] * 2
-        schedulers[0] = StepLR(self.opt, gamma=0.1, step_size=3)
-        schedulers[1] = MultiStepLR(self.opt, gamma=0.1, milestones=[2, 5, 9])
-        targets = [[0.05] * 2 + [0.005] * 1 + [5e-4] * 2 + [5e-5] + [5e-6] * 3 + [5e-8]]
-        self._test(schedulers, targets, epochs)
-
-    def test_compound_step_and_exp_lr(self):
-        epochs = 10
-        schedulers = [None] * 2
-        single_targets = [0.05 * (0.9**x) for x in range(3)]
-        single_targets += [0.005 * (0.9**x) for x in range(3, 6)]
-        single_targets += [0.0005 * (0.9**x) for x in range(6, 9)]
-        single_targets += [0.00005 * (0.9**x) for x in range(9, 12)]
-        targets = [single_targets, [x * epochs for x in single_targets]]
-        schedulers[0] = StepLR(self.opt, gamma=0.1, step_size=3)
-        schedulers[1] = ExponentialLR(self.opt, gamma=0.9)
-        self._test(schedulers, targets, epochs)
-
-    def test_compound_exp_and_multistep_lr(self):
-        epochs = 10
-        schedulers = [None] * 2
-        single_targets = [0.05 * (0.9**x) for x in range(2)]
-        single_targets += [0.005 * (0.9**x) for x in range(2, 5)]
-        single_targets += [0.0005 * (0.9**x) for x in range(5, 9)]
-        single_targets += [0.00005 * (0.9**x) for x in range(9, 11)]
-        targets = [single_targets, [x * epochs for x in single_targets]]
-        schedulers[0] = MultiStepLR(self.opt, gamma=0.1, milestones=[2, 5, 9])
-        schedulers[1] = ExponentialLR(self.opt, gamma=0.9)
-        self._test(schedulers, targets, epochs)
-
-    def test_compound_exp_and_linearlr(self):
-        epochs = 10
-        iters = 4
-        start_factor = 0.4
-        end_factor = 0.9
-        schedulers = [None] * 2
-        single_targets = [0.05 * (0.9**x) for x in range(11)]
-        for i in range(iters):
-            single_targets[i] *= start_factor + i / iters * (end_factor - start_factor)
-        for i in range(iters, 11):
-            single_targets[i] *= end_factor
-        targets = [single_targets, [x * epochs for x in single_targets]]
-        schedulers[0] = LinearLR(
-            self.opt,
-            start_factor=start_factor,
-            end_factor=end_factor,
-            total_iters=iters,
-        )
-        schedulers[1] = ExponentialLR(self.opt, gamma=0.9)
-        self._test(schedulers, targets, epochs)
-
-    def test_compound_step_and_constantlr(self):
-        epochs = 10
-        iters = 4
-        factor = 0.4
-        schedulers = [None] * 2
-        single_targets = (
-            [0.05 * 0.4] * 3
-            + [0.005 * 0.4]
-            + [0.005] * 2
-            + [0.0005] * 3
-            + [0.00005] * 3
-        )
-        targets = [single_targets, [x * epochs for x in single_targets]]
-        schedulers[0] = StepLR(self.opt, gamma=0.1, step_size=3)
-        schedulers[1] = ConstantLR(self.opt, factor=0.4, total_iters=4)
-        self._test(schedulers, targets, epochs)
-
-    def test_compound_linearlr_and_multistep_lr(self):
-        epochs = 10
-        iters = 4
-        start_factor = 0.4
-        schedulers = [None] * 2
-        single_targets = [0.05] * 2 + [0.005] * 3 + [0.0005] * 4 + [0.00005] * 2
-        for i in range(iters):
-            single_targets[i] *= start_factor + i / iters * (1 - start_factor)
-        targets = [single_targets, [x * epochs for x in single_targets]]
-        schedulers[0] = MultiStepLR(self.opt, gamma=0.1, milestones=[2, 5, 9])
-        schedulers[1] = LinearLR(self.opt, start_factor=start_factor, total_iters=iters)
-        self._test(schedulers, targets, epochs)
-
-    def test_compound_cosanneal_and_step_lr(self):
-        epochs = 10
-        eta_min = 1e-10
-        single_targets = [
-            eta_min + (0.05 - eta_min) * (1 + math.cos(math.pi * x / epochs)) / 2
-            for x in range(epochs)
-        ]
-        single_targets = [x * 0.1 ** (i // 3) for i, x in enumerate(single_targets)]
-        targets = [single_targets, [x * epochs for x in single_targets]]
-        schedulers = [None] * 2
-        schedulers[0] = CosineAnnealingLR(self.opt, T_max=epochs, eta_min=eta_min)
-        schedulers[1] = StepLR(self.opt, gamma=0.1, step_size=3)
-        self._test(schedulers, targets, epochs)
-
-    def test_compound_cosanneal_and_multistep_lr(self):
-        epochs = 10
-        eta_min = 1e-10
-        single_targets = [
-            eta_min + (0.05 - eta_min) * (1 + math.cos(math.pi * x / epochs)) / 2
-            for x in range(epochs)
-        ]
-        multipliers = [1] * 2 + [0.1] * 3 + [0.01] * 4 + [0.001]
-        single_targets = [x * y for x, y in zip(single_targets, multipliers)]
-        targets = [single_targets, [x * epochs for x in single_targets]]
-        schedulers = [None] * 2
-        schedulers[0] = CosineAnnealingLR(self.opt, T_max=epochs, eta_min=eta_min)
-        schedulers[1] = MultiStepLR(self.opt, gamma=0.1, milestones=[2, 5, 9])
-        self._test(schedulers, targets, epochs)
-
-    def test_compound_cosanneal_and_linearlr(self):
-        epochs = 10
-        iters = 4
-        start_factor = 0.4
-        eta_min = 1e-10
-        schedulers = [None] * 2
-        single_targets = [
-            eta_min + (0.05 - eta_min) * (1 + math.cos(math.pi * x / epochs)) / 2
-            for x in range(epochs)
-        ]
-        for i in range(iters):
-            single_targets[i] *= start_factor + i / iters * (1 - start_factor)
-        targets = [single_targets, [x * epochs for x in single_targets]]
-        schedulers[0] = LinearLR(self.opt, start_factor=start_factor, total_iters=iters)
-        schedulers[1] = CosineAnnealingLR(self.opt, T_max=epochs, eta_min=eta_min)
-        self._test(schedulers, targets, epochs)
-
-    def test_compound_cosanneal_and_exp_lr(self):
-        epochs = 10
-        eta_min = 1e-10
-        single_targets = [
-            eta_min + (0.05 - eta_min) * (1 + math.cos(math.pi * x / epochs)) / 2
-            for x in range(epochs)
-        ]
-        multipliers = [0.1**i for i in range(epochs)]
-        single_targets = [x * y for x, y in zip(single_targets, multipliers)]
-        targets = [single_targets, [x * epochs for x in single_targets]]
-        schedulers = [None] * 2
-        schedulers[0] = CosineAnnealingLR(self.opt, T_max=epochs, eta_min=eta_min)
-        schedulers[1] = ExponentialLR(self.opt, gamma=0.1)
-        self._test(schedulers, targets, epochs)
-
-    def test_compound_reduce_lr_on_plateau1(self):
-        epochs = 10
-        for param_group in self.opt.param_groups:
-            param_group["lr"] = 0.5
-        single_targets = [0.5] * 20
-        multipliers = [0.1 ** (i // 3) for i in range(20)]
-        single_targets = [x * y for x, y in zip(multipliers, single_targets)]
-        targets = [single_targets]
-        targets = targets[1:]  # test runs step before checking lr
-        metrics = [10 - i * 0.0167 for i in range(20)]
-        schedulers = [None, None]
-        schedulers[0] = ReduceLROnPlateau(
-            self.opt,
-            threshold_mode="abs",
-            mode="min",
-            threshold=0.01,
-            patience=5,
-            cooldown=5,
-        )
-        schedulers[1] = StepLR(self.opt, gamma=0.1, step_size=3)
-        self._test_reduce_lr_on_plateau(schedulers, targets, metrics, epochs)
-
-    def test_compound_reduce_lr_on_plateau2(self):
-        epochs = 22
-        for param_group in self.opt.param_groups:
-            param_group["lr"] = 0.5
-        single_targets = [0.5] * 6 + [0.05] * 7 + [0.005] * 7 + [0.0005] * 2
-        multipliers = [1] * 3 + [0.1] * 5 + [0.01] * 4 + [0.001] * 10
-        single_targets = [x * y for x, y in zip(single_targets, multipliers)]
-        targets = [single_targets]
-        targets = targets[1:]  # test runs step before checking lr
-        metrics = [10 - i * 0.0165 for i in range(22)]
-        schedulers = [None] * 2
-        schedulers[0] = ReduceLROnPlateau(
-            self.opt,
-            patience=5,
-            cooldown=0,
-            threshold_mode="abs",
-            mode="min",
-            threshold=0.1,
-        )
-        schedulers[1] = MultiStepLR(self.opt, gamma=0.1, milestones=[3, 8, 12])
-        self._test_reduce_lr_on_plateau(schedulers, targets, metrics, epochs)
-
-    def test_compound_reduce_lr_on_plateau3(self):
-        epochs = 22
-        for param_group in self.opt.param_groups:
-            param_group["lr"] = 0.5
-        single_targets = [0.5] * (2 + 6) + [0.05] * (5 + 6) + [0.005] * 4
-        multipliers = [0.1**i for i in range(epochs)]
-        single_targets = [x * y for x, y in zip(multipliers, single_targets)]
-        targets = [single_targets]
-        targets = targets[1:]  # test runs step before checking lr
-        metrics = [-0.8] * 2 + [-0.234] * 20
-        schedulers = [None, None]
-        schedulers[0] = ReduceLROnPlateau(
-            self.opt, mode="max", patience=5, cooldown=5, threshold_mode="abs"
-        )
-        schedulers[1] = ExponentialLR(self.opt, gamma=0.1)
-        self._test_reduce_lr_on_plateau(schedulers, targets, metrics, epochs)
-
-    def test_compound_reduce_lr_on_plateau4(self):
-        epochs = 20
-        for param_group in self.opt.param_groups:
-            param_group["lr"] = 0.05
-        epochs = 10
-        eta_min = 1e-10
-        single_targets = [
-            eta_min + (0.05 - eta_min) * (1 + math.cos(math.pi * x / epochs)) / 2
-            for x in range(epochs)
-        ]
-        targets = [single_targets]
-        targets = targets[1:]  # test runs step before checking lr
-        metrics = [1.5 * (1.025**i) for i in range(20)]  # 1.025 > 1.1**0.25
-        schedulers = [None, None]
-        schedulers[0] = ReduceLROnPlateau(
-            self.opt, mode="max", patience=3, threshold_mode="rel", threshold=0.1
-        )
-        schedulers[1] = CosineAnnealingLR(self.opt, epochs, eta_min)
-        self._test_reduce_lr_on_plateau(schedulers, targets, metrics, epochs)
-
-    def test_compound_reduce_lr_on_plateau5(self):
-        iters = 4
-        start_factor = 0.4
-        epochs = 22
-        for param_group in self.opt.param_groups:
-            param_group["lr"] = 0.5
-        single_targets = [0.5] * 6 + [0.05] * 7 + [0.005] * 7 + [0.0005] * 2
-        multipliers = [1] * 22
-        for i in range(iters):
-            multipliers[i] *= start_factor + i / iters * (1 - start_factor)
-        single_targets = [x * y for x, y in zip(single_targets, multipliers)]
-        targets = [single_targets]
-        targets = targets[1:]  # test runs step before checking lr
-        metrics = [10 - i * 0.0165 for i in range(22)]
-        schedulers = [None] * 2
-        schedulers[0] = ReduceLROnPlateau(
-            self.opt,
-            patience=5,
-            cooldown=0,
-            threshold_mode="abs",
-            mode="min",
-            threshold=0.1,
-        )
-        schedulers[1] = LinearLR(self.opt, start_factor=start_factor, total_iters=iters)
-        self._test_reduce_lr_on_plateau(schedulers, targets, metrics, epochs)
-
-    def test_cycle_lr_invalid_mode(self):
-        with self.assertRaises(ValueError):
-            scheduler = CyclicLR(self.opt, base_lr=0, max_lr=0, mode="CATS")
-
-    def test_cycle_lr_triangular_mode_one_lr(self):
-        lr_target = [1, 2, 3, 4, 5, 4, 3, 2, 1, 2, 3]
-        momentum_target = [5, 4, 3, 2, 1, 2, 3, 4, 5, 4, 3]
-        lr_targets = [lr_target, lr_target]
-        momentum_targets = [momentum_target, momentum_target]
-        scheduler = CyclicLR(
-            self.opt,
-            base_lr=1,
-            max_lr=5,
-            step_size_up=4,
-            cycle_momentum=True,
-            base_momentum=1,
-            max_momentum=5,
-            mode="triangular",
-        )
-        self._test_cycle_lr(scheduler, lr_targets, momentum_targets, len(lr_target))
-
-    def test_cycle_lr_triangular_mode_one_lr_no_momentum(self):
-        lr_target = [1, 2, 3, 4, 5, 4, 3, 2, 1, 2, 3]
-        lr_targets = [lr_target, lr_target]
-        momentum_target = [self.opt.defaults["momentum"]] * len(lr_target)
-        momentum_targets = [momentum_target, momentum_target]
-        scheduler = CyclicLR(
-            self.opt,
-            base_lr=1,
-            max_lr=5,
-            step_size_up=4,
-            cycle_momentum=False,
-            mode="triangular",
-        )
-        self._test_cycle_lr(scheduler, lr_targets, momentum_targets, len(lr_target))
-
-    def test_cycle_lr_triangular2_mode_one_lr(self):
-        lr_target = [
-            1,
-            2,
-            3,
-            4,
-            5,
-            4,
-            3,
-            2,
-            1,
-            1.5,
-            2.0,
-            2.5,
-            3.0,
-            2.5,
-            2.0,
-            1.5,
-            1,
-            1.25,
-            1.50,
-            1.75,
-            2.00,
-            1.75,
-        ]
-        momentum_target = [
-            5.0,
-            4.0,
-            3.0,
-            2.0,
-            1.0,
-            2.0,
-            3.0,
-            4.0,
-            5.0,
-            4.5,
-            4.0,
-            3.5,
-            3.0,
-            3.5,
-            4.0,
-            4.5,
-            5.0,
-            4.75,
-            4.5,
-            4.25,
-            4.0,
-            4.25,
-        ]
-        lr_targets = [lr_target, lr_target]
-        momentum_targets = [momentum_target, momentum_target]
-        scheduler = CyclicLR(
-            self.opt,
-            base_lr=1,
-            max_lr=5,
-            step_size_up=4,
-            cycle_momentum=True,
-            base_momentum=1,
-            max_momentum=5,
-            mode="triangular2",
-        )
-        self._test_cycle_lr(scheduler, lr_targets, momentum_targets, len(lr_target))
-
-    def test_cycle_lr_exp_range_mode_one_lr(self):
-        base_lr, max_lr = 1, 5
-        diff_lr = max_lr - base_lr
-        gamma = 0.9
-        xs = [0, 0.25, 0.5, 0.75, 1, 0.75, 0.50, 0.25, 0, 0.25, 0.5, 0.75, 1]
-        lr_target = [base_lr + x * diff_lr * gamma**i for i, x in enumerate(xs)]
-        momentum_target = [max_lr - x * diff_lr * gamma**i for i, x in enumerate(xs)]
-        lr_targets = [lr_target, lr_target]
-        momentum_targets = [momentum_target, momentum_target]
-        scheduler = CyclicLR(
-            self.opt,
-            base_lr=base_lr,
-            max_lr=max_lr,
-            step_size_up=4,
-            cycle_momentum=True,
-            base_momentum=base_lr,
-            max_momentum=max_lr,
-            mode="exp_range",
-            gamma=gamma,
-        )
-        self._test_cycle_lr(scheduler, lr_targets, momentum_targets, len(lr_target))
-
-    def test_cycle_lr_triangular_mode(self):
-        lr_target_1 = [1, 2, 3, 4, 5, 4, 3, 2, 1, 2, 3]
-        lr_target_2 = [x + 1 for x in lr_target_1]
-        lr_targets = [lr_target_1, lr_target_2]
-        momentum_target_1 = [5, 4, 3, 2, 1, 2, 3, 4, 5, 4, 3]
-        momentum_target_2 = [x + 1 for x in momentum_target_1]
-        momentum_targets = [momentum_target_1, momentum_target_2]
-        scheduler = CyclicLR(
-            self.opt,
-            base_lr=[1, 2],
-            max_lr=[5, 6],
-            step_size_up=4,
-            cycle_momentum=True,
-            base_momentum=[1, 2],
-            max_momentum=[5, 6],
-            mode="triangular",
-        )
-        self._test_cycle_lr(scheduler, lr_targets, momentum_targets, len(lr_target_1))
-
-    def test_cycle_lr_triangular2_mode(self):
-        lr_target_1 = [
-            1,
-            2,
-            3,
-            4,
-            5,
-            4,
-            3,
-            2,
-            1,
-            1.5,
-            2.0,
-            2.5,
-            3.0,
-            2.5,
-            2.0,
-            1.5,
-            1,
-            1.25,
-            1.50,
-            1.75,
-            2.00,
-            1.75,
-        ]
-        lr_target_2 = [x + 2 for x in lr_target_1]
-        lr_targets = [lr_target_1, lr_target_2]
-        momentum_target_1 = [
-            5.0,
-            4.0,
-            3.0,
-            2.0,
-            1.0,
-            2.0,
-            3.0,
-            4.0,
-            5.0,
-            4.5,
-            4.0,
-            3.5,
-            3.0,
-            3.5,
-            4.0,
-            4.5,
-            5.0,
-            4.75,
-            4.5,
-            4.25,
-            4.0,
-            4.25,
-        ]
-        momentum_target_2 = [x + 2 for x in momentum_target_1]
-        momentum_targets = [momentum_target_1, momentum_target_2]
-        scheduler = CyclicLR(
-            self.opt,
-            base_lr=[1, 3],
-            max_lr=[5, 7],
-            step_size_up=4,
-            cycle_momentum=True,
-            base_momentum=[1, 3],
-            max_momentum=[5, 7],
-            mode="triangular2",
-        )
-        self._test_cycle_lr(scheduler, lr_targets, momentum_targets, len(lr_target_1))
-
-    def test_cycle_lr_exp_range_mode(self):
-        base_lr_1, max_lr_1 = 1, 5
-        base_lr_2, max_lr_2 = 5, 12
-
-        diff_lr_1 = max_lr_1 - base_lr_1
-        diff_lr_2 = max_lr_2 - base_lr_2
-
-        gamma = 0.9
-        xs = [0, 0.25, 0.5, 0.75, 1, 0.75, 0.50, 0.25, 0, 0.25, 0.5, 0.75, 1]
-        lr_target_1 = [base_lr_1 + x * diff_lr_1 * gamma**i for i, x in enumerate(xs)]
-        lr_target_2 = [base_lr_2 + x * diff_lr_2 * gamma**i for i, x in enumerate(xs)]
-        lr_targets = [lr_target_1, lr_target_2]
-        momentum_target_1 = [
-            max_lr_1 - x * diff_lr_1 * gamma**i for i, x in enumerate(xs)
-        ]
-        momentum_target_2 = [
-            max_lr_2 - x * diff_lr_2 * gamma**i for i, x in enumerate(xs)
-        ]
-        momentum_targets = [momentum_target_1, momentum_target_2]
-        scheduler = CyclicLR(
-            self.opt,
-            base_lr=[base_lr_1, base_lr_2],
-            max_lr=[max_lr_1, max_lr_2],
-            step_size_up=4,
-            cycle_momentum=True,
-            base_momentum=[base_lr_1, base_lr_2],
-            max_momentum=[max_lr_1, max_lr_2],
-            mode="exp_range",
-            gamma=gamma,
-        )
-        self._test_cycle_lr(scheduler, lr_targets, momentum_targets, len(lr_target_1))
-
-    def test_cycle_lr_triangular_mode_step_size_up_down(self):
-        lr_target = [
-            1.0,
-            2.0,
-            3.0,
-            4.0,
-            5.0,
-            13.0 / 3,
-            11.0 / 3,
-            9.0 / 3,
-            7.0 / 3,
-            5.0 / 3,
-            1.0,
-        ]
-        lr_targets = [lr_target, lr_target]
-        momentum_target = [
-            5.0,
-            4.0,
-            3.0,
-            2.0,
-            1.0,
-            5.0 / 3,
-            7.0 / 3,
-            3.0,
-            11.0 / 3,
-            13.0 / 3,
-            5.0,
-        ]
-        momentum_targets = [momentum_target, momentum_target]
-
-        scheduler = CyclicLR(
-            self.opt,
-            base_lr=1,
-            max_lr=5,
-            step_size_up=4,
-            step_size_down=6,
-            cycle_momentum=True,
-            base_momentum=1,
-            max_momentum=5,
-            mode="triangular",
-        )
-        self._test_cycle_lr(scheduler, lr_targets, momentum_targets, len(lr_target))
-
-    def test_cycle_lr_triangular2_mode_step_size_up_down(self):
-        lr_base_target = [
-            1.0,
-            3.0,
-            5.0,
-            13.0 / 3,
-            11.0 / 3,
-            9.0 / 3,
-            7.0 / 3,
-            5.0 / 3,
-            1.0,
-            2.0,
-            3.0,
-            8.0 / 3,
-            7.0 / 3,
-            6.0 / 3,
-            5.0 / 3,
-            4.0 / 3,
-            1.0,
-            3.0 / 2,
-            2.0,
-            11.0 / 6,
-            10.0 / 6,
-            9.0 / 6,
-            8.0 / 6,
-            7.0 / 6,
-        ]
-        momentum_base_target = [
-            5.0,
-            3.0,
-            1.0,
-            5.0 / 3,
-            7.0 / 3,
-            3.0,
-            11.0 / 3,
-            13.0 / 3,
-            5.0,
-            4.0,
-            3.0,
-            10.0 / 3,
-            11.0 / 3,
-            4.0,
-            13.0 / 3,
-            14.0 / 3,
-            5.0,
-            4.5,
-            4.0,
-            25.0 / 6,
-            13.0 / 3,
-            4.5,
-            14.0 / 3,
-            29.0 / 6,
-        ]
-        deltas = [2 * i for i in range(0, 2)]
-        base_lrs = [1 + delta for delta in deltas]
-        max_lrs = [5 + delta for delta in deltas]
-        lr_targets = [[x + delta for x in lr_base_target] for delta in deltas]
-        momentum_targets = [
-            [x + delta for x in momentum_base_target] for delta in deltas
-        ]
-        scheduler = CyclicLR(
-            self.opt,
-            base_lr=base_lrs,
-            max_lr=max_lrs,
-            step_size_up=2,
-            step_size_down=6,
-            cycle_momentum=True,
-            base_momentum=base_lrs,
-            max_momentum=max_lrs,
-            mode="triangular2",
-        )
-        self._test_cycle_lr(
-            scheduler, lr_targets, momentum_targets, len(lr_base_target)
-        )
-
-    def test_cycle_lr_exp_range_mode_step_size_up_down(self):
-        base_lr, max_lr = 1, 5
-        diff_lr = max_lr - base_lr
-        gamma = 0.9
-        xs = [
-            0.0,
-            0.5,
-            1.0,
-            5.0 / 6,
-            4.0 / 6,
-            3.0 / 6,
-            2.0 / 6,
-            1.0 / 6,
-            0.0,
-            0.5,
-            1.0,
-            5.0 / 6,
-            4.0 / 6,
-        ]
-        lr_target = [base_lr + x * diff_lr * gamma**i for i, x in enumerate(xs)]
-        lr_targets = [lr_target, lr_target]
-        momentum_target = [max_lr - x * diff_lr * gamma**i for i, x in enumerate(xs)]
-        momentum_targets = [momentum_target, momentum_target]
-        scheduler = CyclicLR(
-            self.opt,
-            base_lr=base_lr,
-            max_lr=max_lr,
-            step_size_up=2,
-            step_size_down=6,
-            cycle_momentum=True,
-            base_momentum=base_lr,
-            max_momentum=max_lr,
-            mode="exp_range",
-            gamma=gamma,
-        )
-        self._test_cycle_lr(scheduler, lr_targets, momentum_targets, len(lr_target))
-
-    def test_cycle_lr_with_momentumless_optimizer(self):
-        # Note [Temporarily set optimizer to Adam]
-        # ~~~~~~~~~~~~~~~~~~~~~~~~~~~~~~~~~~~~~~~~
-        # The TestLRScheduler object carries around an SGD optimizer to avoid having to
-        # instantiate one for every test. This gets in the way for our very specific case
-        # in which we need to use Adam (or really any optimizer that doesn't use momentum)
-        # in order to test that the momentum bug in CyclicLR is fixed (the bug is described
-        # in more detail in https://github.com/pytorch/pytorch/issues/19003 ).
-        old_opt = self.opt
-        self.opt = optim.Adam(
-            [
-                {"params": self.net.conv1.parameters()},
-                {"params": self.net.conv2.parameters(), "lr": 0.5},
-            ],
-            lr=0.05,
-        )
-
-        lr_target = [1, 2, 3, 4, 5, 4, 3, 2, 1, 2, 3]
-        lr_targets = [lr_target, lr_target]
-        momentum_target = [None] * len(lr_target)
-        momentum_targets = [momentum_target, momentum_target]
-        scheduler = CyclicLR(
-            self.opt,
-            base_lr=1,
-            max_lr=5,
-            step_size_up=4,
-            cycle_momentum=False,
-            mode="triangular",
-        )
-        self._test_cycle_lr(scheduler, lr_targets, momentum_targets, len(lr_target))
-
-        self.opt = old_opt  # set optimizer back to SGD
-
-    def test_cycle_lr_cycle_momentum_fail_with_momentumless_optimizer(self):
-        with self.assertRaises(ValueError):
-            adam_opt = optim.Adam(self.net.parameters())
-            scheduler = CyclicLR(adam_opt, base_lr=1, max_lr=5, cycle_momentum=True)
-
-    def test_cycle_lr_removed_after_out_of_scope(self):
-        import gc
-        import weakref
-
-        gc.disable()
-
-        def test():
-            adam_opt = optim.Adam(self.net.parameters())
-            scheduler = CyclicLR(adam_opt, base_lr=1, max_lr=5, cycle_momentum=False)
-            return weakref.ref(scheduler)
-
-        ref = test()
-        assert ref() is None
-        gc.enable()
-
-    def test_cycle_lr_state_dict_picklable(self):
-        adam_opt = optim.Adam(self.net.parameters())
-        scheduler = CyclicLR(adam_opt, base_lr=1, max_lr=5, cycle_momentum=False)
-        self.assertIsInstance(scheduler._scale_fn_ref, weakref.WeakMethod)
-        state = scheduler.state_dict()
-        self.assertNotIn("_scale_fn_ref", state)
-        pickle.dumps(state)
-
-    def test_cycle_lr_scale_fn_restored_from_state_dict(self):
-        adam_opt = optim.Adam(self.net.parameters())
-
-        # Case 1: Built-in mode
-        scheduler = CyclicLR(adam_opt, base_lr=1, max_lr=5, cycle_momentum=False, mode="triangular2")
-        restored_scheduler = CyclicLR(adam_opt, base_lr=1, max_lr=5, cycle_momentum=False)
-        restored_scheduler.load_state_dict(scheduler.state_dict())
-        self.assertTrue(restored_scheduler.mode == scheduler.mode == "triangular2")
-        self.assertIsNotNone(restored_scheduler._scale_fn_ref) and self.assertIsNotNone(scheduler._scale_fn_ref)
-        self.assertIs(restored_scheduler._scale_fn_custom, None)
-        self.assertIs(scheduler._scale_fn_custom, None)
-
-        # Case 2: Custom `scale_fn`
-        def scale_fn(_):
-            return 0.5
-
-        scheduler = CyclicLR(adam_opt, base_lr=1, max_lr=5, cycle_momentum=False, scale_fn=scale_fn)
-        restored_scheduler = CyclicLR(adam_opt, base_lr=1, max_lr=5, cycle_momentum=False, scale_fn=scale_fn)
-        restored_scheduler.load_state_dict(scheduler.state_dict())
-        self.assertIs(scheduler._scale_fn_custom, scale_fn)
-        self.assertIs(restored_scheduler._scale_fn_custom, scale_fn)
-
-    def test_onecycle_lr_invalid_anneal_strategy(self):
-        with self.assertRaises(ValueError):
-            scheduler = OneCycleLR(
-                self.opt, max_lr=1e-3, total_steps=10, anneal_strategy="CATS"
-            )
-
-    def test_onecycle_lr_invalid_pct_start(self):
-        with self.assertRaises(ValueError):
-            scheduler = OneCycleLR(self.opt, max_lr=1e-3, total_steps=10, pct_start=1.1)
-
-    def test_onecycle_lr_cannot_calculate_total_steps(self):
-        with self.assertRaises(ValueError):
-            scheduler = OneCycleLR(self.opt, max_lr=1e-3)
-
-    def test_onecycle_lr_linear_annealing(self):
-        lr_target = [1, 13, 25, 21.5, 18, 14.5, 11, 7.5, 4, 0.5]
-        momentum_target = [22, 11.5, 1, 4, 7, 10, 13, 16, 19, 22]
-        lr_targets = [lr_target, lr_target]
-        momentum_targets = [momentum_target, momentum_target]
-        scheduler = OneCycleLR(
-            self.opt,
-            max_lr=25,
-            final_div_factor=2,
-            base_momentum=1,
-            max_momentum=22,
-            total_steps=10,
-            anneal_strategy="linear",
-        )
-        self._test_cycle_lr(scheduler, lr_targets, momentum_targets, 10)
-
-    def test_onecycle_lr_linear_annealing_three_phases(self):
-        lr_target = [1, 9, 17, 25, 17, 9, 1, 0.75, 0.5, 0.25]
-        momentum_target = [22, 15, 8, 1, 8, 15, 22, 22, 22, 22]
-        lr_targets = [lr_target, lr_target]
-        momentum_targets = [momentum_target, momentum_target]
-        scheduler = OneCycleLR(
-            self.opt,
-            max_lr=25,
-            div_factor=25,
-            base_momentum=1,
-            max_momentum=22,
-            total_steps=10,
-            anneal_strategy="linear",
-            pct_start=0.4,
-            final_div_factor=4,
-            three_phase=True,
-        )
-        self._test_cycle_lr(scheduler, lr_targets, momentum_targets, 10)
-
-    def test_onecycle_lr_cosine_annealing(self):
-        def annealing_cos(start, end, pct):
-            cos_out = math.cos(math.pi * pct) + 1
-            return end + (start - end) / 2.0 * cos_out
-
-        lr_target = [
-            1,
-            13,
-            25,
-            annealing_cos(25, 0.5, 1 / 7.0),
-            annealing_cos(25, 0.5, 2 / 7.0),
-            annealing_cos(25, 0.5, 3 / 7.0),
-            annealing_cos(25, 0.5, 4 / 7.0),
-            annealing_cos(25, 0.5, 5 / 7.0),
-            annealing_cos(25, 0.5, 6 / 7.0),
-            0.5,
-        ]
-        momentum_target = [
-            22,
-            11.5,
-            1,
-            annealing_cos(1, 22, 1 / 7.0),
-            annealing_cos(1, 22, 2 / 7.0),
-            annealing_cos(1, 22, 3 / 7.0),
-            annealing_cos(1, 22, 4 / 7.0),
-            annealing_cos(1, 22, 5 / 7.0),
-            annealing_cos(1, 22, 6 / 7.0),
-            22,
-        ]
-        lr_targets = [lr_target, lr_target]
-        momentum_targets = [momentum_target, momentum_target]
-        scheduler = OneCycleLR(
-            self.opt,
-            max_lr=25,
-            final_div_factor=2,
-            base_momentum=1,
-            max_momentum=22,
-            total_steps=10,
-        )
-        self._test_cycle_lr(scheduler, lr_targets, momentum_targets, 10)
-
-    def test_cycle_lr_with_adam(self):
-        old_opt = self.opt
-        self.opt = optim.Adam(
-            [
-                {"params": self.net.conv1.parameters()},
-                {"params": self.net.conv2.parameters(), "lr": 0.5},
-            ],
-            lr=0.05,
-        )
-
-        lr_target = [1, 13, 25, 21.5, 18, 14.5, 11, 7.5, 4, 0.5]
-        momentum_target = [22, 11.5, 1, 4, 7, 10, 13, 16, 19, 22]
-        lr_targets = [lr_target, lr_target]
-        momentum_targets = [momentum_target, momentum_target]
-        scheduler = OneCycleLR(
-            self.opt,
-            max_lr=25,
-            final_div_factor=2,
-            base_momentum=1,
-            max_momentum=22,
-            total_steps=10,
-            anneal_strategy="linear",
-        )
-        self._test_cycle_lr(scheduler, lr_targets, momentum_targets, 10, use_beta1=True)
-        self.opt = old_opt  # set optimizer back to SGD
-
-    def test_lambda_lr(self):
-        epochs = 10
-        self.opt.param_groups[0]["lr"] = 0.05
-        self.opt.param_groups[1]["lr"] = 0.4
-        targets = [
-            [0.05 * (0.9**x) for x in range(epochs)],
-            [0.4 * (0.8**x) for x in range(epochs)],
-        ]
-        scheduler = LambdaLR(
-            self.opt, lr_lambda=[lambda x1: 0.9**x1, lambda x2: 0.8**x2]
-        )
-        self._test(scheduler, targets, epochs)
-
-    def test_multiplicative_lr(self):
-        epochs = 10
-        self.opt.param_groups[0]["lr"] = 0.05
-        self.opt.param_groups[1]["lr"] = 0.4
-        targets = [
-            [0.05 * (0.9**x) for x in range(epochs)],
-            [0.4 * (0.8**x) for x in range(epochs)],
-        ]
-        scheduler = MultiplicativeLR(
-            self.opt, lr_lambda=[lambda x1: 0.9, lambda x2: 0.8]
-        )
-        self._test(scheduler, targets, epochs)
-
-    @parametrize("T_mult", [1, 2, 4])
-    def test_CosineAnnealingWarmRestarts_lr1(self, T_mult):
-        iters = 100
-        eta_min = 1e-10
-        T_i = 10
-        T_cur = 0
-        targets = [[0.05], [0.5]]
-        scheduler = CosineAnnealingWarmRestarts(
-            self.opt, T_0=T_i, T_mult=T_mult, eta_min=eta_min
-        )
-        for _ in range(1, iters, 1):
-            T_cur += 1
-            if T_cur >= T_i:
-                T_cur = T_cur - T_i
-                T_i = int(T_mult) * T_i
-            targets[0] += [
-                eta_min + (0.05 - eta_min) * (1 + math.cos(math.pi * T_cur / T_i)) / 2
-            ]
-            targets[1] += [
-                eta_min + (0.5 - eta_min) * (1 + math.cos(math.pi * T_cur / T_i)) / 2
-            ]
-        self._test(scheduler, targets, iters)
-
-    def test_CosineAnnealingWarmRestarts_lr2(self):
-        iters = 30
-        eta_min = 1e-10
-        T_mults = [1, 2, 4]
-        for T_mult in T_mults:
-            T_i = 10
-            T_cur = 0
-            targets = [[0.05], [0.5]]
-            scheduler = CosineAnnealingWarmRestarts(
-                self.opt, T_0=T_i, T_mult=T_mult, eta_min=eta_min
-            )
-            for _ in torch.arange(0.1, iters, 0.1):
-                T_cur = round(T_cur + 0.1, 1)
-                if T_cur >= T_i:
-                    T_cur = T_cur - T_i
-                    T_i = int(T_mult) * T_i
-                targets[0] += [
-                    eta_min
-                    + (0.05 - eta_min) * (1 + math.cos(math.pi * T_cur / T_i)) / 2
-                ]
-                targets[1] += [
-                    eta_min
-                    + (0.5 - eta_min) * (1 + math.cos(math.pi * T_cur / T_i)) / 2
-                ]
-            self._test_CosineAnnealingWarmRestarts(scheduler, targets, iters)
-
-    def test_CosineAnnealingWarmRestarts_lr3(self):
-        epochs_for_T_mults = [
-            [0, 1, 2, 3, 4, 5, 12, 27, 3, 4, 5, 6, 13],
-            [0, 1, 2, 3, 4, 5, 25, 32, 33, 34, 80, 81, 3],
-            [0, 0.1, 0.2, 0.3, 1.3, 2.3, 17.5, 18.5, 19.5, 29.5, 30.5, 31.5, 50],
-        ]
-        T_curs_for_T_mults = [
-            [1, 2, 3, 4, 5, 2, 7, 3, 4, 5, 6, 3],
-            [1, 2, 3, 4, 5, 15, 2, 3, 4, 10, 11, 3],
-            [0.1, 0.2, 0.3, 1.3, 2.3, 7.5, 8.5, 9.5, 19.5, 20.5, 21.5, 10],
-        ]
-        T_is_for_T_mults = [
-            [10, 10, 10, 10, 10, 10, 10, 10, 10, 10, 10, 10],
-            [10, 10, 10, 10, 10, 20, 40, 40, 40, 80, 80, 10],
-            [10, 10, 10, 10, 10, 30, 30, 30, 30, 30, 30, 90],
-        ]
-        eta_min = 1e-10
-        T_mults = [1, 2, 3]
-        for epochs, T_mult, T_curs, T_is in zip(
-            epochs_for_T_mults, T_mults, T_curs_for_T_mults, T_is_for_T_mults
-        ):
-            targets = [[0.05], [0.5]]
-            scheduler = CosineAnnealingWarmRestarts(
-                self.opt, T_0=10, T_mult=T_mult, eta_min=eta_min
-            )
-            for T_cur, T_i in zip(T_curs, T_is):
-                targets[0] += [
-                    eta_min
-                    + (0.05 - eta_min) * (1 + math.cos(math.pi * T_cur / T_i)) / 2
-                ]
-                targets[1] += [
-                    eta_min
-                    + (0.5 - eta_min) * (1 + math.cos(math.pi * T_cur / T_i)) / 2
-                ]
-            self._test_interleaved_CosineAnnealingWarmRestarts(
-                scheduler, targets, epochs
-            )
-
-    def test_swalr_no_anneal(self):
-        epochs, swa_start, swa_lr = 10, 5, 0.01
-        initial_lrs = [group["lr"] for group in self.opt.param_groups]
-        targets = [
-            [lr] * (swa_start + 1) + [swa_lr] * (epochs - swa_start - 1)
-            for lr in initial_lrs
-        ]
-        swa_scheduler = SWALR(self.opt, anneal_epochs=1, swa_lr=swa_lr)
-        self._test_swalr(swa_scheduler, None, targets, swa_start, epochs)
-
-    def test_swalr_cosine_anneal_after_multiplicative(self):
-        # same swa_lr for different param_groups
-        epochs, swa_start, swa_lr, anneal_epochs = 15, 5, 0.01, 5
-        mult_factor = 0.9
-        scheduler = MultiplicativeLR(self.opt, lr_lambda=lambda epoch: mult_factor)
-        swa_scheduler = SWALR(self.opt, anneal_epochs=anneal_epochs, swa_lr=swa_lr)
-
-        def anneal_coef(t):
-            if t + 1 >= anneal_epochs:
-                return 0.0
-            return (1 + math.cos(math.pi * (t + 1) / anneal_epochs)) / 2
-
-        initial_lrs = [group["lr"] for group in self.opt.param_groups]
-        targets_before_swa = [
-            [lr * mult_factor**i for i in range(swa_start + 1)] for lr in initial_lrs
-        ]
-        swa_epochs = epochs - swa_start - 1
-        targets = [
-            lrs
-            + [
-                lrs[-1] * anneal_coef(t) + swa_lr * (1 - anneal_coef(t))
-                for t in range(swa_epochs)
-            ]
-            for lrs in targets_before_swa
-        ]
-
-        self._test_swalr(swa_scheduler, scheduler, targets, swa_start, epochs)
-
-    def test_swalr_linear_anneal_after_multiplicative(self):
-        # separate swa_lr for different param_groups
-        epochs, swa_start, swa_lrs, anneal_epochs = 15, 5, [0.01, 0.02], 4
-        mult_factor = 0.9
-        scheduler = MultiplicativeLR(self.opt, lr_lambda=lambda epoch: mult_factor)
-        swa_scheduler = SWALR(
-            self.opt,
-            anneal_epochs=anneal_epochs,
-            anneal_strategy="linear",
-            swa_lr=swa_lrs,
-        )
-
-        def anneal_coef(t):
-            if t + 1 >= anneal_epochs:
-                return 0.0
-            return 1 - (t + 1) / anneal_epochs
-
-        initial_lrs = [group["lr"] for group in self.opt.param_groups]
-        targets_before_swa = [
-            [lr * mult_factor**i for i in range(swa_start + 1)] for lr in initial_lrs
-        ]
-        swa_epochs = epochs - swa_start - 1
-        targets = [
-            lrs
-            + [
-                lrs[-1] * anneal_coef(t) + swa_lr * (1 - anneal_coef(t))
-                for t in range(swa_epochs)
-            ]
-            for lrs, swa_lr in zip(targets_before_swa, swa_lrs)
-        ]
-
-        self._test_swalr(swa_scheduler, scheduler, targets, swa_start, epochs)
-
-    def _test_swalr(self, swa_scheduler, scheduler, targets, swa_start, epochs):
-        for epoch in range(epochs):
-            for param_group, target in zip(self.opt.param_groups, targets):
-                self.assertEqual(
-                    target[epoch],
-                    param_group["lr"],
-                    msg="LR is wrong in epoch {}: expected {}, got {}".format(
-                        epoch, target[epoch], param_group["lr"]
-                    ),
-                    atol=1e-5,
-                    rtol=0,
-                )
-            if epoch >= swa_start:
-                self.opt.step()
-                swa_scheduler.step()
-            elif scheduler is not None:
-                self.opt.step()
-                scheduler.step()
-
-    def test_swalr_hypers(self):
-        # Test that SWALR raises errors for incorrect hyper-parameters
-        with self.assertRaisesRegex(ValueError, "anneal_strategy must"):
-            swa_scheduler = SWALR(self.opt, anneal_strategy="exponential", swa_lr=1.0)
-
-        with self.assertRaisesRegex(ValueError, "anneal_epochs must"):
-            swa_scheduler = SWALR(self.opt, anneal_epochs=-1, swa_lr=1.0)
-        with self.assertRaisesRegex(ValueError, "anneal_epochs must"):
-            swa_scheduler = SWALR(self.opt, anneal_epochs=1.7, swa_lr=1.0)
-        with self.assertRaisesRegex(ValueError, "swa_lr must"):
-            swa_scheduler = SWALR(self.opt, swa_lr=[1.0, 0.1, 0.01])
-
-    def test_step_lr_state_dict(self):
-        self._check_scheduler_state_dict(
-            lambda: StepLR(self.opt, gamma=0.1, step_size=3),
-            lambda: StepLR(self.opt, gamma=0.01 / 2, step_size=1),
-        )
-
-    def test_multi_step_lr_state_dict(self):
-        self._check_scheduler_state_dict(
-            lambda: MultiStepLR(self.opt, gamma=0.1, milestones=[2, 5, 9]),
-            lambda: MultiStepLR(self.opt, gamma=0.01, milestones=[1, 4, 6]),
-        )
-
-    def test_exp_step_lr_state_dict(self):
-        self._check_scheduler_state_dict(
-            lambda: ExponentialLR(self.opt, gamma=0.1),
-            lambda: ExponentialLR(self.opt, gamma=0.01),
-        )
-
-    def test_cosine_lr_state_dict(self):
-        epochs = 10
-        eta_min = 1e-10
-        self._check_scheduler_state_dict(
-            lambda: CosineAnnealingLR(self.opt, T_max=epochs, eta_min=eta_min),
-            lambda: CosineAnnealingLR(self.opt, T_max=epochs // 2, eta_min=eta_min / 2),
-            epochs=epochs,
-        )
-
-    def test_reduce_lr_on_plateau_state_dict(self):
-        scheduler = ReduceLROnPlateau(self.opt, mode="min", factor=0.1, patience=2)
-        for score in [1.0, 2.0, 3.0, 4.0, 3.0, 4.0, 5.0, 3.0, 2.0, 1.0]:
-            scheduler.step(score)
-        scheduler_copy = ReduceLROnPlateau(
-            self.opt, mode="max", factor=0.5, patience=10
-        )
-        scheduler_copy.load_state_dict(scheduler.state_dict())
-        for key in scheduler.__dict__.keys():
-            if key not in {"optimizer", "is_better"}:
-                self.assertEqual(scheduler.__dict__[key], scheduler_copy.__dict__[key])
-
-    def test_lambda_lr_state_dict_fn(self):
-        scheduler = LambdaLR(self.opt, lr_lambda=lambda x: x)
-        state = scheduler.state_dict()
-        self.assertIsNone(state["lr_lambdas"][0])
-
-        scheduler_copy = LambdaLR(self.opt, lr_lambda=lambda x: x)
-        scheduler_copy.load_state_dict(state)
-        for key in scheduler.__dict__.keys():
-            if key not in {"optimizer", "lr_lambdas"}:
-                self.assertEqual(scheduler.__dict__[key], scheduler_copy.__dict__[key])
-
-    def test_lambda_lr_state_dict_obj(self):
-        scheduler = LambdaLR(self.opt, lr_lambda=LambdaLRTestObject(10))
-        state = scheduler.state_dict()
-        self.assertIsNotNone(state["lr_lambdas"][0])
-
-        scheduler_copy = LambdaLR(self.opt, lr_lambda=LambdaLRTestObject(-1))
-        scheduler_copy.load_state_dict(state)
-        for key in scheduler.__dict__.keys():
-            if key not in {"optimizer"}:
-                self.assertEqual(scheduler.__dict__[key], scheduler_copy.__dict__[key])
-
-    def test_CosineAnnealingWarmRestarts_lr_state_dict(self):
-        self._check_scheduler_state_dict(
-            lambda: CosineAnnealingWarmRestarts(self.opt, T_0=10, T_mult=2),
-            lambda: CosineAnnealingWarmRestarts(self.opt, T_0=100),
-        )
-
-    def test_swa_lr_state_dict(self):
-        self._check_scheduler_state_dict(
-            lambda: SWALR(self.opt, anneal_epochs=3, swa_lr=0.5),
-            lambda: SWALR(
-                self.opt, anneal_epochs=10, anneal_strategy="linear", swa_lr=5.0
-            ),
-        )
-
-    def _check_scheduler_state_dict(self, constr, constr2, epochs=10):
-        scheduler = constr()
-        for _ in range(epochs):
-            scheduler.optimizer.step()
-            scheduler.step()
-        scheduler_copy = constr2()
-        scheduler_copy.load_state_dict(scheduler.state_dict())
-        for key in scheduler.__dict__.keys():
-            if key != "optimizer":
-                self.assertEqual(scheduler.__dict__[key], scheduler_copy.__dict__[key])
-        self.assertEqual(scheduler.get_last_lr(), scheduler_copy.get_last_lr())
-
-    def _test_get_last_lr(self, schedulers, targets, epochs=10):
-        if isinstance(schedulers, LRScheduler):
-            schedulers = [schedulers]
-        optimizers = {scheduler.optimizer for scheduler in schedulers}
-        for epoch in range(epochs):
-            result = [scheduler.get_last_lr() for scheduler in schedulers]
-            [optimizer.step() for optimizer in optimizers]
-            [scheduler.step() for scheduler in schedulers]
-            target = [[t[epoch] for t in targets]] * len(schedulers)
-            for t, r in zip(target, result):
-                self.assertEqual(
-                    target,
-                    result,
-                    msg="LR is wrong in epoch {}: expected {}, got {}".format(
-                        epoch, t, r
-                    ),
-                    atol=1e-5,
-                    rtol=0,
-                )
-
-    def _test_with_epoch(self, schedulers, targets, epochs=10):
-        if isinstance(schedulers, LRScheduler):
-            schedulers = [schedulers]
-        optimizers = {scheduler.optimizer for scheduler in schedulers}
-        for epoch in range(epochs):
-            [optimizer.step() for optimizer in optimizers]
-            with warnings.catch_warnings(record=True) as w:
-                [
-                    scheduler.step(epoch) for scheduler in schedulers
-                ]  # step before assert: skip initial lr
-                self._check_warning_is_epoch_deprecation_warning(
-                    w, num_warnings=len(schedulers)
-                )
-            for param_group, target in zip(self.opt.param_groups, targets):
-                self.assertEqual(
-                    target[epoch],
-                    param_group["lr"],
-                    msg="LR is wrong in epoch {}: expected {}, got {}".format(
-                        epoch, target[epoch], param_group["lr"]
-                    ),
-                    atol=1e-5,
-                    rtol=0,
-                )
-
-    def _test(self, schedulers, targets, epochs=10):
-        if isinstance(schedulers, LRScheduler):
-            schedulers = [schedulers]
-        for epoch in range(epochs):
-            for param_group, target in zip(self.opt.param_groups, targets):
-                self.assertEqual(
-                    target[epoch],
-                    param_group["lr"],
-                    msg="LR is wrong in epoch {}: expected {}, got {}".format(
-                        epoch, target[epoch], param_group["lr"]
-                    ),
-                    atol=1e-5,
-                    rtol=0,
-                )
-            [scheduler.step() for scheduler in schedulers]
-
-    def _test_CosineAnnealingWarmRestarts(self, scheduler, targets, epochs=10):
-        for index, epoch in enumerate(torch.arange(0, epochs, 0.1)):
-            epoch = round(epoch.item(), 1)
-            scheduler.step(epoch)
-            for param_group, target in zip(self.opt.param_groups, targets):
-                self.assertEqual(
-                    target[index],
-                    param_group["lr"],
-                    msg="LR is wrong in epoch {}: expected {}, got {}".format(
-                        epoch, target[index], param_group["lr"]
-                    ),
-                    atol=1e-5,
-                    rtol=0,
-                )
-
-    def _test_interleaved_CosineAnnealingWarmRestarts(self, scheduler, targets, epochs):
-        for index, epoch in enumerate(epochs):
-            scheduler.step(epoch)
-            for param_group, target in zip(self.opt.param_groups, targets):
-                self.assertEqual(
-                    target[index],
-                    param_group["lr"],
-                    msg="LR is wrong in epoch {}: expected {}, got {}".format(
-                        epoch, target[index], param_group["lr"]
-                    ),
-                    atol=1e-5,
-                    rtol=0,
-                )
-
-    def _test_against_closed_form(self, scheduler, closed_form_scheduler, epochs=10):
-        self.setUp()
-        targets = []
-        for epoch in range(epochs):
-            closed_form_scheduler.optimizer.step()
-            with warnings.catch_warnings(record=True) as w:
-                closed_form_scheduler.step(epoch)
-                self._check_warning_is_epoch_deprecation_warning(w)
-            targets.append([group["lr"] for group in self.opt.param_groups])
-        self.setUp()
-        for epoch in range(epochs):
-            self.opt.step()
-            scheduler.step()
-            for i, param_group in enumerate(self.opt.param_groups):
-                self.assertEqual(
-                    targets[epoch][i],
-                    param_group["lr"],
-                    msg="LR is wrong in epoch {}: expected {}, got {}".format(
-                        epoch, targets[epoch][i], param_group["lr"]
-                    ),
-                    atol=1e-5,
-                    rtol=0,
-                )
-
-    def _test_reduce_lr_on_plateau(
-        self, schedulers, targets, metrics, epochs=10, verbose=False
-    ):
-        if isinstance(schedulers, (LRScheduler, ReduceLROnPlateau)):
-            schedulers = [schedulers]
-        for epoch in range(epochs):
-            self.opt.step()
-            for scheduler in schedulers:
-                if isinstance(scheduler, ReduceLROnPlateau):
-                    scheduler.step(metrics[epoch])
-                else:
-                    scheduler.step()
-            if verbose:
-                print("epoch{}:\tlr={}".format(epoch, self.opt.param_groups[0]["lr"]))
-            for param_group, target in zip(self.opt.param_groups, targets):
-                self.assertEqual(
-                    target[epoch],
-                    param_group["lr"],
-                    msg="LR is wrong in epoch {}: expected {}, got {}".format(
-                        epoch, target[epoch], param_group["lr"]
-                    ),
-                    atol=1e-5,
-                    rtol=0,
-                )
-
-    def _test_cycle_lr(
-        self,
-        scheduler,
-        lr_targets,
-        momentum_targets,
-        batch_iterations,
-        verbose=False,
-        use_beta1=False,
-    ):
-        for batch_num in range(batch_iterations):
-            if verbose:
-                if "momentum" in self.opt.param_groups[0].keys():
-                    print(
-                        "batch{}:\tlr={},momentum={}".format(
-                            batch_num,
-                            self.opt.param_groups[0]["lr"],
-                            self.opt.param_groups[0]["momentum"],
-                        )
-                    )
-                elif use_beta1 and "betas" in self.opt.param_groups[0].keys():
-                    print(
-                        "batch{}:\tlr={},beta1={}".format(
-                            batch_num,
-                            self.opt.param_groups[0]["lr"],
-                            self.opt.param_groups[0]["betas"][0],
-                        )
-                    )
-                else:
-                    print(
-                        "batch{}:\tlr={}".format(
-                            batch_num, self.opt.param_groups[0]["lr"]
-                        )
-                    )
-
-            for param_group, lr_target, momentum_target in zip(
-                self.opt.param_groups, lr_targets, momentum_targets
-            ):
-                self.assertEqual(
-                    lr_target[batch_num],
-                    param_group["lr"],
-                    msg="LR is wrong in batch_num {}: expected {}, got {}".format(
-                        batch_num, lr_target[batch_num], param_group["lr"]
-                    ),
-                    atol=1e-5,
-                    rtol=0,
-                )
-
-                if use_beta1 and "betas" in param_group.keys():
-                    self.assertEqual(
-                        momentum_target[batch_num],
-                        param_group["betas"][0],
-                        msg="Beta1 is wrong in batch_num {}: expected {}, got {}".format(
-                            batch_num,
-                            momentum_target[batch_num],
-                            param_group["betas"][0],
-                        ),
-                        atol=1e-5,
-                        rtol=0,
-                    )
-                elif "momentum" in param_group.keys():
-                    self.assertEqual(
-                        momentum_target[batch_num],
-                        param_group["momentum"],
-                        msg="Momentum is wrong in batch_num {}: expected {}, got {}".format(
-                            batch_num,
-                            momentum_target[batch_num],
-                            param_group["momentum"],
-                        ),
-                        atol=1e-5,
-                        rtol=0,
-                    )
-            self.opt.step()
-            scheduler.step()
-
-    def test_cosine_then_cyclic(self):
-        # https://github.com/pytorch/pytorch/issues/21965
-
-        max_lr = 0.3
-        base_lr = 0.1
-        optim_lr = 0.5
-
-        model = torch.nn.Linear(2, 1)
-        optimizer = torch.optim.SGD(model.parameters(), lr=optim_lr)
-        lr_scheduler_1 = torch.optim.lr_scheduler.CosineAnnealingLR(
-            optimizer, T_max=20, eta_min=0.1
-        )
-        lr_scheduler_2 = torch.optim.lr_scheduler.CyclicLR(
-            optimizer, base_lr=base_lr, max_lr=max_lr, step_size_up=1, step_size_down=3
-        )
-
-        for i in range(40):
-            optimizer.step()
-            if i <= lr_scheduler_1.T_max:
-                lr_scheduler_1.step()
-            else:
-                lr_scheduler_2.step()
-            last_lr = optimizer.param_groups[0]["lr"]
-
-        self.assertLessEqual(last_lr, max_lr)
-
-
-class SWATestDNN(torch.nn.Module):
-    def __init__(self, input_features):
-        super().__init__()
-        self.n_features = 100
-        self.fc1 = torch.nn.Linear(input_features, self.n_features)
-        self.bn = torch.nn.BatchNorm1d(self.n_features)
-
-    def compute_preactivation(self, x):
-        return self.fc1(x)
-
-    def forward(self, x):
-        x = self.fc1(x)
-        x = self.bn(x)
-        return x
-
-
-class SWATestCNN(torch.nn.Module):
-    def __init__(self, input_channels):
-        super().__init__()
-        self.n_features = 10
-        self.conv1 = torch.nn.Conv2d(
-            input_channels, self.n_features, kernel_size=3, padding=1
-        )
-        self.bn = torch.nn.BatchNorm2d(self.n_features, momentum=0.3)
-
-    def compute_preactivation(self, x):
-        return self.conv1(x)
-
-    def forward(self, x):
-        x = self.conv1(x)
-        x = self.bn(x)
-        return x
-
-
-class TestSWAUtils(TestCase):
-    def _test_averaged_model(self, net_device, swa_device, ema):
-        dnn = torch.nn.Sequential(
-            torch.nn.Conv2d(1, 5, kernel_size=3),
-            torch.nn.ReLU(),
-            torch.nn.MaxPool2d(kernel_size=2),
-            torch.nn.BatchNorm2d(5, momentum=0.3),
-            torch.nn.Conv2d(5, 2, kernel_size=3),
-            torch.nn.ReLU(),
-            torch.nn.Linear(5, 5),
-            torch.nn.ReLU(),
-            torch.nn.Linear(5, 10),
-        ).to(net_device)
-
-        averaged_params, averaged_dnn = self._run_averaged_steps(dnn, swa_device, ema)
-
-        for p_avg, p_swa in zip(averaged_params, averaged_dnn.parameters()):
-            self.assertEqual(p_avg, p_swa)
-            # Check that AveragedModel is on the correct device
-            self.assertTrue(p_swa.device == swa_device)
-            self.assertTrue(p_avg.device == net_device)
-        self.assertTrue(averaged_dnn.n_averaged.device == swa_device)
-
-    def _run_averaged_steps(self, dnn, swa_device, ema):
-        ema_decay = 0.999
-        if ema:
-            averaged_dnn = AveragedModel(dnn, device=swa_device, multi_avg_fn=get_ema_multi_avg_fn(ema_decay))
-        else:
-            averaged_dnn = AveragedModel(dnn, device=swa_device, multi_avg_fn=get_swa_multi_avg_fn())
-
-        averaged_params = [torch.zeros_like(param) for param in dnn.parameters()]
-
-        n_updates = 10
-        for i in range(n_updates):
-            for p, p_avg in zip(dnn.parameters(), averaged_params):
-                p.detach().add_(torch.randn_like(p))
-                if ema:
-                    p_avg += p.detach() * ema_decay ** (n_updates - i - 1) * ((1 - ema_decay) if i > 0 else 1.0)
-                else:
-                    p_avg += p.detach() / n_updates
-            averaged_dnn.update_parameters(dnn)
-
-        return averaged_params, averaged_dnn
-
-    @parametrize("ema", [True, False])
-    def test_averaged_model_all_devices(self, ema):
-        cpu = torch.device("cpu")
-        self._test_averaged_model(cpu, cpu, ema)
-        if torch.cuda.is_available():
-            cuda = torch.device(0)
-            self._test_averaged_model(cuda, cpu, ema)
-            self._test_averaged_model(cpu, cuda, ema)
-            self._test_averaged_model(cuda, cuda, ema)
-
-    @parametrize("ema", [True, False])
-    def test_averaged_model_mixed_device(self, ema):
-        if not torch.cuda.is_available():
-            return
-        dnn = torch.nn.Sequential(
-            torch.nn.Conv2d(1, 5, kernel_size=3), torch.nn.Linear(5, 10)
-        )
-        dnn[0].cuda()
-        dnn[1].cpu()
-
-        averaged_params, averaged_dnn = self._run_averaged_steps(dnn, None, ema)
-
-        for p_avg, p_swa in zip(averaged_params, averaged_dnn.parameters()):
-            self.assertEqual(p_avg, p_swa)
-            # Check that AveragedModel is on the correct device
-            self.assertTrue(p_avg.device == p_swa.device)
-
-    def test_averaged_model_state_dict(self):
-        dnn = torch.nn.Sequential(
-            torch.nn.Conv2d(1, 5, kernel_size=3), torch.nn.Linear(5, 10)
-        )
-        averaged_dnn = AveragedModel(dnn)
-        averaged_dnn2 = AveragedModel(dnn)
-        n_updates = 10
-        for i in range(n_updates):
-            for p in dnn.parameters():
-                p.detach().add_(torch.randn_like(p))
-            averaged_dnn.update_parameters(dnn)
-        averaged_dnn2.load_state_dict(averaged_dnn.state_dict())
-        for p_swa, p_swa2 in zip(averaged_dnn.parameters(), averaged_dnn2.parameters()):
-            self.assertEqual(p_swa, p_swa2)
-        self.assertTrue(averaged_dnn.n_averaged == averaged_dnn2.n_averaged)
-
-    def test_averaged_model_default_avg_fn_picklable(self):
-        dnn = torch.nn.Sequential(
-            torch.nn.Conv2d(1, 5, kernel_size=3),
-            torch.nn.BatchNorm2d(5),
-            torch.nn.Linear(5, 5),
-        )
-        averaged_dnn = AveragedModel(dnn)
-        pickle.dumps(averaged_dnn)
-
-    @parametrize("use_multi_avg_fn", [True, False])
-    @parametrize("use_buffers", [True, False])
-    def test_averaged_model_exponential(self, use_multi_avg_fn, use_buffers):
-        # Test AveragedModel with EMA as avg_fn and use_buffers as True.
-        dnn = torch.nn.Sequential(
-            torch.nn.Conv2d(1, 5, kernel_size=3),
-            torch.nn.BatchNorm2d(5, momentum=0.3),
-            torch.nn.Linear(5, 10),
-        )
-        decay = 0.9
-
-        if use_multi_avg_fn:
-            averaged_dnn = AveragedModel(dnn, multi_avg_fn=get_ema_multi_avg_fn(decay), use_buffers=use_buffers)
-        else:
-            def avg_fn(p_avg, p, n_avg):
-                return decay * p_avg + (1 - decay) * p
-
-            averaged_dnn = AveragedModel(dnn, avg_fn=avg_fn, use_buffers=use_buffers)
-
-        if use_buffers:
-            dnn_params = list(itertools.chain(dnn.parameters(), dnn.buffers()))
-        else:
-            dnn_params = list(dnn.parameters())
-
-        averaged_params = [
-            torch.zeros_like(param)
-            for param in dnn_params
-            if param.size() != torch.Size([])
-        ]
-
-        n_updates = 10
-        for i in range(n_updates):
-            updated_averaged_params = []
-            for p, p_avg in zip(dnn_params, averaged_params):
-                if p.size() == torch.Size([]):
-                    continue
-                p.detach().add_(torch.randn_like(p))
-                if i == 0:
-                    updated_averaged_params.append(p.clone())
-                else:
-                    updated_averaged_params.append(
-                        (p_avg * decay + p * (1 - decay)).clone()
-                    )
-            averaged_dnn.update_parameters(dnn)
-            averaged_params = updated_averaged_params
-
-        if use_buffers:
-            for p_avg, p_swa in zip(
-                averaged_params,
-                itertools.chain(
-                    averaged_dnn.module.parameters(), averaged_dnn.module.buffers()
-                ),
-            ):
-                self.assertEqual(p_avg, p_swa)
-        else:
-            for p_avg, p_swa in zip(averaged_params, averaged_dnn.parameters()):
-                self.assertEqual(p_avg, p_swa)
-            for b_avg, b_swa in zip(dnn.buffers(), averaged_dnn.module.buffers()):
-                self.assertEqual(b_avg, b_swa)
-
-    def _test_update_bn(self, dnn, dl_x, dl_xy, cuda):
-
-        preactivation_sum = torch.zeros(dnn.n_features)
-        preactivation_squared_sum = torch.zeros(dnn.n_features)
-        if cuda:
-            preactivation_sum = preactivation_sum.cuda()
-            preactivation_squared_sum = preactivation_squared_sum.cuda()
-        total_num = 0
-        for x in dl_x:
-            x = x[0]
-            if cuda:
-                x = x.cuda()
-
-            dnn.forward(x)
-            preactivations = dnn.compute_preactivation(x)
-            if len(preactivations.shape) == 4:
-                preactivations = preactivations.transpose(1, 3)
-            preactivations = preactivations.contiguous().view(-1, dnn.n_features)
-            total_num += preactivations.shape[0]
-
-            preactivation_sum += torch.sum(preactivations, dim=0)
-            preactivation_squared_sum += torch.sum(preactivations**2, dim=0)
-
-        preactivation_mean = preactivation_sum / total_num
-        preactivation_var = preactivation_squared_sum / total_num
-        preactivation_var = preactivation_var - preactivation_mean**2
-
-        update_bn(dl_xy, dnn, device=x.device)
-        self.assertEqual(preactivation_mean, dnn.bn.running_mean)
-        self.assertEqual(preactivation_var, dnn.bn.running_var, atol=1e-1, rtol=0)
-
-        def _reset_bn(module):
-            if issubclass(module.__class__, torch.nn.modules.batchnorm._BatchNorm):
-                module.running_mean = torch.zeros_like(module.running_mean)
-                module.running_var = torch.ones_like(module.running_var)
-
-        # reset batch norm and run update_bn again
-        dnn.apply(_reset_bn)
-        update_bn(dl_xy, dnn, device=x.device)
-        self.assertEqual(preactivation_mean, dnn.bn.running_mean)
-        self.assertEqual(preactivation_var, dnn.bn.running_var, atol=1e-1, rtol=0)
-        # using the dl_x loader instead of dl_xy
-        dnn.apply(_reset_bn)
-        update_bn(dl_x, dnn, device=x.device)
-        self.assertEqual(preactivation_mean, dnn.bn.running_mean)
-        self.assertEqual(preactivation_var, dnn.bn.running_var, atol=1e-1, rtol=0)
-
-    def test_update_bn_dnn(self):
-        # Test update_bn for a fully-connected network with BatchNorm1d
-        objects, input_features = 100, 5
-        x = torch.rand(objects, input_features)
-        y = torch.rand(objects)
-        ds_x = torch.utils.data.TensorDataset(x)
-        ds_xy = torch.utils.data.TensorDataset(x, y)
-        dl_x = torch.utils.data.DataLoader(ds_x, batch_size=5, shuffle=True)
-        dl_xy = torch.utils.data.DataLoader(ds_xy, batch_size=5, shuffle=True)
-        dnn = SWATestDNN(input_features=input_features)
-        dnn.train()
-        self._test_update_bn(dnn, dl_x, dl_xy, False)
-        if torch.cuda.is_available():
-            dnn = SWATestDNN(input_features=input_features)
-            dnn.train()
-            self._test_update_bn(dnn.cuda(), dl_x, dl_xy, True)
-        self.assertTrue(dnn.training)
-
-    def test_update_bn_cnn(self):
-        # Test update_bn for convolutional network and BatchNorm2d
-        objects = 100
-        input_channels = 3
-        height, width = 5, 5
-        x = torch.rand(objects, input_channels, height, width)
-        y = torch.rand(objects)
-        ds_x = torch.utils.data.TensorDataset(x)
-        ds_xy = torch.utils.data.TensorDataset(x, y)
-        dl_x = torch.utils.data.DataLoader(ds_x, batch_size=5, shuffle=True)
-        dl_xy = torch.utils.data.DataLoader(ds_xy, batch_size=5, shuffle=True)
-        dnn = SWATestCNN(input_channels=input_channels)
-        dnn.train()
-        self._test_update_bn(dnn, dl_x, dl_xy, False)
-        if torch.cuda.is_available():
-            dnn = SWATestCNN(input_channels=input_channels)
-            dnn.train()
-            self._test_update_bn(dnn.cuda(), dl_x, dl_xy, True)
-        self.assertTrue(dnn.training)
-
-    def test_bn_update_eval_momentum(self):
-        # check that update_bn preserves eval mode
-        objects = 100
-        input_channels = 3
-        height, width = 5, 5
-        x = torch.rand(objects, input_channels, height, width)
-        ds_x = torch.utils.data.TensorDataset(x)
-        dl_x = torch.utils.data.DataLoader(ds_x, batch_size=5, shuffle=True)
-        dnn = SWATestCNN(input_channels=input_channels)
-        dnn.eval()
-        update_bn(dl_x, dnn)
-        self.assertFalse(dnn.training)
-
-        # check that momentum is preserved
-        self.assertEqual(dnn.bn.momentum, 0.3)
-
-
-instantiate_parametrized_tests(TestLRScheduler)
-instantiate_parametrized_tests(TestSWAUtils)
-
-
-def _diff_fn(p, grad, opt_differentiable_state, opt_class, kwargs, *ignored):
-    # Ignored is the list of values in `opt_differentiable_state`, we do this
-    # for `gradcheck` to correctly track the state tensors as function inputs
-    # because otherwise it can't unpack the values in the `opt_differentiable_state`
-    # dict
-    p = p.clone()
-    p.grad = grad
-    opt_differentiable_state = {
-        k: v.clone() if isinstance(v, torch.Tensor) else v
-        for k, v in opt_differentiable_state.items()
-    }
-    opt = opt_class([p], **kwargs)
-    opt.state[p].update(opt_differentiable_state)
-    opt.step()
-    return (p,) + tuple(
-        v
-        for v in opt.state[p].values()
-        if isinstance(v, torch.Tensor) and v.requires_grad
-    )
-
-
-class TestDifferentiableOptimizer(TestCase):
-    def test_sgd(self):
-        p = torch.rand(10, requires_grad=True, dtype=torch.float64)
-        grad = torch.rand(10, requires_grad=True, dtype=torch.float64)
-        mbuff = torch.rand(10, requires_grad=True, dtype=torch.float64)
-        state = {"momentum_buffer": mbuff}
-        gradcheck(
-            _diff_fn,
-            (
-                p,
-                grad,
-                state,
-                torch.optim.SGD,
-                {"lr": 0.9, "differentiable": True},
-                *state.values(),
-            ),
-        )
-
-    def test_adam(self):
-        state = {}
-        p = torch.rand(10, requires_grad=True, dtype=torch.float64)
-        grad = torch.rand(10, requires_grad=True, dtype=torch.float64)
-        # `step` is not a continuous variable (even though we define it as a float)
-        # and so it shouldn't require gradients.
-        state["step"] = torch.tensor(10.0, requires_grad=False, dtype=torch.float64)
-        state["exp_avg"] = torch.rand(10, requires_grad=True, dtype=torch.float64)
-        state["exp_avg_sq"] = torch.rand(10, requires_grad=True, dtype=torch.float64)
-        state["max_exp_avg_sq"] = torch.rand(
-            10, requires_grad=True, dtype=torch.float64
-        )
-
-        gradcheck(
-            _diff_fn,
-            (
-                p,
-                grad,
-                state,
-                torch.optim.Adam,
-                {"lr": 0.9, "differentiable": True, "amsgrad": True},
-                *state.values(),
-            ),
-        )
-
-    def test_rmsprop(self):
-        state = {}
-        p = torch.rand(10, requires_grad=True, dtype=torch.float64)
-        grad = torch.rand(10, requires_grad=True, dtype=torch.float64)
-        state["step"] = 0
-        state["square_avg"] = torch.rand(10, requires_grad=True, dtype=torch.float64)
-        state["momentum_buffer"] = torch.rand(
-            10, requires_grad=True, dtype=torch.float64
-        )
-        # This can cause issues with large values and nan due to sqrt ops
-        state["grad_avg"] = 1e-2 * torch.rand(
-            10, requires_grad=True, dtype=torch.float64
-        )
-        gradcheck(
-            _diff_fn,
-            (
-                p,
-                grad,
-                state,
-                torch.optim.RMSprop,
-                {
-                    "lr": 0.9,
-                    "maximize": True,
-                    "momentum": 0.9,
-                    "differentiable": True,
-                    "centered": True,
-                    "weight_decay": 0.1,
-                },
-                *state.values(),
-            ),
-        )
-
-    def test_adadelta(self):
-        state = {}
-        p = torch.rand(10, requires_grad=True, dtype=torch.float64)
-        grad = torch.rand(10, requires_grad=True, dtype=torch.float64)
-        # `step` is not a continuous variable (even though we define it as a float)
-        # and so it shouldn't require gradients.
-        state["step"] = torch.tensor(10.0, requires_grad=False, dtype=torch.float64)
-        state["square_avg"] = torch.rand(10, requires_grad=True, dtype=torch.float64)
-        state["acc_delta"] = torch.rand(10, requires_grad=True, dtype=torch.float64)
-        gradcheck(
-            _diff_fn,
-            (
-                p,
-                grad,
-                state,
-                torch.optim.Adadelta,
-                {"lr": 0.9, "weight_decay": 0.1, "differentiable": True},
-                *state.values(),
-            ),
-        )
-
-    def test_adagrad(self):
-        state = {}
-        p = torch.rand(10, requires_grad=True, dtype=torch.float64)
-        grad = torch.rand(10, requires_grad=True, dtype=torch.float64)
-        # `step` is not a continuous variable (even though we define it as a float)
-        # and so it shouldn't require gradients.
-        state["step"] = torch.tensor(10.0, requires_grad=False, dtype=torch.float64)
-        state["sum"] = torch.rand(10, requires_grad=True, dtype=torch.float64)
-        gradcheck(
-            _diff_fn,
-            (
-                p,
-                grad,
-                state,
-                torch.optim.Adagrad,
-                {"lr": 0.9, "weight_decay": 0.1, "differentiable": True},
-                *state.values(),
-            ),
-        )
-
-    def test_adamax(self):
-        state = {}
-        p = torch.rand(10, requires_grad=True, dtype=torch.float64)
-        grad = torch.rand(10, requires_grad=True, dtype=torch.float64)
-        # `step` is not a continuous variable (even though we define it as a float)
-        # and so it shouldn't require gradients.
-        state["step"] = torch.tensor(10.0, requires_grad=False, dtype=torch.float64)
-        state["exp_avg"] = torch.rand(10, requires_grad=True, dtype=torch.float64)
-        state["exp_inf"] = torch.rand(10, requires_grad=True, dtype=torch.float64)
-        gradcheck(
-            _diff_fn,
-            (
-                p,
-                grad,
-                state,
-                torch.optim.Adamax,
-                {"lr": 0.9, "weight_decay": 0.1, "differentiable": True},
-                *state.values(),
-            ),
-        )
-
-    @skipIfTorchDynamo("The inplace mu update fails with dynamo, "
-                       "since this is only happening when differentiable is enabled, skipping for now")
-    def test_asgd(self):
-        state = {}
-        p = torch.rand(10, requires_grad=True, dtype=torch.float64)
-        grad = torch.rand(10, requires_grad=True, dtype=torch.float64)
-        # `step` `eta` & `mu` are not continuous variables (even though we define them as a float)
-        # and so it shouldn't require gradients.
-        state["step"] = torch.tensor(10.0, requires_grad=False, dtype=torch.float64)
-        state["eta"] = torch.tensor(0.9, requires_grad=False, dtype=torch.float64)
-        state["mu"] = torch.tensor(1.0, requires_grad=False, dtype=torch.float64)
-        state["ax"] = torch.rand(10, requires_grad=True, dtype=torch.float64)
-
-        gradcheck(
-            _diff_fn,
-            (
-                p,
-                grad,
-                state,
-                torch.optim.ASGD,
-                {"lr": 0.9, "differentiable": True},
-                *state.values(),
-            ),
-        )
-
-    def test_rprop(self):
-        state = {}
-        p = torch.rand(10, requires_grad=True, dtype=torch.float64)
-        grad = torch.rand(10, requires_grad=True, dtype=torch.float64)
-        # `step` is not a continuous variable (even though we define it as a float)
-        # and so it shouldn't require gradients.
-        state["step"] = torch.tensor(10.0, requires_grad=False, dtype=torch.float64)
-        state["prev"] = torch.rand(10, requires_grad=True, dtype=torch.float64)
-        state["step_size"] = torch.rand(10, requires_grad=True, dtype=torch.float64)
-
-        gradcheck(
-            _diff_fn,
-            (
-                p,
-                grad,
-                state,
-                torch.optim.Rprop,
-                {"lr": 0.9, "differentiable": True},
-                *state.values(),
-            ),
-        )
-
-    def test_adamw(self):
-        state = {}
-        p = torch.rand(10, requires_grad=True, dtype=torch.float64)
-        grad = torch.rand(10, requires_grad=True, dtype=torch.float64)
-        # `step` is not a continuous variable (even though we define it as a float)
-        # and so it shouldn't require gradients.
-        state["step"] = torch.tensor(10.0, requires_grad=False, dtype=torch.float64)
-        state["exp_avg"] = torch.rand(10, requires_grad=True, dtype=torch.float64)
-        state["exp_avg_sq"] = torch.rand(10, requires_grad=True, dtype=torch.float64)
-        state["max_exp_avg_sq"] = torch.rand(
-            10, requires_grad=True, dtype=torch.float64
-        )
-
-        gradcheck(
-            _diff_fn,
-            (
-                p,
-                grad,
-                state,
-                torch.optim.AdamW,
-                {"lr": 0.9, "differentiable": True, "amsgrad": True},
-                *state.values(),
-            ),
-        )
-
-    def test_nadam(self):
-        state = {}
-        p = torch.rand(10, requires_grad=True, dtype=torch.float64)
-        grad = torch.rand(10, requires_grad=True, dtype=torch.float64)
-        # `step` is not a continuous variable (even though we define it as a float)
-        # and so it shouldn't require gradients.
-        state["step"] = torch.tensor(10.0, requires_grad=False, dtype=torch.float64)
-        state["exp_avg"] = torch.rand(10, requires_grad=True, dtype=torch.float64)
-        state["exp_avg_sq"] = torch.rand(10, requires_grad=True, dtype=torch.float64)
-        state["mu_product"] = torch.tensor(1.0, requires_grad=True, dtype=torch.float64)
-
-        gradcheck(
-            _diff_fn,
-            (
-                p,
-                grad,
-                state,
-                torch.optim.NAdam,
-                {"lr": 0.9, "differentiable": True},
-                *state.values(),
-            ),
-        )
-
-    def test_radam(self):
-        state = {}
-        p = torch.rand(10, requires_grad=True, dtype=torch.float64)
-        grad = torch.rand(10, requires_grad=True, dtype=torch.float64)
-        # `step` is not a continuous variable (even though we define it as a float)
-        # and so it shouldn't require gradients.
-        state["step"] = torch.tensor(10.0, requires_grad=False, dtype=torch.float64)
-        state["exp_avg"] = torch.rand(10, requires_grad=True, dtype=torch.float64)
-        state["exp_avg_sq"] = torch.rand(10, requires_grad=True, dtype=torch.float64)
-
-        gradcheck(
-            _diff_fn,
-            (
-                p,
-                grad,
-                state,
-                torch.optim.RAdam,
-                {"lr": 0.9, "differentiable": True},
-                *state.values(),
-            ),
-        )
-
-
-    @unittest.skipIf(not TEST_CUDA, "test requires CUDA")
-    def test_defaults_changed_to_foreach(self):
-        from torch.optim import (adam, adamw, nadam, sgd, radam, rmsprop, rprop,
-                                 asgd, adamax, adadelta, adagrad)
-        multi_optims = ((optim.Adam, adam, "_multi_tensor_adam"),
-                        (optim.AdamW, adamw, "_multi_tensor_adamw"),
-                        (optim.NAdam, nadam, "_multi_tensor_nadam"),
-                        (optim.SGD, sgd, "_multi_tensor_sgd"),
-                        (optim.RAdam, radam, "_multi_tensor_radam"),
-                        (optim.RMSprop, rmsprop, "_multi_tensor_rmsprop"),
-                        (optim.Rprop, rprop, "_multi_tensor_rprop"),
-                        (optim.ASGD, asgd, "_multi_tensor_asgd"),
-                        (optim.Adamax, adamax, "_multi_tensor_adamax"),
-                        (optim.Adadelta, adadelta, "_multi_tensor_adadelta"),
-                        (optim.Adagrad, adagrad, "_multi_tensor_adagrad"),)
-
-        model = torch.nn.Linear(5, 5)
-        model.to(dtype=torch.float64, device="cuda")
-        input = torch.rand(2, 5, dtype=torch.float64, device="cuda")
-
-        for opt, mod, func in multi_optims:
-            defaults = {}
-            if opt == optim.SGD:
-                defaults["lr"] = 1e-2
-            optimizer = opt(model.parameters(), **defaults)
-            optimizer.zero_grad()
-            output = model(input)
-            loss = output.sum()
-            loss.backward()
-            with patch.object(mod, func) as mocked_foreach_impl:
-                optimizer.step()
-                self.assertTrue(mocked_foreach_impl.called)
-
-
-if __name__ == "__main__":
-=======
 if __name__ == '__main__':
->>>>>>> 70f36455
     run_tests()