# Owner(s): ["module: nn"]

import contextlib
from functools import partial
from collections import namedtuple
import sys
import torch
import torch.nn as nn
import torch.nn.functional as F
from torch.nn.functional import scaled_dot_product_attention
from torch.nn.attention.bias import CausalVariant, causal_lower_right, causal_upper_left
from torch.nn.parameter import Parameter
import unittest
from unittest import expectedFailure as xfail
from unittest.mock import patch, MagicMock, ANY
import math
from torch.backends.cuda import sdp_kernel, SDPBackend
import torch.optim as optim
from torch.testing._internal.common_device_type import instantiate_device_type_tests, onlyCUDA, onlyCPU
from typing import List, Tuple, Optional
from torch.testing._internal.common_nn import NNTestCase
from torch.testing._internal.common_utils import (
    TEST_WITH_ROCM,
    skipIfRocm,
    TEST_FAIRSEQ,
    run_tests,
    parametrize,
    freeze_rng_state,
    TEST_WITH_CROSSREF,
    slowTest,
    set_default_dtype,
    gradcheck,
    make_tensor,
    NOTEST_CPU
)


from torch.testing._internal.common_methods_invocations import wrapper_set_seed
from torch.testing._internal.common_cuda import (
    SM80OrLater, PLATFORM_SUPPORTS_FLASH_ATTENTION,
    PLATFORM_SUPPORTS_MEM_EFF_ATTENTION,
    PLATFORM_SUPPORTS_FUSED_ATTENTION
)

if TEST_FAIRSEQ:
    import fairseq.models.transformer as fairseq_transformer

SdpaShape = namedtuple('Sdpa_Shape', ['batch', 'num_heads', 'seq_len', 'head_dim'])
Tolerances = namedtuple('Tolerances', ['atol', 'rtol'])

@contextlib.contextmanager
def use_deterministic_algorithims(mode: bool, warn_only: bool):
    r"""
    This context manager can be used to temporarily enable or disable deterministic algorithms.
    Upon exiting the context manager, the previous state of the flag will be restored.
    """
    previous_mode: bool = torch.are_deterministic_algorithms_enabled()
    previous_warn_only: bool = torch.is_deterministic_algorithms_warn_only_enabled()
    try:
        torch.use_deterministic_algorithms(mode, warn_only=warn_only)
        yield {}
    finally:
        torch.use_deterministic_algorithms(previous_mode, warn_only=previous_warn_only)


# Found in torch/testing/_comparison.py
default_atol = {torch.float16: 1e-3, torch.bfloat16: 1e-3, torch.float32: 1e-5}
default_rtol = {torch.float16: 1e-3, torch.bfloat16: 1.6e-2, torch.float32: 1.3e-6}

isSM86or89Device = torch.cuda.is_available() and torch.cuda.get_device_capability() in [(8, 6), (8, 9)]
isSM90Device = torch.cuda.is_available() and torch.cuda.get_device_capability() == (9, 0)
isSM5xDevice = torch.cuda.is_available() and torch.cuda.get_device_capability()[0] == 5

def get_rtol(true_value: torch.Tensor, computed_value: torch.Tensor) -> float:
    deviation = true_value - computed_value
    deviation = torch.abs(deviation / true_value)
    # Fill in the nans with the default rtol
    torch.nan_to_num_(deviation, nan=default_rtol[computed_value.dtype])
    return deviation.max().item()


def get_atol(true_value: torch.Tensor, computed_value: torch.Tensor) -> float:
    deviation = true_value - computed_value
    atol = torch.abs(deviation).max().item()
    return atol


def get_tolerances(
    true_value: torch.Tensor,
    computed_value: torch.Tensor,
    fudge_factor: Optional[float] = None,
) -> Tuple[float, float]:
    """Returns the absolute and relative tolerances for comparing two tensors."""
    fudge_factor = fudge_factor if fudge_factor is not None else 1.0
    atol = get_atol(true_value, computed_value)
    rtol = get_rtol(true_value, computed_value)

    atol = fudge_factor * max(atol, default_atol[computed_value.dtype])
    rtol = fudge_factor * max(rtol, default_rtol[computed_value.dtype])
    # torch.isclose() has weird behavior around see:
    # https://github.com/pytorch/pytorch/issues/102400
    if rtol > 1e30:
        rtol = default_rtol[computed_value.dtype]
    return atol, rtol

backend_map = {
    SDPBackend.MATH: {"enable_math": True, "enable_flash": False, "enable_mem_efficient": False},
    SDPBackend.FLASH_ATTENTION: {"enable_math": False, "enable_flash": True, "enable_mem_efficient": False},
    SDPBackend.EFFICIENT_ATTENTION: {
        "enable_math": False, "enable_flash": False, "enable_mem_efficient": True}
}

<<<<<<< HEAD
def get_platform_specific_sdpa():
    ret = []
    if PLATFORM_SUPPORTS_FLASH_ATTENTION:
        ret.append(SDPBackend.FLASH_ATTENTION)
    if PLATFORM_SUPPORTS_MEM_EFF_ATTENTION:
        ret.append(SDPBackend.EFFICIENT_ATTENTION)
    if not ret:
        # Add a placeholder, an empty list causes "An empty arg_values was passed to @parametrize"
        ret.append(SDPBackend.EFFICIENT_ATTENTION)
    return ret

PLATFORM_SPECIFIC_SDPA = get_platform_specific_sdpa()
=======
def query_key_value_clones(query: torch.Tensor, key: torch.Tensor, value: torch.Tensor, dtype: torch.dtype = None):
    """ Clones the query, key, and value tensors and moves them to the specified dtype. """
    if dtype is None:
        dtype = query.dtype
    query_ref = query.clone().detach().to(dtype).requires_grad_(query.requires_grad)
    key_ref = key.clone().detach().to(dtype).requires_grad_(key.requires_grad)
    value_ref = value.clone().detach().to(dtype).requires_grad_(value.requires_grad)
    return query_ref, key_ref, value_ref

>>>>>>> 233ce0d2

def rand_sdpa_tensor(shape: SdpaShape, device: str, dtype: torch.dtype, type: str,
                     requires_grad: bool = False, packed: bool = False) -> torch.Tensor:
    """Creates rand dense or nested tensor with given shape and type.

    Args:
        shape (Tuple[int]): Shape of Tensor to construct
        device (str): which device to create tensor on
        dtype (torch.dtype): Tensors' dtype
        type (str): Nested or Dense
        requires_grad (bool, optional): Tensors grad status. Defaults to False.
        packed (bool, optional): Whether to create a single QKV packed or not. Defaults to False.

    Returns:
        torch.Tensor: A new tensor
    """
    batch, num_heads, seq_len, head_dim = shape.batch, shape.num_heads, shape.seq_len, shape.head_dim
    if type == "nested":
        if isinstance(seq_len, list):
            def _size(i):
                return (seq_len[i], num_heads, head_dim) if not packed else (seq_len[i], 3 * num_heads * head_dim)

            return torch.nested.nested_tensor([
                torch.randn(_size(i), device=device, dtype=dtype, requires_grad=requires_grad)
                for i in range(batch)])
        else:
            size = (seq_len, num_heads, head_dim) if not packed else (seq_len, 3 * num_heads * head_dim)
            return torch.nested.nested_tensor([
                torch.randn(size, device=device, dtype=dtype, requires_grad=requires_grad)
                for _ in range(batch)])
    else:
        assert (isinstance(seq_len, int))
        size = (batch, seq_len, num_heads, head_dim) if not packed else (batch, seq_len, 3 * num_heads * head_dim)
        return torch.randn(size, device=device, dtype=dtype, requires_grad=requires_grad)

def calculate_nt_tolerances(nt_ref_hp, nt_ref_lp, default_dtype, fudge_factor=1):
    # TODO use NT ops when we have implemented Max for NestedTensor instead of unrolling
    ref_atol = default_atol[default_dtype]
    ref_rtol = default_rtol[default_dtype]
    for tensor_component_ref, tensor_component_ref_lp in zip(nt_ref_hp.unbind(), nt_ref_lp.unbind()):
        ref_atol = max((fudge_factor * torch.abs(tensor_component_ref - tensor_component_ref_lp)).max().item(), ref_atol)
        ref_rtol = max(get_rtol(tensor_component_ref, tensor_component_ref_lp), ref_rtol)
    return ref_atol, ref_rtol

class TestTransformers(NNTestCase):
    _do_cuda_memory_leak_check = True
    _do_cuda_non_default_stream = True

    @onlyCUDA
    @unittest.skip("4D mask not supported yet - activate when 4D mask supported")
    def test_self_attn_TxT_attn_mask(self, device):
        embed_dim = 16
        num_heads = 4
        batch_size = 10
        tgt_len = 16

        query = torch.rand(batch_size, tgt_len, embed_dim, device=device)  # [N, T, D]
        attn_mask = torch.randint(0, 2, (tgt_len, tgt_len)).cuda().float()  # [T, T]
        attn_mask = attn_mask.masked_fill(attn_mask == 0, float('-inf')).masked_fill(attn_mask == 1, 0.0)

        attn_mask_4d = attn_mask.expand(batch_size, num_heads, tgt_len, tgt_len)

        mta_model = torch.nn.MultiheadAttention(embed_dim, num_heads, batch_first=True).cuda()
        mta_model.eval()

        # Generate 3D results
        with torch.inference_mode():
            output_mask_4d = mta_model(query, query, query, attn_mask=attn_mask_4d)[0]
            output_mask_4d = output_mask_4d.transpose(0, 1)  # [N, T, D]

            output_mask_TxT = mta_model(query, query, query, attn_mask=attn_mask)[0]
            output_mask_TxT = output_mask_TxT.transpose(0, 1)  # [N, T, D]

            self.assertEqual(output_mask_4d, output_mask_TxT)

    @slowTest
    def test_train_with_pad_and_catch_error(self, device):
        iters = 100
        pad_mask = torch.tensor([[1, 1, 0, 0]], dtype=torch.bool).to(device)
        layer = nn.TransformerEncoderLayer(
            d_model=2,
            dim_feedforward=4,
            nhead=2,
            batch_first=True,
            activation="gelu",
            dropout=0,
        )
        criterion = nn.MSELoss()
        encoder = nn.TransformerEncoder(layer, 2).to(device)
        optimizer = optim.SGD(encoder.parameters(), lr=0.1, momentum=0.9)
        encoder.train()
        for i in range(iters):
            encoder.train()
            optimizer.zero_grad()
            inputs = torch.cat([torch.randn(1, 2, 2), torch.zeros(1, 2, 2)], dim=1).to(device)

            outputs = encoder(inputs, src_key_padding_mask=pad_mask)

            loss = criterion(outputs[:, 0:2, :], inputs[:, 0:2, :])
            loss.backward()
            optimizer.step()

            with torch.no_grad():
                test = torch.cat([torch.randn(1, 2, 2), torch.zeros(1, 2, 2)], dim=1).to(device)

                # Expect uint8 type not supported
                ex = None
                try:
                    test_train_uint8 = encoder(test, src_key_padding_mask=pad_mask.to(torch.uint8))
                except AssertionError as e:
                    continue
                self.assertFalse(e, "Failed to catch unsupported uint8 type exception")

                test_train_bool = encoder(test, src_key_padding_mask=pad_mask)
                encoder.eval()

                # Expect long type not supported
                ex = None
                try:
                    test_eval_uint8 = encoder(test, src_key_padding_mask=pad_mask.to(torch.int64))
                except AssertionError as e:
                    continue
                self.assertFalse(e, "Failed to catch unsupported Long type exception")

                test_eval_bool = encoder(test, src_key_padding_mask=pad_mask)
                l1_bool = nn.L1Loss()(test_train_bool[:, 0:2, :], test_eval_bool[:, 0:2, :]).item()
                self.assertTrue(l1_bool < 1e-4, "Eval/Train difference in pad_mask BOOL")

    @parametrize("attn_mask_dim", [2, 3, None])
    @parametrize("key_padding_mask_dim", [2, None])
    @parametrize("mask_dtype", [torch.bool, torch.float32])
    def test_multiheadattention_fastpath_attn_mask(self, device, attn_mask_dim, key_padding_mask_dim, mask_dtype):
        with torch.no_grad():
            B = 2
            L = 4
            D = 8
            H = 4

            if attn_mask_dim == 2:
                attn_mask = make_tensor((L, L), dtype=mask_dtype, device=device)
            elif attn_mask_dim == 3:
                attn_mask = make_tensor((B * H, L, L), dtype=mask_dtype, device=device)
            elif attn_mask_dim is None:
                attn_mask = None

            if key_padding_mask_dim == 2:
                key_padding_mask = make_tensor((B, L), dtype=mask_dtype, device=device)
            elif key_padding_mask_dim is None:
                key_padding_mask = None

            mha = nn.MultiheadAttention(D, H, batch_first=True, device=device)
            X = torch.randn(B, L, D, device=device)

            mha.train()  # disable fast path
            out, _ = mha(X, X, X, attn_mask=attn_mask, key_padding_mask=key_padding_mask, need_weights=False)
            mha.eval()  # enable fast path
            out_fp, _ = mha(X, X, X, attn_mask=attn_mask, key_padding_mask=key_padding_mask, need_weights=False)
            self.assertEqual(out, out_fp)

    @parametrize("nhead", [1, 4, 8])
    def test_transformerencoderlayer_src_mask(self, device, nhead):
        batch_size = 2
        seqlen = 4
        d_model = 8
        dim_feedforward = 32

        model = torch.nn.TransformerEncoderLayer(
            d_model=d_model,
            nhead=nhead,
            dim_feedforward=dim_feedforward,
            batch_first=True).to(device)
        src = torch.rand(batch_size, seqlen, d_model).to(device)  # bs, seqlen, d_model
        src_mask = torch.zeros(seqlen, seqlen).to(torch.bool).to(device)

        model(src, src_mask=src_mask)
        model.eval()
        with torch.no_grad():
            model(src, src_mask=src_mask)

    @parametrize("use_torchscript", [False])
    @parametrize("enable_nested_tensor", [True, False])
    @parametrize("use_autocast", [True, False])
    @parametrize("d_model", [12, 256])
    def test_transformerencoder_fastpath(self, device, use_torchscript, enable_nested_tensor, use_autocast, d_model):
        """
        Test TransformerEncoder fastpath output matches slowpath output
        """
        torch.manual_seed(1234)
        nhead = 4
        dim_feedforward = d_model
        batch_first = True

        model = torch.nn.TransformerEncoder(
            torch.nn.TransformerEncoderLayer(
                d_model=d_model,
                nhead=nhead,
                dim_feedforward=dim_feedforward,
                batch_first=batch_first),
            num_layers=2,
            enable_nested_tensor=enable_nested_tensor
        ).to(device).eval()

        if use_torchscript:
            model = torch.jit.script(model)

        # each input is (input, mask)
        input_mask_pairs = [
            (
                torch.rand(3, 2, d_model),
                [
                    [0, 1],
                    [0, 1],
                    [1, 1]
                ]
            ),
            (
                torch.rand(2, 100, d_model),
                [
                    [0] * 98 + [1] * 2,
                    [0] * 90 + [1] * 10
                ]
            ),
            # softmax.cu switches from fast->slowpath at masked seqlen 1024. test 1024.
            (
                torch.rand(2, 1024, d_model),
                [
                    [0] * 1020 + [1] * 4,
                    [0] * 1024,
                ]
            ),
            (
                torch.rand(1, 1026, d_model),
                [[0] * 1024 + [1] * 2]
            ),
            # softmax.cu switches from fast->slowpath at masked seqlen 1024. test range of masks above 1024.
            (
                torch.rand(4, 1040, d_model),
                [
                    [0] * 1024 + [1] * 16,
                    [0] * 1025 + [1] * 15,
                    [0] * 1031 + [1] * 9,
                    [0] * 1040,
                ]
            )
        ]
        input_mask_pairs = [
            (
                torch.tensor(pair[0], device=device, dtype=torch.get_default_dtype()),  # float input
                torch.tensor(pair[1], device=device, dtype=torch.bool)  # bool mask
            ) for pair in input_mask_pairs
        ]

        maybe_autocast = torch.autocast("cuda", dtype=torch.float16) if use_autocast else contextlib.nullcontext()
        with maybe_autocast:
            for input, src_key_padding_mask in input_mask_pairs:
                with torch.no_grad():
                    fastpath_output = model(input, src_key_padding_mask=src_key_padding_mask)
                slowpath_output = model(input, src_key_padding_mask=src_key_padding_mask)  # reference
                # Make sure fastpath_output is same shape as slowpath_output and mask.
                # When enable_nested_tensor=true, fastpath_output may be smaller than input tensor.
                # Eg if input bs=1, seqlen=6, and we mask out 2 tokens, fastpath_output will have bs=1, seqlen=4.
                # Expand back to old size to match.
                bs, true_seqlen, embed_dim = fastpath_output.shape
                expanded_seqlen = src_key_padding_mask.shape[1]
                fastpath_output_expanded = torch.zeros(bs, expanded_seqlen, embed_dim, device=device)
                fastpath_output_expanded[:, :true_seqlen, :] = fastpath_output
                # no garauntees on output corresponding to masked tokens, so they may vary between slow/fast path. set all to 0.
                fastpath_output_expanded = fastpath_output_expanded.masked_fill(src_key_padding_mask.unsqueeze(-1), 0)
                slowpath_output = slowpath_output.masked_fill(src_key_padding_mask.unsqueeze(-1), 0)
                torch.testing.assert_close(fastpath_output_expanded, slowpath_output, rtol=1e-7, atol=1e-5)

    @parametrize("with_no_grad", [True, False])
    @parametrize("training", [True, False])
    @parametrize("enable_nested_tensor", [False])
    def test_transformerencoder_square_input(self, with_no_grad, training, enable_nested_tensor, device):
        """
        Test for edge cases when input of shape (batch size, sequence length, embedding dimension) has
        batch size == sequence length
        """
        model = torch.nn.TransformerEncoder(
            torch.nn.TransformerEncoderLayer(d_model=4, nhead=2, dim_feedforward=16, dropout=0.0, batch_first=True),
            num_layers=2,
            enable_nested_tensor=enable_nested_tensor
        ).to(device)

        with torch.no_grad():
            # set constant weights of the model
            for idx, p in enumerate(model.parameters()):
                x = p.data
                sz = x.view(-1).size(0)
                shape = x.shape
                x = torch.cos(torch.arange(0, sz).float().view(shape))
                p.data.copy_(x)

        if training:
            model = model.train()
        else:
            model = model.eval()
        x = torch.arange(0, 16).reshape(2, 2, 4).to(torch.get_default_dtype()).to(device)
        src_mask = torch.Tensor([[0, 1], [0, 0]]).to(torch.bool).to(device)

        if with_no_grad:
            cm = torch.no_grad()
        else:
            cm = contextlib.nullcontext()
        with cm:
            result = model(x, mask=src_mask)

        ref_output = torch.Tensor([[[2.420306205749512, 0.017629241570830, -0.607857942581177, -0.085519507527351],
                                    [2.420306205749512, 0.017629241570830, -0.607857942581177, -0.085519507527351]],
                                   [[2.419836044311523, 0.017548924311996, -0.608187675476074, -0.085347734391689],
                                    [2.419836044311523, 0.017548924311996, -0.608187675476074, -0.085347734391689]]]
                                  ).to(device)
        self.assertEqual(tuple(result.shape), tuple(ref_output.shape))
        torch.testing.assert_close(result, ref_output, rtol=1e-7, atol=1e-5)

    @parametrize("batch_first", [True, False])
    @parametrize("training", [True, False])
    @parametrize("enable_nested_tensor", [True, False])
    def test_transformerencoder(self, batch_first, training, enable_nested_tensor, device):
        def get_a_test_layer(activation, batch_first=False):
            d_model = 4
            nhead = 2
            dim_feedforward = 16
            dropout = 0.0

            layer = nn.TransformerEncoderLayer(
                d_model,
                nhead,
                dim_feedforward=dim_feedforward,
                dropout=dropout,
                activation=activation,
                batch_first=batch_first,
            ).to(device)

            with torch.no_grad():
                # set constant weights of the model
                for idx, p in enumerate(layer.parameters()):
                    x = p.data
                    sz = x.view(-1).size(0)
                    shape = x.shape
                    x = torch.cos(torch.arange(0, sz).float().view(shape))
                    p.data.copy_(x)

            return layer

        # this is a deterministic test for TransformerEncoder
        activation = F.relu

        def _test(batch_first, training, enable_nested_tensor):
            def perm_fn(x):
                return x.transpose(1, 0) if batch_first else x

            encoder_layer = get_a_test_layer(activation=activation,
                                             batch_first=batch_first)

            model = nn.TransformerEncoder(
                encoder_layer, 1, enable_nested_tensor=enable_nested_tensor
            ).to(device)

            if not training:
                model = model.eval()

            # deterministic input
            encoder_input = perm_fn(torch.tensor([[[0.7462, 0.6653, 0.5679, 0.4891],
                                                   [0.5387, 0.1655, 0.3565, 0.0471]],
                                                  [[0.8335, 0.2799, 0.5031, 0.2947],
                                                   [0.1402, 0.0318, 0.7636, 0.1346]],
                                                  [[0.6333, 0.9344, 0.1376, 0.9938],
                                                   [0.8924, 0.2872, 0.6692, 0.2944]],
                                                  [[0.9897, 0.6915, 0.3154, 0.1733],
                                                   [0.8645, 0.3513, 0.3064, 0.0767]],
                                                  [[0.8117, 0.2366, 0.4838, 0.7881],
                                                   [0.3718, 0.4945, 0.9511, 0.0864]]]
                                                 )).to(device)
            result = model(encoder_input)
            ref_output = perm_fn(torch.tensor([[[2.428589, 0.020835, -0.602055, -0.085249],
                                                [2.427987, 0.021213, -0.602496, -0.084103]],
                                               [[2.424689, 0.019155, -0.604793, -0.085672],
                                                [2.413863, 0.022211, -0.612486, -0.072490]],
                                               [[2.433774, 0.021598, -0.598343, -0.087548],
                                                [2.425104, 0.019748, -0.604515, -0.084839]],
                                               [[2.436185, 0.022682, -0.596625, -0.087261],
                                                [2.433556, 0.021891, -0.598509, -0.086832]],
                                               [[2.416246, 0.017512, -0.610712, -0.082961],
                                                [2.422901, 0.024187, -0.606178, -0.074929]]]
                                              )).to(device)
            self.assertEqual(tuple(result.shape), tuple(ref_output.shape))
            torch.testing.assert_close(result, ref_output, rtol=1e-7, atol=1e-5)

            # all 0 src_mask
            src_mask = torch.zeros([5, 5]).to(device) == 1
            result = model(encoder_input, mask=src_mask)
            self.assertEqual(tuple(result.shape), tuple(ref_output.shape))
            torch.testing.assert_close(result, ref_output, rtol=1e-7, atol=1e-5)

            # all 0
            mask = torch.zeros([2, 5]).to(device) == 1
            result = model(encoder_input, src_key_padding_mask=mask)
            self.assertEqual(tuple(result.shape), tuple(ref_output.shape))
            torch.testing.assert_close(result, ref_output, rtol=1e-7, atol=1e-5)

            mask[0, 1] = 1
            mask[1, 3] = 1
            mask[1, 4] = 1
            result = model(encoder_input, src_key_padding_mask=mask)
            ref_output = perm_fn(torch.tensor([[[2.429026, 0.020793, -0.601741, -0.085642],
                                                [2.428811, 0.021445, -0.601912, -0.084252]],
                                               [[2.425009, 0.019155, -0.604566, -0.085899],
                                                [2.415408, 0.02249, -0.611415, -0.073]],
                                               [[2.434199, 0.021682, -0.598039, -0.087699],
                                                [2.42598, 0.019941, -0.603896, -0.085091]],
                                               [[2.436457, 0.022736, -0.59643, -0.08736],
                                                [2.434021, 0.022093, -0.598179, -0.08679]],
                                               [[2.416531, 0.017498, -0.610513, -0.083181],
                                                [2.4242, 0.024653, -0.605266, -0.074959]]]
                                              )).to(device)
            self.assertEqual(tuple(result.shape), tuple(ref_output.shape))
            torch.testing.assert_close(result, ref_output, rtol=1e-7, atol=1e-5)

            # test case 2, multiple layers no norm
            model = nn.TransformerEncoder(encoder_layer, 2, enable_nested_tensor=enable_nested_tensor).to(device)
            if not training:
                model = model.eval()
            result = model(encoder_input, src_key_padding_mask=mask)
            ref_output = perm_fn(torch.tensor([[[2.419051, 0.017446, -0.608738, -0.085003],
                                                [2.419102, 0.017452, -0.608703, -0.085026]],
                                               [[2.419043, 0.017445, -0.608744, -0.084999],
                                                [2.419052, 0.017446, -0.608738, -0.085004]],
                                               [[2.419067, 0.017448, -0.608727, -0.085010],
                                                [2.419098, 0.017452, -0.608706, -0.085024]],
                                               [[2.419072, 0.017449, -0.608724, -0.085012],
                                                [2.419119, 0.017455, -0.608691, -0.085034]],
                                               [[2.419019, 0.017442, -0.608761, -0.084989],
                                                [2.419075, 0.017449, -0.608722, -0.085014]]]
                                              )).to(device)
            self.assertEqual(tuple(result.shape), tuple(ref_output.shape))
            torch.testing.assert_close(result, ref_output, rtol=1e-7, atol=1e-5)

            model = nn.TransformerEncoder(encoder_layer, 6, enable_nested_tensor=enable_nested_tensor).to(device)
            if not training:
                model = model.eval()
            result = model(encoder_input, src_key_padding_mask=mask)
            ref_output = perm_fn(torch.tensor([[[2.419101, 0.017453, -0.608703, -0.085025],
                                                [2.419101, 0.017453, -0.608704, -0.085025]],
                                               [[2.419101, 0.017453, -0.608703, -0.085025],
                                                [2.419101, 0.017453, -0.608704, -0.085025]],
                                               [[2.419101, 0.017453, -0.608703, -0.085025],
                                                [2.419101, 0.017453, -0.608704, -0.085025]],
                                               [[2.419101, 0.017453, -0.608703, -0.085025],
                                                [2.419101, 0.017453, -0.608704, -0.085025]],
                                               [[2.419101, 0.017453, -0.608703, -0.085025],
                                                [2.419101, 0.017453, -0.608704, -0.085025]]]
                                              )).to(device)
            self.assertEqual(tuple(result.shape), tuple(ref_output.shape))
            torch.testing.assert_close(result, ref_output, rtol=1e-7, atol=1e-5)

            # test case 3, multiple layers with norm
            # d_model = 4
            norm = nn.LayerNorm(4)
            model = nn.TransformerEncoder(encoder_layer, 2, norm=norm,
                                          enable_nested_tensor=enable_nested_tensor).to(device)
            if not training:
                model = model.eval()
            result = model(encoder_input, src_key_padding_mask=mask)
            ref_output = perm_fn(torch.tensor([[[1.695949, -0.357635, -0.893077, -0.445238],
                                                [1.695955, -0.357639, -0.893050, -0.445266]],
                                               [[1.695948, -0.357634, -0.893082, -0.445233],
                                                [1.695950, -0.357635, -0.893077, -0.445238]],
                                               [[1.695951, -0.357636, -0.893069, -0.445246],
                                                [1.695955, -0.357639, -0.893052, -0.445264]],
                                               [[1.695952, -0.357636, -0.893066, -0.445249],
                                                [1.695957, -0.357641, -0.893041, -0.445276]],
                                               [[1.695946, -0.357632, -0.893095, -0.445220],
                                                [1.695952, -0.357637, -0.893065, -0.445251]]]
                                              )).to(device)
            self.assertEqual(tuple(result.shape), tuple(ref_output.shape))
            torch.testing.assert_close(result, ref_output, rtol=1e-7, atol=1e-5)

            model = nn.TransformerEncoder(encoder_layer, 6, norm=norm,
                                          enable_nested_tensor=enable_nested_tensor).to(device)
            if not training:
                model = model.eval()
            result = model(encoder_input, src_key_padding_mask=mask)
            ref_output = perm_fn(torch.tensor([[[1.695955, -0.357639, -0.893051, -0.445265],
                                                [1.695955, -0.357639, -0.893051, -0.445265]],
                                               [[1.695955, -0.357639, -0.893051, -0.445265],
                                                [1.695955, -0.357639, -0.893051, -0.445265]],
                                               [[1.695955, -0.357639, -0.893051, -0.445265],
                                                [1.695955, -0.357639, -0.893051, -0.445265]],
                                               [[1.695955, -0.357639, -0.893051, -0.445265],
                                                [1.695955, -0.357639, -0.893051, -0.445265]],
                                               [[1.695955, -0.357639, -0.893051, -0.445265],
                                                [1.695955, -0.357639, -0.893051, -0.445265]]]
                                              )).to(device)
            self.assertEqual(tuple(result.shape), tuple(ref_output.shape))
            torch.testing.assert_close(result, ref_output, rtol=1e-7, atol=1e-5)

        # TODO: remove set default dtype to double by making ref_output more precise.
        # Added because this test was copied from test_nn.py, which has default
        # dtype double. If default dtype is float, tests will say tensors not close because
        # ref output precision too low
        with set_default_dtype(torch.double):
            if training:
                cm = contextlib.nullcontext()
            else:
                cm = torch.no_grad()  # transformer fast path requires no grad
            with cm:
                _test(batch_first, training, enable_nested_tensor)

    @unittest.skipIf(sys.version_info < (3, 11), "not supported on pre-3.11 Python")
    def test_encoder_padding_and_src_mask_bool(self):
        encoder_layer = nn.TransformerEncoderLayer(
            d_model=16,
            nhead=2,
            dim_feedforward=32,
            dropout=0.1,
            activation='relu',
            batch_first=True,
        )
        encoder_norm = nn.LayerNorm(16)
        encoder = nn.TransformerEncoder(
            encoder_layer, 2, encoder_norm
        )

        inputs = torch.randn(2, 3, 16)

        src_mask = torch.ones(3, 3, dtype=torch.bool).triu_(diagonal=1)
        input_seq_len = torch.tensor([3, 2])
        padding_mask = (
            torch.arange(3)[None, :].cpu() >= input_seq_len[:, None]
        )

        with self.assertNoLogs(None):
            encoder(
                inputs,
                mask=src_mask,
                src_key_padding_mask=padding_mask,
            )

    @unittest.skipIf(sys.version_info < (3, 11), "not supported on pre-3.11 Python")
    def test_decoder_padding_and_src_mask_bool(self):

        def transformer_decoder(inputs, input_seq_len, memory):
            decoder_layer = nn.TransformerDecoderLayer(
                d_model=16,
                nhead=2,
                dim_feedforward=32,
                dropout=0.1,
                activation='relu',
                batch_first=True,
            )
            decoder_norm = nn.LayerNorm(16)
            decoder = nn.TransformerDecoder(
                decoder_layer, 2, decoder_norm
            )

            src_mask = torch.ones(
                inputs.shape[1], inputs.shape[1], dtype=torch.bool
            ).triu_(diagonal=1)
            padding_mask = (
                torch.arange(inputs.shape[1])[None, :].cpu()
                >= input_seq_len[:, None]
            )

            return decoder(
                inputs,
                memory,
                tgt_mask=src_mask,
                tgt_key_padding_mask=padding_mask,
                memory_key_padding_mask=padding_mask,
            )

        inputs = torch.randn(2, 3, 16)
        memory = torch.randn(2, 3, 16)
        input_seq_len = torch.tensor([3, 2])

        with self.assertNoLogs(None):
            transformer_decoder(inputs, input_seq_len, memory)

    def test_encoder_is_causal(self):

        d_model = 3
        layer = torch.nn.TransformerEncoderLayer(d_model, 1, 6, batch_first=True)
        layer.eval()
        x = torch.randn(1, 5, d_model)
        unmasked_output = layer(x)
        mask = torch.nn.Transformer.generate_square_subsequent_mask(x.size(1))
        is_causal_output = layer(x, src_mask=mask, is_causal=True)
        masked_output = layer(x, src_mask=mask)

        self.assertEqual(masked_output, is_causal_output)

    @onlyCUDA
    @parametrize("nb_heads", [1, 8])
    @parametrize("bias", [True, False])
    def test_mha_native_args(self, nb_heads, bias):

        B, L, F = 8, 100, 128
        batch_first = True
        fast_path = True
        use_pad_mask = (bias % 2) == 1

        mha = nn.MultiheadAttention(
            embed_dim=F,
            num_heads=nb_heads,
            batch_first=batch_first,
            bias=bias
        ).cuda()
        mha.eval()

        ctx = torch.no_grad if fast_path else contextlib.nullcontext
        with ctx():
            x = torch.randn(B, L, F).cuda()
            if not batch_first:
                x = x.transpose(0, 1)

            pad_mask = None
            if use_pad_mask:
                pad_mask = torch.zeros((B, L), dtype=torch.bool).cuda()

            mha(query=x, key=x, value=x, key_padding_mask=pad_mask)

    def test_kpm_mask_trailing_column_with_nested_tensor(self, device):
        encoder_layer = nn.TransformerEncoderLayer(
            d_model=256,
            nhead=4,
            dim_feedforward=512,
            activation='gelu',
            norm_first=False,
            batch_first=False,
        )
        transformer_encoder = nn.TransformerEncoder(encoder_layer, num_layers=3, enable_nested_tensor=True).to(device)

        x = torch.randn(10, 6, 256).to(device)
        mask = torch.ones(6, 10)
        mask[0, :] = 0  # here I masked 5 columns instead of just one
        mask = mask.bool().to(device)
        out = transformer_encoder(src=x, src_key_padding_mask=mask)
        self.assertEqual(out.shape[1], 6)

    # CPU unit test has_torch_functions in test environment,
    #   preventing successful completion
    @onlyCUDA
    def test_with_nested_tensor_input(self, device):
        encoder_layer = nn.TransformerEncoderLayer(
            d_model=256,
            nhead=4,
            dim_feedforward=512,
            activation='gelu',
            norm_first=False,
            batch_first=True,
        )
        transformer_encoder = nn.TransformerEncoder(encoder_layer, num_layers=3, enable_nested_tensor=True).to(device)

        transformer_encoder.eval()
        with torch.no_grad():
            x = torch.randn(6, 10, 256).to(device)
            mask = torch.ones(6, 10)
            mask[0, 0:] = 0  # here I masked 5 columns instead of just one
            mask[2, 2:] = 0  # here I masked 5 columns instead of just one
            mask[4, 4:] = 0  # here I masked 5 columns instead of just one
            mask[5, 8:] = 0  # here I masked 5 columns instead of just one
            mask = mask.bool().to(device)
            x = torch._nested_tensor_from_mask(x, mask.logical_not(), mask_check=False)
            out = transformer_encoder(src=x, src_key_padding_mask=None)

        self.assertEqual(out.is_nested, True)



    def test_script_encoder_subclass(self, device):
        class MyCustomLayer(nn.TransformerEncoderLayer):
            pass

        encoder = nn.TransformerEncoder(
            MyCustomLayer(d_model=256, nhead=8), num_layers=6
        ).to(device=device)
        torch.jit.script(encoder)

    # brazenly adapted from test_transformerencoderlayer_src_mask to test execution of
    # torchscripted transformerencoderlayer subclass
    def test_transformerencoderlayer_subclass(self, device):
        class MyCustomLayer(nn.TransformerEncoderLayer):
            pass

        nhead = 4
        batch_size = 2
        seqlen = 4
        d_model = 8
        dim_feedforward = 32

        model = MyCustomLayer(
            d_model=d_model,
            nhead=nhead,
            dim_feedforward=dim_feedforward,
            batch_first=True).to(device)
        script_model = torch.jit.script(model)

        src = torch.rand(batch_size, seqlen, d_model).to(device)  # bs, seqlen, d_model
        src_mask = torch.zeros(seqlen, seqlen).to(torch.bool).to(device)

        torch.manual_seed(42)
        result = model(src, src_mask=src_mask)
        torch.manual_seed(42)
        scripted_result = script_model(src, src_mask=src_mask)
        self.assertEqual(result, scripted_result)

        model.eval()
        script_model = torch.jit.script(model)

        with torch.no_grad():
            result = model(src, src_mask=src_mask)
            scripted_result = script_model(src, src_mask=src_mask)
            self.assertEqual(result, scripted_result)


    def test_transformerencoderlayer_subclass_model(self, device):
        class MyCustomLayer(nn.TransformerEncoderLayer):
            pass

        nhead = 4
        batch_size = 2
        seqlen = 4
        d_model = 8
        dim_feedforward = 32

        layer = MyCustomLayer(
            d_model=d_model,
            nhead=nhead,
            dim_feedforward=dim_feedforward,
            batch_first=True)
        model = nn.TransformerEncoder(
            layer, num_layers=6
        ).to(device=device)
        script_model = torch.jit.script(model)

        src = torch.rand(batch_size, seqlen, d_model).to(device)  # bs, seqlen, d_model
        src_mask = torch.zeros(seqlen, seqlen).to(torch.bool).to(device)

        torch.manual_seed(42)
        result = model(src, mask=src_mask)
        torch.manual_seed(42)
        scripted_result = script_model(src, mask=src_mask)
        self.assertEqual(result, scripted_result)

        model.eval()
        script_model = torch.jit.script(model)

        with torch.no_grad():
            result = model(src, mask=src_mask)
            scripted_result = script_model(src, mask=src_mask)
            self.assertEqual(result, scripted_result)


    @onlyCUDA
    @unittest.skipIf(not TEST_FAIRSEQ, "Fairseq not found")
    def test_decoder_only_layer(self):
        DEFAULT_PADDING_IDX = 0

        class FairseqDecoder(torch.nn.Module):
            def __init__(
                self,
                embed_dim,
                attention_heads,
                ffn_embed_dim,
                num_layers,
                embedding_layer,  # torch.nn.Embedding. Must have a padding_idx field
                dropout=0,
                normalize_before=False,
                torch_encoder=None,  # torch encoder that you can map weights from
                activation="relu",
            ):
                super().__init__()

                cfg = fairseq_transformer.TransformerConfig()
                cfg.decoder.embed_dim = embed_dim
                cfg.decoder.output_dim = embed_dim
                cfg.decoder.attention_heads = attention_heads
                cfg.decoder.ffn_embed_dim = ffn_embed_dim
                cfg.dropout = dropout
                cfg.decoder.normalize_before = normalize_before
                cfg.decoder.layers = num_layers
                # make embedding behavior same as other encoders
                cfg.no_token_positional_embeddings = True
                cfg.no_scale_embedding = True
                cfg.activation_fn = activation

                dictionary = {}  # TODO: verify what this is

                self.decoder = fairseq_transformer.TransformerDecoder(
                    cfg,
                    dictionary,
                    embedding_layer,
                    no_encoder_attn=True,
                    output_projection=None,
                )

                if torch_encoder is not None:
                    self.decoder = torch_to_fairseq(torch_encoder, self.decoder)
                self.decoder = self.decoder.eval().cuda().half()

            def forward(
                self,
                tokens,
                src_lengths=None,
                with_triangle_mask=False,
                incremental_state=None,
            ):
                return self.decoder(
                    prev_output_tokens=tokens,
                    encoder_out=None,
                    incremental_state=incremental_state,
                    features_only=True,
                    full_context_alignment=not with_triangle_mask,
                    alignment_layer=None,
                    alignment_heads=None,
                    src_lengths=src_lengths,
                    return_all_hiddens=False,
                )[0]

    @parametrize("input_dim,attn_mask_dim,is_causal",
                 [(3, None, False), (3, 2, False), (3, 2, True), (3, 3, False), (3, 3, True),
                  (4, None, False), (4, 2, False), (4, 2, True), (4, 4, False), (4, 4, True)],
                 name_fn=lambda input_dim, attn_dim, is_causal: (
                     f"{input_dim}D_input_dim_" + (
                         f"{attn_dim}D_{'causal_' if is_causal else ''}attn_mask"
                         if attn_dim is not None else "no_attn_mask")))
    @parametrize("dropout_p", [0.0, 0.2, 0.5])
    @sdp_kernel(enable_flash=False, enable_mem_efficient=False)
    def test_scaled_dot_product_attention(self, device, input_dim, attn_mask_dim, is_causal, dropout_p):
        def sdp_ref(
                q,
                k,
                v,
                attn_mask=None,
                dropout_p=0.0):
            E = q.size(-1)
            q = q / math.sqrt(E)
            # (B, Nt, E) x (B, E, Ns) -> (B, Nt, Ns)
            if attn_mask is not None:
                attn = torch.baddbmm(attn_mask, q, k.transpose(-2, -1))
            else:
                attn = torch.bmm(q, k.transpose(-2, -1))

            attn = torch.nn.functional.softmax(attn, dim=-1)
            if dropout_p > 0.0:
                attn = torch.nn.functional.dropout(attn, p=dropout_p)
            # (B, Nt, Ns) x (B, Ns, E) -> (B, Nt, E)
            output = torch.bmm(attn, v)
            return output
        # TODO: Support cross-device / dtype testing properly when instantiate_device_type_tests() is used.
        dtypes = [torch.double, torch.float]
        for dtype in dtypes:

            def rand_tensor(*shape):
                return torch.randn(shape, device=device, dtype=dtype)

            # This test compares python and C++ implementations of SDP.
            N, N_prime, L, S, E = 5, 2, 4, 3, 6
            if input_dim == 3:
                query = rand_tensor(N, L, E)
                key = rand_tensor(N, S, E)
                value = rand_tensor(N, S, E)
            elif input_dim == 4:
                query = rand_tensor(N, N_prime, L, E)
                key = rand_tensor(N, N_prime, S, E)
                value = rand_tensor(N, N_prime, S, E)
            else:
                self.fail(f'Invalid input_dim {input_dim} encountered in SDP test')

            attn_mask = None
            if attn_mask_dim is not None:
                assert attn_mask_dim in [2, input_dim]
                mask_size = (L, S) if attn_mask_dim == 2 else ((N, L, S) if input_dim == 3 else (N, N_prime, L, S))
                attn_mask = (torch.ones(mask_size, device=device, dtype=torch.bool).tril() if is_causal
                             else torch.randint(0, 2, size=mask_size, device=device, dtype=torch.bool))

            with freeze_rng_state():
                # Python impl only supports float mask and 3D inputs.
                attn_mask_float = attn_mask
                if attn_mask_float is not None:
                    attn_mask_float = torch.zeros_like(attn_mask, dtype=query.dtype)
                    attn_mask_float.masked_fill_(attn_mask.logical_not(), float("-inf"))
                q, k, v = query.view(-1, L, E), key.view(-1, S, E), value.view(-1, S, E)
                a = attn_mask_float
                if a is not None and attn_mask_dim > 3:
                    a = a.view(-1, L, S)
                expected = sdp_ref(q, k, v, attn_mask=a, dropout_p=dropout_p)
                if input_dim > 3:
                    expected = expected.view(-1, N_prime, L, E)

            with freeze_rng_state():
                if is_causal:
                    # NB: Don't pass attn_mask here
                    actual = torch.nn.functional.scaled_dot_product_attention(
                        query, key, value, None, dropout_p, is_causal)

                    # Error case: both explicit attn_mask and is_causal are set
                    with self.assertRaisesRegex(RuntimeError,
                                                "Explicit attn_mask should not be set when is_causal=True"):
                        torch.nn.functional.scaled_dot_product_attention(
                            query, key, value, attn_mask, dropout_p, is_causal)
                else:
                    actual = torch.nn.functional.scaled_dot_product_attention(
                        query, key, value, attn_mask, dropout_p, is_causal)

                self.assertEqual(actual, expected)

        if attn_mask_dim is None:
            q = q.double().clone()
            k = k.double().clone()
            v = v.double().clone()
            q.requires_grad_()
            k.requires_grad_()
            v.requires_grad_()

            assert gradcheck(lambda *args, **kwargs: wrapper_set_seed(sdp_ref, *args, **kwargs),
                             (q, k, v, attn_mask, dropout_p))
            assert gradcheck(lambda *args, **kwargs:
                             wrapper_set_seed(torch.nn.functional.scaled_dot_product_attention, *args, **kwargs),
                             (q, k, v, attn_mask, dropout_p))

        def test_incompatible_mask(self, device):
            def ones_tensor(*shape):
                return torch.ones(shape, dtype=torch.float32)
            S, L, E, H = 1, 2, 4, 1
            qkv = ones_tensor(S, L, E)

            mha = nn.MultiheadAttention(E, H)
            mha.in_proj_weight = Parameter(torch.ones((E * 3, E)))
            mha.out_proj.weight = Parameter(torch.ones((E, E)))
            qkv = qkv.to(float)
            kpm = ones_tensor(S, L) * float("-inf")
            am = ones_tensor(L, L).to(bool)

            def func():
                return mha(qkv, qkv, qkv, need_weights=False, key_padding_mask=kpm, attn_mask=am)

            self.assertRaises(RuntimeError, func)

    @unittest.skipIf(TEST_WITH_CROSSREF, 'Fastpath not available with crossref')
    @torch.no_grad()
    def test_mask_check_fastpath(self):
        """
        Test that fastpath is executed independently of the masks that are passed.
        If the passed key padding mask is left aligned or mask_check=False, test that nested tensors are used
        (sparsity fastpath), otherwise use fastpath with traditional tensors.
        Also test that fast path is executed with both key padding mask and attention mask passed at the same time.
        """

        x = torch.Tensor([[[1, 2], [3, 4], [5, 6]]]).to(torch.float)

        def _test_fastpath(model, key_padding_mask, mock_return_value, attn_mask=None, nested_tensors=True):
            with patch('torch._transformer_encoder_layer_fwd') as fastpath_mock:
                fastpath_mock.return_value = mock_return_value
                model(x, src_key_padding_mask=key_padding_mask, mask=attn_mask)

                # If mock was called, fastpath was taken
                self.assertTrue(fastpath_mock.called)

                # If mock was called with nested tensors, sparsity fastpath was taken
                for call_args, _ in fastpath_mock.call_args_list:
                    self.assertEqual(call_args[0].is_nested, nested_tensors)

        encoder_layer = torch.nn.TransformerEncoderLayer(d_model=2, nhead=2, dim_feedforward=8, batch_first=True)

        model = torch.nn.TransformerEncoder(encoder_layer, num_layers=2, enable_nested_tensor=True, mask_check=True)
        model.eval()

        aligned_key_padding_mask = torch.Tensor([[0, 0, 1]]).to(torch.bool)
        not_aligned_key_padding_mask = torch.Tensor([[1, 0, 1]]).to(torch.bool)
        attn_mask = torch.Tensor([[1, 0, 1], [0, 1, 0], [1, 0, 1]]).to(torch.bool)
        nested_tensor_return_value = torch.nested.nested_tensor([torch.ones((2, 2), dtype=torch.float)])
        tensor_return_value = torch.ones((1, 3, 2), dtype=torch.float)

        # Left aligned mask results in sparsity fastpath
        _test_fastpath(model, aligned_key_padding_mask, nested_tensor_return_value, nested_tensors=True)

        # Not aligned mask results in fastpath
        _test_fastpath(model, not_aligned_key_padding_mask, tensor_return_value, nested_tensors=False)

        model = torch.nn.TransformerEncoder(encoder_layer, num_layers=2, enable_nested_tensor=False, mask_check=True)
        model.eval()

        # If nested tensor disabled, fastpath is always taken
        _test_fastpath(model, aligned_key_padding_mask, tensor_return_value, nested_tensors=False)
        _test_fastpath(model, not_aligned_key_padding_mask, tensor_return_value, nested_tensors=False)
        # Fast path is taken if both attention mask and key padding mask are present
        _test_fastpath(model, aligned_key_padding_mask, tensor_return_value, attn_mask=attn_mask, nested_tensors=False)

        model = torch.nn.TransformerEncoder(encoder_layer, num_layers=2, enable_nested_tensor=True, mask_check=False)
        model.eval()

        # Mask check disabled results in sparisty fastpath, independently of the mask
        _test_fastpath(model, aligned_key_padding_mask, nested_tensor_return_value, nested_tensors=True)
        _test_fastpath(model, not_aligned_key_padding_mask, nested_tensor_return_value, nested_tensors=True)

    # Test failing MHA when bias was NoneType
    def test_bias_is_none(self):
        x = torch.rand((1, 5, 10))
        model = torch.nn.modules.activation.MultiheadAttention(10, 1, bias=False, batch_first=True)
        model.eval()
        model(x, x, x)
        # completes without error

    def test_train_with_is_causal(self, device):
        # training with is_causal
        S, L, E, H = 1, 2, 2, 1
        layer = nn.TransformerEncoderLayer(
            d_model=2,
            dim_feedforward=4,
            nhead=H,
            batch_first=True,
            activation="gelu",
            dropout=0,
        )
        criterion = nn.MSELoss()
        encoder = nn.TransformerEncoder(layer, 2).to(device)
        optimizer = optim.SGD(encoder.parameters(), lr=0.1, momentum=0.9)
        encoder.train()

        encoder.train()
        optimizer.zero_grad()
        inputs = torch.randn(S, L, E).to(device)
        mask = torch.nn.Transformer.generate_square_subsequent_mask(
            inputs.size(1), device=device
        )

        outputs = encoder(inputs, mask=mask, is_causal=True)

        loss = criterion(outputs[:, 0:2, :], inputs[:, 0:2, :])
        loss.backward()
        optimizer.step()

        # inference with is_causal
        t_qvk = torch.randn((S, L, E), device=device, dtype=torch.float32)
        mha = nn.MultiheadAttention(E, H).to(device)
        mask = torch.nn.Transformer.generate_square_subsequent_mask(
            S, device=device
        )

        attn_out, _ = mha(t_qvk, t_qvk, t_qvk, attn_mask=mask, is_causal=True)

        # Can't give only is_causal
        attn_mask = torch.randint(0, 2, size=(L, L), device=device, dtype=torch.bool)
        with self.assertRaises(RuntimeError):
            _ = mha(t_qvk, t_qvk, t_qvk, is_causal=True)

        # # Passing a causal mask sets is_causal to 1
        causal_mask = torch.triu(
            torch.ones(L, L, device=inputs.device) * float('-inf'), diagonal=1
        ).to(torch.bool)

        mock_layer = MagicMock(torch.nn.MultiheadAttention(E, H), return_value=inputs)
        encoder.layers[1] = mock_layer
        outputs = encoder(inputs, mask=causal_mask)
        mock_layer.assert_called_with(ANY, src_mask=ANY, is_causal=True, src_key_padding_mask=ANY)

        # check expected numerical values with all kernels
        self.is_causal_kernels(["math"], device)

    def is_causal_kernels(self, kernels, device):
        def ones_tensor(*shape):
            return torch.ones(shape, device=device, dtype=torch.float32).to(device)
        S, L, E, H = 1, 2, 4, 1
        qkv = ones_tensor(S, L, E)

        mha = nn.MultiheadAttention(E, H).to(device)
        mha.in_proj_weight = Parameter(torch.ones((E * 3, E), device=device))
        mha.out_proj.weight = Parameter(torch.ones((E, E), device=device))
        expected = torch.ones(size=(S, L, E)).to(device) * 16
        mask = torch.nn.Transformer.generate_square_subsequent_mask(
            qkv.size(1), device=device
        )

        for kernel in kernels:
            with torch.backends.cuda.sdp_kernel(
                enable_math=(kernel == 'math'),
                enable_flash=(kernel == 'flash'),
                enable_mem_efficient=(kernel == 'meff')
            ):
                actual, _ = mha(qkv, qkv, qkv, attn_mask=mask, need_weights=False, is_causal=True)
                self.assertTrue(torch.equal(actual, expected))

                if kernel != 'math':
                    # fails with embedding size not multiple of 4
                    with self.assertRaisesRegex(RuntimeError, "No available kernel"):
                        qkv_f, mha_f = ones_tensor(S, L, 2), nn.MultiheadAttention(2, H).to(device)
                        mask = torch.nn.Transformer.generate_square_subsequent_mask(
                            qkv_f.size(1), device=device
                        )
                        _ = mha_f(qkv_f, qkv_f, qkv_f, attn_mask=mask, need_weights=False, is_causal=True)
                        torch.cuda.synchronize()

    @skipIfRocm  # Missing EFFICIENT_ATTENTION
    @unittest.skipIf(
        not PLATFORM_SUPPORTS_FLASH_ATTENTION, "Platform does not supposrt fused SDPA or pre-SM80 hardware"
    )
    def test_is_causal_gpu(self):
        device = 'cuda'
        self.is_causal_kernels(["math", "meff"], device)

    def test_script_mha_in_proj_weight_none(self):
        mha = torch.nn.MultiheadAttention(
            embed_dim=128, num_heads=8, kdim=256, vdim=256
        ).eval()

        torch.jit.script(mha)


class TestSDPAFailureModes(NNTestCase):
    """ Used to test the failure modes of scaled_dot_product_attention
    """
    _do_cuda_memory_leak_check = True
    _do_cuda_non_default_stream = True

    @onlyCUDA
    @unittest.skipIf(not PLATFORM_SUPPORTS_FLASH_ATTENTION or not isSM86or89Device,
                     "Does not support fused SDPA or not SM86+ hardware")
    @parametrize("head_dim", [193, 204, 256])
    def test_flash_backward_failure_sm86plus(self, device, head_dim: int):
        dtype = torch.float16
        make_tensor = partial(torch.rand, device=device, dtype=dtype)
        # See check_requires_grad_and_head_dim_gt64_and_sm_ge86 in pytorch/aten/src/ATen/native/transformers/cuda/sdp_utils.h
        size = (2, 2, 4, head_dim)
        q, k, v = make_tensor(size), make_tensor(size), make_tensor(size)

        with sdp_kernel(enable_mem_efficient=False, enable_flash=False, enable_math=True):
            math_ref = torch.nn.functional.scaled_dot_product_attention(q, k, v, None, 0.0, False)

        with sdp_kernel(enable_mem_efficient=False, enable_flash=True, enable_math=False):
            # Should not fail because inputs don't require grad
            flash_ref = torch.nn.functional.scaled_dot_product_attention(q, k, v, None, 0.0, False)

            self.assertEqual(math_ref, flash_ref, atol=1e-3, rtol=1e-3)

            # Should fail because inputs require grad
            q = make_tensor(size, requires_grad=True)
            k = make_tensor(size, requires_grad=True)
            v = make_tensor(size, requires_grad=True)
            self.assertRaises(RuntimeError, lambda: torch.nn.functional.scaled_dot_product_attention(
                q, k, v, None, 0.0, False))

    @onlyCUDA
    def test_dispatch_fails_no_backend(self, device):
        dtype = torch.float16
        with sdp_kernel(enable_flash=False, enable_math=False, enable_mem_efficient=False):
            size = (2, 3, 4)
            q = torch.randn(size, device=device, dtype=dtype)
            k = torch.randn(size, device=device, dtype=dtype)
            v = torch.randn(size, device=device, dtype=dtype)
            self.assertRaisesRegex(RuntimeError, "No viable backend for scaled_dot_product_attention was found.",
                                   lambda: torch._fused_sdp_choice(q, k, v))
            self.assertRaisesRegex(RuntimeError, "No viable backend for scaled_dot_product_attention was found.",
                                   lambda: torch.nn.functional.scaled_dot_product_attention(q, k, v))

    @onlyCUDA
    @unittest.skipIf(not PLATFORM_SUPPORTS_FUSED_ATTENTION, "Does not support fused scaled dot product attention")
    @parametrize(
        "kernel",
        PLATFORM_SPECIFIC_SDPA,
    )
    def test_invalid_fused_inputs_dim_3(self, device, kernel: SDPBackend):
        with sdp_kernel(**backend_map[kernel]):
            # Dim is not 4
            size = (2, 3, 8)
            dtype = torch.float16
            q = torch.randn(size, device=device, dtype=dtype)
            k = torch.randn(size, device=device, dtype=dtype)
            v = torch.randn(size, device=device, dtype=dtype)
            with self.assertWarnsRegex(UserWarning, "Both fused kernels requires query, key and value to be 4 dimensional"):
                self.assertRaises(RuntimeError, lambda: torch.nn.functional.scaled_dot_product_attention(
                    q, k, v, None, 0.0, False))

    @onlyCUDA
    @unittest.skipIf(not PLATFORM_SUPPORTS_FUSED_ATTENTION, "Does not support fused scaled dot product attention")
    @parametrize(
        "kernel",
        PLATFORM_SPECIFIC_SDPA,
    )
    def test_invalid_fused_inputs_broadcast(self, device, kernel: SDPBackend):
        with sdp_kernel(**backend_map[kernel]):
            #  Fused Kernels don't support broadcasting for dense inputs
            dtype = torch.float16
            size = (2, 4, 3, 8)
            size_broadcast = (1, 4, 3, 8)
            q = torch.randn(size_broadcast, device=device, dtype=dtype)
            k = torch.randn(size, device=device, dtype=dtype)
            v = torch.randn(size, device=device, dtype=dtype)
            self.assertRaises(RuntimeError, lambda: torch.nn.functional.scaled_dot_product_attention(
                q, k, v, None, 0.0, False))

    @onlyCUDA
    @unittest.skipIf(not PLATFORM_SUPPORTS_FUSED_ATTENTION, "Does not support fused scaled dot product attention")
    @parametrize("kernel", PLATFORM_SPECIFIC_SDPA)
    def test_invalid_sequence_lengths(self, device, kernel: SDPBackend):
        with sdp_kernel(**backend_map[kernel]):
            # Passing in a q,k,v with 0 length sequences will error
            dtype = torch.float16
            make_tensor = partial(torch.rand, device=device, dtype=dtype)
            size = SdpaShape(2, 2, 0, 8)
            q, k, v = make_tensor(size), make_tensor(size), make_tensor(size)
            with self.assertWarnsRegex(UserWarning, "Both fused kernels do not support zero seq_len_q or seq_len_kv."):
                self.assertRaises(RuntimeError, lambda: torch.nn.functional.scaled_dot_product_attention(
                    q, k, v, None, 0.0, False))

    @onlyCUDA
    @unittest.skipIf(not PLATFORM_SUPPORTS_FUSED_ATTENTION, "Does not support fused scaled dot product attention")
    @parametrize("kernel", PLATFORM_SPECIFIC_SDPA)
    def test_invalid_last_dim_stride(self, device, kernel: SDPBackend):
        with sdp_kernel(**backend_map[kernel]):
            # Passing in a q,k,v with 0 length sequences will error
            dtype = torch.float16
            make_tensor = partial(torch.rand, device=device, dtype=dtype)
            size = SdpaShape(2, 2, 8, 8)
            q, k, v = make_tensor(size), make_tensor(size), make_tensor(size)
            q.as_strided_(size, [2, 2, 2, 2])
            with self.assertWarnsRegex(UserWarning, "Both fused kernels require the last dimension of the input to have stride 1."):
                self.assertRaises(RuntimeError, lambda: torch.nn.functional.scaled_dot_product_attention(
                    q, k, v, None, 0.0, False))

    @onlyCUDA
    @unittest.skipIf(not PLATFORM_SUPPORTS_FLASH_ATTENTION, "Does not flash_attention fused scaled dot product attention")
    @parametrize("kernel", [SDPBackend.FLASH_ATTENTION, SDPBackend.EFFICIENT_ATTENTION])
    def test_invalid_fused_inputs_head_dim(self, device, kernel: SDPBackend):
        with sdp_kernel(**backend_map[kernel]):
            # The embed dim per head is not divisible by 8 for flash attention
            dtype = torch.float16
            make_tensor = partial(torch.rand, device=device, dtype=dtype)
            size = SdpaShape(2, 2, 3, 9) if kernel == SDPBackend.EFFICIENT_ATTENTION else SdpaShape(2, 2, 3, 257)
            q, k, v = make_tensor(size), make_tensor(size), make_tensor(size)
            self.assertRaises(RuntimeError, lambda: torch.nn.functional.scaled_dot_product_attention(
                q, k, v, None, 0.0, False))

    @onlyCUDA
    @unittest.skipIf(not PLATFORM_SUPPORTS_FUSED_ATTENTION, "Does not support fused scaled dot product attention")
    @parametrize(
        "kernel",
        PLATFORM_SPECIFIC_SDPA,
    )
    def test_invalid_fused_inputs_invalid_dtype(self, device, kernel: SDPBackend):
        with sdp_kernel(**backend_map[kernel]):
            # Invalid dtype for both Flash Attention and Mem Efficient Attention
            size = SdpaShape(2, 2, 3, 16)
            make_tensor = partial(torch.rand, device=device, dtype=torch.float64)
            q, k, v = make_tensor(size), make_tensor(size), make_tensor(size)
            self.assertRaises(RuntimeError, lambda: torch.nn.functional.scaled_dot_product_attention(
                q, k, v, None, 0.0, False))

    @onlyCUDA
    @unittest.skipIf(not PLATFORM_SUPPORTS_FLASH_ATTENTION, "Does not support flash attention")
    @parametrize("kernel", [SDPBackend.FLASH_ATTENTION])
    def test_invalid_fused_inputs_attn_mask_present(self, device, kernel: SDPBackend):
        with sdp_kernel(**backend_map[kernel]):
            # Failures for unsupported SDP args
            size = SdpaShape(2, 2, 3, 16)
            make_tensor = partial(torch.rand, size, device=device, dtype=torch.float16)
            q, k, v = make_tensor(), make_tensor(), make_tensor()
            # Non-None attention mask
            mask = torch.ones((2, 2, 3, 3), device=device, dtype=q.dtype)
            self.assertRaises(RuntimeError, lambda: torch.nn.functional.scaled_dot_product_attention(
                q, k, v, mask, 0.0, False))

    @onlyCUDA
    @unittest.skipIf(not PLATFORM_SUPPORTS_FLASH_ATTENTION, "Does not support fused SDPA or pre-SM80 hardware")
    def test_unaligned_tensors(self, device):
        # The alignment is depdent on arch so we specifiy SM80OrLater
        dtype = torch.float16
        size = SdpaShape(2, 2, 8, 5)
        make_tensor = partial(torch.rand, size, device=device, dtype=dtype)
        q, k, v = make_tensor(), make_tensor(), make_tensor()
        with sdp_kernel(enable_flash=False, enable_mem_efficient=True, enable_math=False):
            self.assertRaises(RuntimeError, lambda: torch.nn.functional.scaled_dot_product_attention(
                q, k, v, None, 0.0, False))

    @onlyCUDA
    @unittest.skipIf(not PLATFORM_SUPPORTS_FLASH_ATTENTION, "Does not support fused SDPA or pre-SM80 hardware")
    def test_flash_fail_fp32(self, device):
        dtype = torch.float
        size = SdpaShape(16, 16, 32, 32)
        make_tensor = partial(torch.rand, size, device=device, dtype=dtype)
        q, k, v = make_tensor(), make_tensor(), make_tensor()
        with sdp_kernel(enable_flash=True, enable_mem_efficient=False, enable_math=False):
            with self.assertWarnsRegex(UserWarning, "Expected query, key and value to all be of dtype: {Half, BFloat16}"):
                self.assertRaises(RuntimeError, lambda: torch.nn.functional.scaled_dot_product_attention(
                    q, k, v, None, 0.0, False))

    @onlyCUDA
    @unittest.skipIf(not PLATFORM_SUPPORTS_FLASH_ATTENTION, "Does not support SDPA or pre-SM80 hardware")
    def test_flash_autocast_fp32_float16(self, device):
        dtype = torch.float
        size = SdpaShape(16, 16, 32, 32)
        make_tensor = partial(torch.rand, size, device=device, dtype=dtype)
        q, k, v = make_tensor(), make_tensor(), make_tensor()
        with torch.autocast(device_type='cuda', dtype=torch.float16):
            with sdp_kernel(enable_flash=True, enable_mem_efficient=False, enable_math=False):
                _ = torch.nn.functional.scaled_dot_product_attention(
                    q, k, v, None, 0.0, False)

    @onlyCUDA
    @unittest.skipIf(not PLATFORM_SUPPORTS_FLASH_ATTENTION, "Does not support SDPA or pre-SM80 hardware")
    def test_flash_autocast_fp32_bfloat16(self, device):
        dtype = torch.float
        size = SdpaShape(16, 16, 32, 32)
        make_tensor = partial(torch.rand, size, device=device, dtype=dtype)
        q, k, v = make_tensor(), make_tensor(), make_tensor()
        with torch.autocast(device_type='cuda', dtype=torch.bfloat16):
            with sdp_kernel(enable_flash=True, enable_mem_efficient=False, enable_math=False):
                _ = torch.nn.functional.scaled_dot_product_attention(
                    q, k, v, None, 0.0, False)

    # Note: do not truncate the list according to platforms. These tests should always raise errors.
    @parametrize("kernel", [SDPBackend.MATH, SDPBackend.FLASH_ATTENTION, SDPBackend.EFFICIENT_ATTENTION])
    def test_invalid_inputs_different_datatypes(self, device, kernel: SDPBackend):
        with sdp_kernel(**backend_map[kernel]):
            # Different datatypes
            shape = (1, 4, 8, 16)
            query = torch.randn(shape, dtype=torch.float32, device=device)
            key = torch.randn(shape, dtype=torch.float16, device=device)
            value = torch.randn(shape, dtype=torch.float16, device=device)
            self.assertRaises(RuntimeError, lambda: F.scaled_dot_product_attention(query, key, value))

    @onlyCUDA
    @parametrize("kernel", [SDPBackend.MATH, SDPBackend.FLASH_ATTENTION, SDPBackend.EFFICIENT_ATTENTION])
    def test_invalid_inputs_different_devices(self, device, kernel: SDPBackend):
        # Different devices
        shape = (1, 4, 8, 16)
        query = torch.randn(shape, dtype=torch.float32, device=device)
        key = torch.randn(shape, dtype=torch.float16, device='cpu')
        value = torch.randn(shape, dtype=torch.float16, device='cpu')
        self.assertRaises(RuntimeError, lambda: F.scaled_dot_product_attention(query, key, value))

    @parametrize("kernel", [SDPBackend.MATH, SDPBackend.FLASH_ATTENTION, SDPBackend.EFFICIENT_ATTENTION])
    def test_invalid_inputs_1_dimensional_inputs(self, device, kernel: SDPBackend):
        with sdp_kernel(**backend_map[kernel]):
            # 1 dimensional input
            shape = (1, 4)
            query = torch.randn(4, dtype=torch.float16, device=device)
            key = torch.randn(shape, dtype=torch.float16, device=device)
            value = torch.randn(shape, dtype=torch.float16, device=device)
            self.assertRaises(RuntimeError, lambda: F.scaled_dot_product_attention(query, key, value))

    @onlyCUDA
    @skipIfRocm  # Missing EFFICIENT_ATTENTION
    @unittest.skipIf(not PLATFORM_SUPPORTS_MEM_EFF_ATTENTION, "Fused SDPA was not built for this system")
    def test_fused_kernels_nested_broadcasting_error_cases(self, device):
        # one of k,v needs to be broadcasted and other has non consistent seq_len dim
        rand_nested_tensor = partial(rand_sdpa_tensor, type="nested", device=device, dtype=torch.float32)
        batch, num_heads, head_dim = 32, 8, 64
        seq_lens_q = torch.randint(low=1, high=32, size=(batch,)).tolist()
        seq_lens_v = torch.randint(low=1, high=32, size=(batch,)).tolist()

        q_shape = SdpaShape(batch, num_heads, seq_lens_q, head_dim)
        k_shape = SdpaShape(1, num_heads, 1, head_dim)
        v_shape = SdpaShape(batch, num_heads, seq_lens_v, head_dim)

        query = rand_nested_tensor(q_shape).transpose(1, 2)
        key = rand_nested_tensor(k_shape).transpose(1, 2)
        value = rand_nested_tensor(v_shape).transpose(1, 2)

        with sdp_kernel(enable_flash=False, enable_math=False, enable_mem_efficient=True):
            with self.assertRaisesRegex(RuntimeError, "No available kernel"):
                torch.nn.functional.scaled_dot_product_attention(
                    query, key, value, attn_mask=None, dropout_p=0.0, is_causal=False)

    @onlyCUDA
    @unittest.skipIf(not PLATFORM_SUPPORTS_FLASH_ATTENTION, "Fused SDPA was not built for this system")
    def test_nested_fails_on_padding_head_dim(self, device):
        dtype = torch.bfloat16
        seq_len_list = [2, 4, 5, 6, 7]
        shape = SdpaShape(5, 8, seq_len_list, 57)
        make_tensor = partial(rand_sdpa_tensor, shape=shape, type="nested", device=device, dtype=dtype)
        q, k, v = make_tensor(), make_tensor(), make_tensor()
        with torch.backends.cuda.sdp_kernel(enable_math=False, enable_flash=True, enable_mem_efficient=False):
            with self.assertWarnsRegex(UserWarning, "For NestedTensor inputs, Flash attention requires"):
                self.assertRaises(RuntimeError, lambda: torch.nn.functional.scaled_dot_product_attention(
                    q, k, v, None, 0.0, False))


    @onlyCUDA
    @unittest.skipIf(not PLATFORM_SUPPORTS_FUSED_ATTENTION or not isSM5xDevice, "Does not support fused SDPA or not SM50 hardware")
    def test_mem_efficient_fail_bfloat16_sm50(self, device):
        dtype = torch.bfloat16
        size = SdpaShape(16, 16, 32, 32)
        make_tensor = partial(torch.rand, size, device=device, dtype=dtype)
        q, k, v = make_tensor(), make_tensor(), make_tensor()
        with sdp_kernel(**backend_map[SDPBackend.EFFICIENT_ATTENTION]):
            with self.assertWarnsRegex(UserWarning, "Expected query, key and value to all be of dtype: {Half, Float}"):
                self.assertRaises(RuntimeError, lambda: torch.nn.functional.scaled_dot_product_attention(
                    q, k, v, None, 0.0, False))

    @onlyCUDA
    @unittest.skipIf(not PLATFORM_SUPPORTS_FUSED_ATTENTION, "Fused SDPA was not built for this system")
    @parametrize("fused_kernel", [SDPBackend.FLASH_ATTENTION, SDPBackend.EFFICIENT_ATTENTION] if
                 PLATFORM_SUPPORTS_FLASH_ATTENTION else [SDPBackend.EFFICIENT_ATTENTION])
    def test_fused_kernels_seq_len_0_inputs(self, device, fused_kernel):
        rand_nested_tensor = partial(rand_sdpa_tensor, type="nested", device=device, dtype=torch.float16)
        batch, num_heads, head_dim = 32, 16, 64
        seq_lens = torch.randint(low=1, high=32, size=(batch,))
        # make sure some seq_lens are 0
        num_zeros = 10
        indices = torch.randint(low=0, high=batch, size=(num_zeros,))
        seq_lens.scatter_(0, indices, 0)

        shape = SdpaShape(batch, num_heads, seq_lens.tolist(), head_dim)
        query = rand_nested_tensor(shape)
        key = rand_nested_tensor(shape)
        value = rand_nested_tensor(shape)

        query = query.transpose(1, 2)
        key = key.transpose(1, 2)
        value = value.transpose(1, 2)

        with sdp_kernel(**backend_map[fused_kernel]):
            with self.assertRaisesRegex(RuntimeError, "No available kernel"):
                torch.nn.functional.scaled_dot_product_attention(
                    query, key, value, attn_mask=None, dropout_p=0.0, is_causal=False)

    @onlyCUDA
    @unittest.skipIf(not PLATFORM_SUPPORTS_FLASH_ATTENTION, "Fused SDPA was not built for this system")
    def test_fused_kernels_nested_broadcasting_requires_grad_failure(self, device):
        rand_nested_tensor = partial(rand_sdpa_tensor, type="nested", device=device, dtype=torch.float16, requires_grad=True)
        batch, num_heads, head_dim, head_dim_v = 32, 16, 64, 64
        seq_lens = torch.randint(low=1, high=32, size=(batch,)).tolist()
        q_shape = SdpaShape(1, num_heads, 1, head_dim)
        k_shape = SdpaShape(batch, num_heads, seq_lens, head_dim)
        v_shape = SdpaShape(batch, 1, seq_lens, head_dim_v)

        # create a dense query
        query = torch.randn(q_shape, device=device, dtype=torch.float16, requires_grad=True)
        key = rand_nested_tensor(k_shape)
        value = rand_nested_tensor(v_shape)

        query = query.transpose(1, 2)
        key = key.transpose(1, 2)
        value = value.transpose(1, 2)

        with sdp_kernel(**backend_map[SDPBackend.FLASH_ATTENTION]):
            with self.assertWarnsRegex(UserWarning, "Both fused kernels do not support training with broadcasted NT inputs"):
                with self.assertRaisesRegex(RuntimeError, "No available kernel"):
                    out = torch.nn.functional.scaled_dot_product_attention(
                        query, key, value, attn_mask=None, dropout_p=0.0, is_causal=False)

    @onlyCUDA
    @unittest.skipIf(not PLATFORM_SUPPORTS_FLASH_ATTENTION, "Does not support flash attention")
    def test_flash_attention_fail_with_non_square_causal_attention(self, device):
        dtype = torch.bfloat16
        q_shape = SdpaShape(1, 1, 8, 16)
        kv_shape = SdpaShape(1, 1, 12, 16)
        make_q = partial(torch.rand, q_shape, device=device, dtype=dtype)
        make_kv = partial(torch.rand, kv_shape, device=device, dtype=dtype)
        q, k, v = make_q(), make_kv(), make_kv()
        warning_str = "Flash attention does not support the is_causal flag when seqlen_q != seqlen_k."
        with sdp_kernel(**backend_map[SDPBackend.FLASH_ATTENTION]):
            with self.assertWarnsRegex(UserWarning, warning_str):
                self.assertRaises(RuntimeError, lambda: torch.nn.functional.scaled_dot_product_attention(
                    q, k, v, None, 0.0, is_causal=True))

def _get_block_size(device, head_dim, is_causal):
    # This should match the block sizes in the CUDA kernel
    # Mask is only interesting when we are setting dropout
    is_dropout = True
    assert head_dim <= 256
    major, minor = torch.cuda.get_device_capability(device)
    is_sm8x = major == 8 and minor > 0  # Only include sm86 and sm89, exclude sm80 (A100)
    is_sm80 = major == 8 and minor == 0
    is_sm90 = major == 9 and minor == 0
    if head_dim <= 32:
        return 128, 128
    if head_dim <= 64:
        return (128, 128) if not is_dropout else (128, 64)
    elif head_dim <= 96:
        return (64, 64) if (is_sm8x and is_causal) else (128, 64)
    elif head_dim <= 128:
        if is_sm8x:
            return (64, 64) if (not is_dropout and is_causal) else (128, 32)
        else:
            return 128, (64 if not is_dropout else 32)
    elif head_dim <= 160:
        if is_sm8x:
            return (128, 64) if not is_causal else (64, 64)
        else:
            return 128, 32
    elif head_dim <= 192:
        return (128, 64) if not is_dropout else (64, 64)
    elif head_dim <= 224:
        return (128, 64) if (is_sm80 or is_sm90) else (64, 64)
    elif head_dim <= 256:
        return (128, 64) if is_sm80 else (64, 64)


def pad_last_dim(input_tensor, alignment_size, slice: bool = False):
    last_dim_size = input_tensor.size(-1)
    if (last_dim_size % alignment_size == 0):
        return input_tensor, last_dim_size
    pad_count = alignment_size - (last_dim_size % alignment_size)
    padded_tensor = F.pad(input_tensor, (0, pad_count))
    if slice:
        return padded_tensor[..., :last_dim_size], last_dim_size
    return padded_tensor, last_dim_size


class TestSDPA(NNTestCase):
    """ Used to test generic functionality of scaled_dot_product_attention
    Summary:
        If you are adding a new test to this class, make sure that it runs
        for both cpu and cuda. If you're test is only applicable to cuda,
        add it to TestSDPACudaOnly.
    """
    @parametrize("contiguous_inputs", [True, False])
    def test_sdp_math_gradcheck(self, device, contiguous_inputs: bool):

        batch_size, seq_len, num_heads, head_dim = 4, 4, 2, 16
        shape = SdpaShape(batch_size, num_heads, seq_len, head_dim)
        make_tensor = partial(rand_sdpa_tensor, type="dense", device=device,
                              dtype=torch.float64, requires_grad=True, packed=True)

        qkv = make_tensor(shape)
        query, key, value = qkv.chunk(3, dim=-1)

        query = query.view(batch_size, -1, num_heads, head_dim).transpose(1, 2)
        key = key.view(batch_size, -1, num_heads, head_dim).transpose(1, 2)
        value = value.view(batch_size, -1, num_heads, head_dim).transpose(1, 2)

        if contiguous_inputs:
            query = query.contiguous()
            key = key.contiguous()
            value = value.contiguous()

        with sdp_kernel(enable_math=True, enable_mem_efficient=False, enable_flash=False):
            assert gradcheck(lambda *args, **kwargs:
                             wrapper_set_seed(torch.nn.functional.scaled_dot_product_attention, *args, **kwargs),
                             (query, key, value, None, 0.0, False)
                             )

    @onlyCPU
    @parametrize("type", ["dense", "nested"])
    @parametrize("dropout", [0.0, 0.7])
    @parametrize("dtype", [torch.float64, torch.float32, torch.bfloat16, torch.half])
    def test_fused_sdp_choice_cpu(self, device, type: str, dropout: float, dtype: torch.dtype):
        # Test that cpu and nestedtensor cpu return MATH backend
        make_tensor = partial(rand_sdpa_tensor, type=type, device=device, dtype=dtype)
        size = SdpaShape(2, 8, 128, 64)
        q, k, v = make_tensor(size), make_tensor(size), make_tensor(size)
        if type == "nested" \
                or dropout > 0.0 \
                or dtype not in [torch.float32, torch.float64, torch.bfloat16]:
            assert torch._fused_sdp_choice(q, k, v, dropout_p=dropout) == SDPBackend.MATH.value
        else:
            assert torch._fused_sdp_choice(q, k, v, dropout_p=dropout) == SDPBackend.FLASH_ATTENTION.value

    @onlyCPU
    @parametrize("fused_kernel", [SDPBackend.FLASH_ATTENTION])
    @parametrize("dtype", [torch.float64, torch.float32, torch.bfloat16])
    @parametrize("batch_size", [2, 12])
    @parametrize("seq_len", [267, 1030])
    @parametrize("n_head", [1, 3])
    @parametrize("head_dim", [8, 16])
    @parametrize("causal", [True, False])
    @parametrize("train", [True, False])
    def test_scaled_dot_product_fused_attention_vs_math_cpu(
        self,
        device,
        fused_kernel,
        dtype,
        batch_size,
        seq_len,
        n_head,
        head_dim,
        causal,
        train,
    ):
        atol = 1e-5
        rtol = 5e-6
        if dtype is torch.bfloat16:
            atol = 2e-2
            rtol = 2e-2

        n_embd = n_head * head_dim
        make_tensor = partial(rand_sdpa_tensor, type="dense", device=device, dtype=dtype, packed=True, requires_grad=False)
        shape = SdpaShape(batch_size, n_head, seq_len, head_dim)
        x = make_tensor(shape)
        x2 = x.clone()

        if train:
            x.requires_grad_(True)
            x2.requires_grad_(True)

        q, k, v = x.split(n_embd, dim=2)
        q2, k2, v2 = x2.split(n_embd, dim=2)

        if dtype is torch.bfloat16:
            q2 = q2.float()
            k2 = k2.float()
            v2 = v2.float()

        # (B, nh, T, hs)
        k = k.view(batch_size, seq_len, n_head, head_dim).transpose(1, 2)
        q = q.view(batch_size, seq_len, n_head, head_dim).transpose(1, 2)
        v = v.view(batch_size, seq_len, n_head, head_dim).transpose(1, 2)
        k2 = k2.view(batch_size, seq_len, n_head, head_dim).transpose(1, 2)
        q2 = q2.view(batch_size, seq_len, n_head, head_dim).transpose(1, 2)
        v2 = v2.view(batch_size, seq_len, n_head, head_dim).transpose(1, 2)

        with sdp_kernel(**backend_map[fused_kernel]):
            actual = torch.nn.functional.scaled_dot_product_attention(
                q, k, v, attn_mask=None, dropout_p=0.0, is_causal=causal)
        with sdp_kernel(enable_flash=False, enable_math=True, enable_mem_efficient=False):
            math_ref = torch.nn.functional.scaled_dot_product_attention(
                q2, k2, v2, attn_mask=None, dropout_p=0.0, is_causal=causal)

        if dtype is torch.bfloat16:
            math_ref = math_ref.bfloat16()

        self.assertEqual(actual, math_ref, atol=atol, rtol=rtol)

        if train:
            actual.sum().backward()
            math_ref.sum().backward()

            grad_x, grad_x2 = x.grad, x2.grad
            grad_q_actual, grad_k_actual, grad_v_actual = grad_x.split(n_embd, dim=2)
            grad_q_ref, grad_k_ref, grad_v_ref = grad_x2.split(n_embd, dim=2)

            self.assertEqual(grad_q_actual, grad_q_ref, atol=atol, rtol=rtol)
            self.assertEqual(grad_k_actual, grad_k_ref, atol=atol, rtol=rtol)
            self.assertEqual(grad_v_actual, grad_v_ref, atol=atol, rtol=rtol)

    @parametrize("kernel", [SDPBackend.MATH])
    def test_scaled_dot_product_attention_math_with_negative_scale(self, device, kernel: SDPBackend):
        # https://github.com/pytorch/pytorch/issues/105190.
        def ref(x):
            v1 = torch.matmul(x, x.transpose(-1, -2))
            v2 = v1 / -0.0001
            v3 = v2.softmax(dim=-1)
            v4 = torch.matmul(v3, x)
            return v4

        x = torch.randn(1, 3, 64, 64, device=device)
        ref_result = ref(x)
        with sdp_kernel(**backend_map[kernel]):
            sdp_math = torch.nn.functional.scaled_dot_product_attention(x, x, x, scale=-1.0 / 0.0001)
        self.assertEqual(ref_result, sdp_math)

class TestSDPACudaOnly(NNTestCase):
    """ Used to test CUDA only functionality of scaled_dot_product_attention
    Quarks:
        There is some trickiness with this function. It's runtime behavior
        is dependent on the CUDA architecture you are testing it on. See
        `PLATFORM_SUPPORTS_FUSED_ATTENTION` at the top of the file.
        Summary:
            Math: always supported
            FlashAttention: Supported on sm80 or newer hardware
            MemEfficientAttention: Supported on sm50 or newer hardware
    """
    _do_cuda_memory_leak_check = True
    _do_cuda_non_default_stream = True

    def convert_flash_attn_S_to_softmax(self, S, query_padding_mask, key_padding_mask, head_dim, causal=False):
        """FlashAttention stores the S matrix in a different way.
        Arguments:
            S: (batch_size, nheads, seqlen_q, seqlen_k)
            query_padding_mask: (batch_size, seqlen_q)
            key_padding_mask: (batch_size, seqlen_k)
        """
        if TEST_WITH_ROCM:
            return S

        b, h, seqlen_q, seqlen_k = S.shape
        warps_n = 4
        blocksize_m, blocksize_n = _get_block_size(S.device, head_dim, causal)
        nblocks_m = (seqlen_q + blocksize_m - 1) // blocksize_m
        nblocks_n = (seqlen_k + blocksize_n - 1) // blocksize_n
        mmas_n = (blocksize_n + 16 - 1) // 16

        # Reshape S using PyTorch native functions
        S_flat = S.view(b, h, nblocks_m, blocksize_m, nblocks_n, blocksize_n)
        S_flat = S_flat.permute(0, 1, 2, 4, 3, 5)
        S_flat = S_flat.reshape(b, h, nblocks_m, nblocks_n, (blocksize_m * blocksize_n))
        S_converted = S_flat.view(b, h, nblocks_m, nblocks_n, mmas_n, -1, warps_n, 8, 4, 2, 2, 2)
        S_converted = S_converted.permute(0, 1, 2, 5, 6, 10, 7, 3, 4, 9, 8, 11)
        S_converted = S_converted.reshape(b, h, (nblocks_m * S_converted.size(3) *
                                          warps_n * 2 * 8), (nblocks_n * mmas_n * 2 * 4 * 2))

        if causal:
            causal_mask = torch.triu(torch.ones(seqlen_q, seqlen_k, dtype=torch.bool, device=S.device), 1)
            S_converted.masked_fill_(causal_mask, 0.0)
        # Need to zero out things not in attention_mask in case S was initialized with random values
        # and some of those values aren't overwritten.
        seqlen_q_og = query_padding_mask.shape[-1] if query_padding_mask is not None else seqlen_q
        if query_padding_mask is not None:
            if seqlen_q_og < seqlen_q:
                query_padding_mask = F.pad(query_padding_mask, (0, seqlen_q - seqlen_q_og))
            else:
                query_padding_mask = query_padding_mask[:, :seqlen_q]
            q_mask_fill = ~query_padding_mask.view(query_padding_mask.shape[0], 1, query_padding_mask.shape[1], 1)
            S_converted = S_converted.masked_fill(q_mask_fill, 0.0)
        seqlen_k_og = key_padding_mask.shape[-1] if key_padding_mask is not None else seqlen_k
        if key_padding_mask is not None:
            if seqlen_k_og < seqlen_k:
                key_padding_mask = F.pad(key_padding_mask, (0, seqlen_k - seqlen_k_og))
            else:
                key_padding_mask = key_padding_mask[:, :seqlen_k]
            k_mask_fill = ~key_padding_mask.view(key_padding_mask.shape[0], 1, 1, key_padding_mask.shape[1])
            S_converted = S_converted.masked_fill(k_mask_fill, 0.0)
        if seqlen_q_og < seqlen_q:
            S_converted = S_converted[:, :, :seqlen_q_og, :]
        else:
            S_converted = F.pad(S_converted, (0, 0, 0, seqlen_q_og - seqlen_q))
        if seqlen_k_og < seqlen_k:
            S_converted = S_converted[:, :, :, :seqlen_k_og]
        else:
            S_converted = F.pad(S_converted, (0, seqlen_k_og - seqlen_k))
        return S_converted

    @unittest.skipIf(not PLATFORM_SUPPORTS_MEM_EFF_ATTENTION, "Fused SDPA was not built for this system")
    @parametrize("mask_dim", [1, 2, 3, 4])
    def test_mem_efficient_attetntion_mask_variants(self, device, mask_dim: List[int]):
        dtype = torch.float16
        make_tensor = partial(torch.rand, device=device, dtype=dtype, requires_grad=True)
        batch, num_heads, head_dim = 8, 8, 64
        seq_len_q, seq_len_kv = 64, 32
        query = make_tensor(SdpaShape(batch, num_heads, seq_len_q, head_dim))
        kv_shape = SdpaShape(batch, num_heads, seq_len_kv, head_dim)
        key, value = make_tensor(kv_shape), make_tensor(kv_shape)

        if mask_dim == 1:
            mask = torch.randn((seq_len_kv,), device=device, dtype=dtype)
        elif mask_dim == 2:
            mask = torch.randn((seq_len_q, seq_len_kv), device=device, dtype=dtype)
        elif mask_dim == 3:
            mask = torch.randn((num_heads, seq_len_q, seq_len_kv), device=device, dtype=dtype)
        elif mask_dim == 4:
            mask = torch.randn((batch, num_heads, seq_len_q, seq_len_kv), device=device, dtype=dtype)
        with sdp_kernel(**backend_map[SDPBackend.EFFICIENT_ATTENTION]):
            out = F.scaled_dot_product_attention(query, key, value, mask)
        out.sum().backward()

    @unittest.skipIf(not PLATFORM_SUPPORTS_MEM_EFF_ATTENTION, "Fused SDPA was not built for this system")
    @parametrize("dtype", [torch.float, torch.float16])
    def test_mem_eff_attention_pad_mask(self, device, dtype):
        make_tensor = partial(torch.rand, device=device, dtype=dtype, requires_grad=True)
        batch, num_heads, head_dim = 8, 8, 64
        seq_len_q, seq_len_kv = 64, 15
        query = make_tensor(SdpaShape(batch, num_heads, seq_len_q, head_dim))
        kv_shape = SdpaShape(batch, num_heads, seq_len_kv, head_dim)
        key, value = make_tensor(kv_shape), make_tensor(kv_shape)
        mask = torch.randn((batch, num_heads, seq_len_q, seq_len_kv), device=device, dtype=dtype)
        with sdp_kernel(**backend_map[SDPBackend.EFFICIENT_ATTENTION]):
            out = F.scaled_dot_product_attention(query, key, value, mask)
        out.sum().backward()

    @unittest.skipIf(not PLATFORM_SUPPORTS_MEM_EFF_ATTENTION, "Fused SDPA was not built for this system")
    @parametrize("dtype", [torch.float, torch.float16])
    def test_mem_eff_attention_non_contiguous_mask(self, device, dtype):
        make_tensor = partial(torch.rand, device=device, dtype=dtype, requires_grad=True)
        batch, num_heads, head_dim = 8, 8, 64
        seq_len_q, seq_len_kv = 64, 16
        query = make_tensor(SdpaShape(batch, num_heads, seq_len_q, head_dim))
        kv_shape = SdpaShape(batch, num_heads, seq_len_kv, head_dim)
        key, value = make_tensor(kv_shape), make_tensor(kv_shape)
        mask = torch.randn((batch, num_heads, seq_len_q, seq_len_kv), device=device, dtype=dtype)
        mask = torch.as_strided(mask, (batch, num_heads, seq_len_q, seq_len_kv), (0, 0, 0, 1))
        with sdp_kernel(**backend_map[SDPBackend.EFFICIENT_ATTENTION]):
            out = F.scaled_dot_product_attention(query, key, value, mask)
        out.sum().backward()

    @unittest.skipIf(not PLATFORM_SUPPORTS_MEM_EFF_ATTENTION, "Fused SDPA was not built for this system")
    @parametrize("dtype", [torch.float, torch.float16])
    def test_mem_eff_attention_long_sequence_mask(self, device, dtype):
        if torch.cuda.get_device_properties('cuda').total_memory < 80 * 2**30:
            unittest.skip("This test requires substatnial GPU memory.")
            return
        make_tensor = partial(torch.rand, device=device, dtype=dtype, requires_grad=True)
        batch, num_heads, head_dim = 1, 32, 64
        seq_len_q, seq_len_kv = 8192, 8192
        query = make_tensor(SdpaShape(batch, num_heads, seq_len_q, head_dim))
        kv_shape = SdpaShape(batch, num_heads, seq_len_kv, head_dim)
        key, value = make_tensor(kv_shape), make_tensor(kv_shape)
        mask = torch.randn((batch, num_heads, seq_len_q, seq_len_kv), device=device, dtype=dtype)
        with sdp_kernel(**backend_map[SDPBackend.EFFICIENT_ATTENTION]):
            out = F.scaled_dot_product_attention(query, key, value, mask)
        out.sum().backward()

    @unittest.skipIf(not PLATFORM_SUPPORTS_MEM_EFF_ATTENTION, "Fused SDPA was not built for this system")
    def test_mem_eff_attention_non_contig_mask_bug(self, device):
        dtype = torch.float32
        make_tensor = partial(torch.rand, device=device, dtype=dtype, requires_grad=True)
        batch, num_heads, head_dim = 1, 16, 128
        seq_len_q, seq_len_kv = 1, 16
        query = make_tensor(batch, seq_len_q, num_heads * head_dim).view(batch, seq_len_q, num_heads, head_dim).transpose(1, 2)
        kv_shape = (batch, seq_len_kv, head_dim)
        key, value = make_tensor(kv_shape).unsqueeze(1), make_tensor(kv_shape).unsqueeze(1)
        key = key.expand(-1, num_heads, -1, -1)
        value = value.expand(-1, num_heads, -1, -1)
        mask = torch.ones((1, 1, seq_len_q, seq_len_kv), device=device, dtype=torch.bool)
        with sdp_kernel(**backend_map[SDPBackend.EFFICIENT_ATTENTION]):
            out = F.scaled_dot_product_attention(query, key, value, mask)
            out_no_mask = F.scaled_dot_product_attention(query, key, value, None)
        max_diff = (out - out_no_mask).abs().mean()
        assert max_diff.item() < 1e-9

    @unittest.skipIf(not PLATFORM_SUPPORTS_MEM_EFF_ATTENTION, "Fused SDPA was not built for this system")
    @parametrize("type", ["dense", "nested"])
    @parametrize("is_contiguous", [True, False])
    def test_scaled_dot_product_attention_fused_kernels_packed(self, device, type: str, is_contiguous: bool):
        make_tensor = partial(rand_sdpa_tensor, type=type, device=device, dtype=torch.float16, packed=True)

        batch_size, seq_len, num_heads, head_dim = 32, 64, 16, 64
        shape = SdpaShape(batch_size, num_heads, seq_len, head_dim)

        # Test Packed
        qkv = make_tensor(shape)
        query, key, value = qkv.chunk(3, dim=-1)

        query = query.view(batch_size, -1, num_heads, head_dim).transpose(1, 2)
        value = value.view(batch_size, -1, num_heads, head_dim).transpose(1, 2)
        key = key.view(batch_size, -1, num_heads, head_dim).transpose(1, 2)

        if is_contiguous:
            query = query.contiguous()
            key = key.contiguous()
            value = value.contiguous()

        with sdp_kernel(enable_flash=False, enable_math=False, enable_mem_efficient=True):
            actual = torch.nn.functional.scaled_dot_product_attention(
                query, key, value, attn_mask=None, dropout_p=0.0, is_causal=False)
        with sdp_kernel(enable_flash=False, enable_math=True, enable_mem_efficient=False):
            math_ref = torch.nn.functional.scaled_dot_product_attention(
                query.contiguous(), key.contiguous(), value.contiguous(),
                attn_mask=None, dropout_p=0.0, is_causal=False)

        self.assertEqual(actual.contiguous(), math_ref.contiguous(), atol=2e-3, rtol=1e-2)

    @skipIfRocm  # Missing nested and EFFICIENT_ATTENTION
    @unittest.skipIf(not PLATFORM_SUPPORTS_FUSED_ATTENTION, "Fused SDPA was not built for this system")
    @parametrize("type", ["dense", "nested"])
    @parametrize("fused_kernel", [SDPBackend.FLASH_ATTENTION, SDPBackend.EFFICIENT_ATTENTION] if
                 PLATFORM_SUPPORTS_FLASH_ATTENTION else [SDPBackend.EFFICIENT_ATTENTION])
    def test_scaled_dot_product_attention_fused_kernels_packed_accuracy(self, device, type: str, fused_kernel: str):
        def rand_nt(shape):
            batch, seq_len, num_heads, head_dim = shape
            tensors = [6 * torch.rand((seq_len, 3 * num_heads * head_dim), device=device, dtype=torch.float32) - 3
                       for _ in range(batch)]
            return (torch.nested.nested_tensor(tensors, device=device, dtype=torch.float32),
                    torch.nested.nested_tensor(tensors, device=device, dtype=torch.float16))

        def rand_tensor(shape):
            batch, seq_len, num_heads, head_dim = shape
            tensor = 6 * torch.rand((batch, seq_len, 3 * num_heads * head_dim), device=device, dtype=torch.float32) - 3
            return tensor, tensor.to(dtype=torch.float16)

        batch_size, seq_len, num_heads, head_dim = 16, 8, 4, 64
        shape = (batch_size, seq_len, num_heads, head_dim)

        # Test Packed
        qkv, qkv_low_precision = rand_tensor(shape) if type == "dense" else rand_nt(shape)
        query, key, value = qkv.chunk(3, dim=-1)
        query_lp, key_lp, value_lp = qkv_low_precision.chunk(3, dim=-1)

        query = query.view(batch_size, -1, num_heads, head_dim).transpose(1, 2)
        key = key.view(batch_size, -1, num_heads, head_dim).transpose(1, 2)
        value = value.view(batch_size, -1, num_heads, head_dim).transpose(1, 2)

        query_lp = query_lp.view(batch_size, -1, num_heads, head_dim).transpose(1, 2)
        key_lp = key_lp.view(batch_size, -1, num_heads, head_dim).transpose(1, 2)
        value_lp = value_lp.view(batch_size, -1, num_heads, head_dim).transpose(1, 2)

        with sdp_kernel(**backend_map[fused_kernel]):
            actual = torch.nn.functional.scaled_dot_product_attention(
                query_lp, key_lp, value_lp, attn_mask=None, dropout_p=0.0, is_causal=False)

        with sdp_kernel(**backend_map[SDPBackend.MATH]):
            math_ref_lp = torch.nn.functional.scaled_dot_product_attention(
                query_lp.contiguous(), key_lp.contiguous(), value_lp.contiguous(),
                attn_mask=None, dropout_p=0.0, is_causal=False)

            math_query = query.contiguous()
            math_key = key.contiguous()
            math_value = value.contiguous()

            math_ref = torch.nn.functional.scaled_dot_product_attention(
                math_query, math_key, math_value, attn_mask=None, dropout_p=0.0, is_causal=False)

        actual_test = actual
        math_ref_test = math_ref
        math_ref_lp_test = math_ref_lp

        if actual_test.is_nested:
            actual_test = torch.nested.to_padded_tensor(actual_test.contiguous(), padding=0.0)
            math_ref_test = torch.nested.to_padded_tensor(math_ref_test, padding=0.0)
            math_ref_lp_test = torch.nested.to_padded_tensor(math_ref_lp_test, padding=0.0)

        actual_test = actual_test.to(dtype=torch.float32).contiguous()
        math_ref_test = math_ref_test.to(dtype=torch.float32).contiguous()
        math_ref_lp_test = math_ref_lp_test.to(dtype=torch.float32).contiguous()

        self.assertEqual(math_ref_test, math_ref_lp_test, atol=7e-3, rtol=7e-3)
        self.assertEqual(actual_test, math_ref_test, atol=5e-3, rtol=5e-3)

    @unittest.skipIf(not PLATFORM_SUPPORTS_MEM_EFF_ATTENTION, "Flash Attention was not built for this system")
    @parametrize("contiguous_inputs", [True, False])
    @parametrize("is_causal", [True, False])
    def test_sdp_mem_efficient_grad_against_math(self, device, contiguous_inputs: bool, is_causal: bool):
        batch_size, seq_len, num_heads, head_dim = 4, 4, 2, 16
        make_tensor = partial(rand_sdpa_tensor, type="dense", device=device,
                              dtype=torch.float64, requires_grad=True, packed=True)

        qkv = make_tensor(SdpaShape(batch_size, num_heads, seq_len, head_dim))
        qkv_lp = qkv.detach().clone().to(torch.float32).requires_grad_()

        query, key, value = qkv.chunk(3, dim=-1)
        query_lp, key_lp, value_lp = qkv_lp.chunk(3, dim=-1)

        query = query.view(batch_size, -1, num_heads, head_dim).transpose(1, 2)
        key = key.view(batch_size, -1, num_heads, head_dim).transpose(1, 2)
        value = value.view(batch_size, -1, num_heads, head_dim).transpose(1, 2)

        query_lp = query_lp.view(batch_size, -1, num_heads, head_dim).transpose(1, 2)
        key_lp = key_lp.view(batch_size, -1, num_heads, head_dim).transpose(1, 2)
        value_lp = value_lp.view(batch_size, -1, num_heads, head_dim).transpose(1, 2)

        if contiguous_inputs:
            query = query.contiguous()
            key = key.contiguous()
            value = value.contiguous()

            query_lp = query_lp.contiguous()
            key_lp = key_lp.contiguous()
            value_lp = value_lp.contiguous()

        with sdp_kernel(enable_math=True, enable_mem_efficient=False, enable_flash=False):
            out = torch.nn.functional.scaled_dot_product_attention(query, key, value, None, 0.0, is_causal)

        with sdp_kernel(enable_math=False, enable_mem_efficient=True, enable_flash=False):
            out_lp = torch.nn.functional.scaled_dot_product_attention(
                query_lp, key_lp, value_lp, None, 0.0, is_causal)

        rand_upward = torch.rand_like(out)
        rand_upward_lp = rand_upward.to(torch.float32)

        out.backward(rand_upward)
        out_lp.backward(rand_upward_lp)

        # Cast up and compare
        self.assertEqual(qkv.grad, qkv_lp.grad.to(torch.float64), atol=1e-5, rtol=1e-5)

    @skipIfRocm  # Small matrices
    @unittest.skipIf(not PLATFORM_SUPPORTS_FLASH_ATTENTION, "Flash Attention was not built for this system")
    @parametrize("contiguous_inputs", [True, False])
    @parametrize("is_causal", [True, False])
    @parametrize("dtype", [torch.float16, torch.bfloat16])
    def test_sdp_flash_attention_grad_against_math(self, device, contiguous_inputs: bool, is_causal: bool, dtype: torch.dtype):
        batch_size, seq_len, num_heads, head_dim = 4, 4, 2, 16
        make_tensor = partial(rand_sdpa_tensor, type="dense", device=device,
                              dtype=torch.float64, requires_grad=True, packed=True)

        qkv = make_tensor(SdpaShape(batch_size, num_heads, seq_len, head_dim))
        qkv_lp = qkv.detach().clone().to(dtype).requires_grad_()

        query, key, value = qkv.chunk(3, dim=-1)
        query_lp, key_lp, value_lp = qkv_lp.chunk(3, dim=-1)

        query = query.view(batch_size, -1, num_heads, head_dim).transpose(1, 2)
        key = key.view(batch_size, -1, num_heads, head_dim).transpose(1, 2)
        value = value.view(batch_size, -1, num_heads, head_dim).transpose(1, 2)

        query_lp = query_lp.view(batch_size, -1, num_heads, head_dim).transpose(1, 2)
        key_lp = key_lp.view(batch_size, -1, num_heads, head_dim).transpose(1, 2)
        value_lp = value_lp.view(batch_size, -1, num_heads, head_dim).transpose(1, 2)

        if contiguous_inputs:
            query = query.contiguous()
            key = key.contiguous()
            value = value.contiguous()

            query_lp = query_lp.contiguous()
            key_lp = key_lp.contiguous()
            value_lp = value_lp.contiguous()

        with sdp_kernel(enable_math=True, enable_mem_efficient=False, enable_flash=False):
            out = torch.nn.functional.scaled_dot_product_attention(query, key, value, None, 0.0, is_causal)

        with sdp_kernel(enable_math=False, enable_mem_efficient=False, enable_flash=True):
            out_lp = torch.nn.functional.scaled_dot_product_attention(
                query_lp, key_lp, value_lp, None, 0.0, is_causal)

        rand_upward = torch.rand_like(out)
        rand_upward_lp = rand_upward.to(dtype)

        out.backward(rand_upward)
        out_lp.backward(rand_upward_lp)

        # Cast up and compare
        # Since we are doing the compute on fp16 we have to bump the tolerance
        # Bump down the tolearnce for blfoat16
        atol = 7e-4 if dtype == torch.float16 else 7e-3
        rtol = 7e-4 if dtype == torch.float16 else 7e-3
        self.assertEqual(qkv.grad, qkv_lp.grad.to(torch.float64), atol=atol, rtol=rtol)

    @skipIfRocm  # Missing nested and EFFICIENT_ATTENTION
    @unittest.skipIf(not PLATFORM_SUPPORTS_FUSED_ATTENTION, "Platform does not support fused SDPA")
    @parametrize("type", ["dense", "nested"])
    def test_fused_sdp_choice(self, device, type: str):
        batch_size, seq_len, num_heads, head_dim = 2, 128, 8, 64
        shape = SdpaShape(batch_size, num_heads, seq_len, head_dim)
        make_tensor = partial(rand_sdpa_tensor, device=device, dtype=torch.float16, packed=True, requires_grad=True)

        qkv = make_tensor(shape, type=type)
        query, key, value = qkv.chunk(3, dim=-1)

        query = query.view(batch_size, -1, num_heads, head_dim).transpose(1, 2)
        value = value.view(batch_size, -1, num_heads, head_dim).transpose(1, 2)
        key = key.view(batch_size, -1, num_heads, head_dim).transpose(1, 2)

        if PLATFORM_SUPPORTS_FLASH_ATTENTION:
            assert torch._fused_sdp_choice(query, key, value) == SDPBackend.FLASH_ATTENTION.value
        else:
            assert torch._fused_sdp_choice(query, key, value) == SDPBackend.EFFICIENT_ATTENTION.value

        # Change dtype to float32 so that efficient attention should get chosen
        make_tensor = partial(rand_sdpa_tensor, device=device, dtype=torch.float32, packed=True)

        qkv = make_tensor(shape, type=type)
        query, key, value = qkv.chunk(3, dim=-1)

        query = query.view(batch_size, -1, num_heads, head_dim).transpose(1, 2)
        value = value.view(batch_size, -1, num_heads, head_dim).transpose(1, 2)
        key = key.view(batch_size, -1, num_heads, head_dim).transpose(1, 2)

        assert torch._fused_sdp_choice(query, key, value) == SDPBackend.EFFICIENT_ATTENTION.value

    @unittest.skipIf(not PLATFORM_SUPPORTS_MEM_EFF_ATTENTION, "Platform does not support fused SDPA")
    @parametrize("warn_only", [True, False])
    def test_sdp_choice_with_determinism(self, device, warn_only):
        batch_size, seq_len, num_heads, head_dim = 1, 64, 8, 64
        shape = SdpaShape(batch_size, num_heads, seq_len, head_dim)
        make_tensor = partial(rand_sdpa_tensor, type="dense", device=device, dtype=torch.float32, packed=False)
        query, key, value = make_tensor(shape), make_tensor(shape), make_tensor(shape)

        with use_deterministic_algorithims(True, warn_only=warn_only):
            with sdp_kernel(enable_flash=False, enable_math=True, enable_mem_efficient=True):
                assert torch._fused_sdp_choice(query, key, value) == SDPBackend.EFFICIENT_ATTENTION.value

    @unittest.skipIf(not PLATFORM_SUPPORTS_MEM_EFF_ATTENTION, "Platform does not support fused SDPA")
    @parametrize("warn_only", [True, False])
    def test_mem_eff_backwards_throws_determinism_warning(self, device, warn_only):
        batch_size, seq_len, num_heads, head_dim = 1, 64, 8, 64
        shape = SdpaShape(batch_size, num_heads, seq_len, head_dim)
        make_tensor = partial(rand_sdpa_tensor, type="dense", device=device, dtype=torch.float32, packed=False, requires_grad=True)
        query, key, value = make_tensor(shape), make_tensor(shape), make_tensor(shape)

        warning_context = (
            self.assertWarnsRegex(
                UserWarning,
                "Memory Efficient attention defaults to a non-deterministic algorithm.",
            )
            if warn_only
            else contextlib.nullcontext()
        )
        with use_deterministic_algorithims(True, warn_only=warn_only):
            with sdp_kernel(**backend_map[SDPBackend.EFFICIENT_ATTENTION]):
                with warning_context:
                    torch.nn.functional.scaled_dot_product_attention(query, key, value).sum().backward()

    @unittest.skip("This test is not behaving deterministaclly non-deterministaclly on CI/CD")
    @unittest.skipIf(not PLATFORM_SUPPORTS_FLASH_ATTENTION, "Platform does not support fused SDPA")
    def test_mem_eff_backwards_determinism(self, device):
        # Need big seq_len to ensure that num_splits > 1
        dtype = torch.float32
        batch_size, seq_len, n_heads, head_dim = 1, 1024, 8, 64
        query = torch.rand(batch_size, n_heads, seq_len, head_dim,
                           device=device, dtype=dtype, requires_grad=True)
        key = torch.rand(batch_size, n_heads, seq_len, head_dim, device=device,
                         dtype=dtype, requires_grad=True)
        value = torch.rand(batch_size, n_heads, seq_len, head_dim,
                           device=device, dtype=dtype, requires_grad=True)

        with sdp_kernel(enable_mem_efficient=True, enable_math=False, enable_flash=False):
            # Run once to establish baseline
            out = F.scaled_dot_product_attention(query, key, value)
            upward_grad = torch.rand_like(out)
            out.backward(upward_grad)
            intial_query_grad = query.grad

            # Re-run the op with the same upward grad and check that the backward is
            # not deterministic
            diff_anwser_once = False
            for _ in range(100):
                query.grad = None
                out = F.scaled_dot_product_attention(query, key, value)
                out.backward(upward_grad)
                if not torch.equal(intial_query_grad, query.grad):
                    diff_anwser_once = True
                    break
            self.assertTrue(diff_anwser_once)

        with use_deterministic_algorithims(True, warn_only=False):
            query.grad = None
            out = F.scaled_dot_product_attention(query, key, value)
            upward_grad = torch.rand_like(out)
            out.backward(upward_grad)
            intial_query_grad = query.grad

            # Re-run the op with the same upward grad and check that the backward is
            # deterministic now that we have enforced it
            diff_anwser_once = False
            for _ in range(100):
                query.grad = None
                out = F.scaled_dot_product_attention(query, key, value)
                out.backward(upward_grad)
                if not torch.equal(intial_query_grad, query.grad):
                    diff_anwser_once = True
                    break
            self.assertFalse(diff_anwser_once)

    # verified passing successfully on H100
    @unittest.skipIf(not PLATFORM_SUPPORTS_MEM_EFF_ATTENTION, "Does not support SDPA")
    @parametrize("batch_size", [1, 8])
    @parametrize("seq_len_q", [4, 8, 64, 128, 256, 512, 1024, 2048] if SM80OrLater else [4, 8, 64, 128, 256, 512])
    @parametrize("seq_len_k", [4, 8, 64, 128, 256, 512, 1024, 2048] if SM80OrLater else [4, 8, 64, 128, 256, 512])
    @parametrize("head_dim", [8, 16, 32, 64, 72, 96, 128] if SM80OrLater else [8, 16, 32, 64])
    @parametrize("is_causal", [False, True])
    @parametrize("dropout_p", [0.0, 0.22])
    @parametrize("dtype", [torch.float16, torch.bfloat16, torch.float32] if
                 SM80OrLater else [torch.float16, torch.float32])
    @parametrize("scale", [None, "l1"])
    def test_mem_efficient_attention_vs_math_ref_grads(self, device, batch_size: int, seq_len_q: int, seq_len_k: int,
                                                       head_dim: int, is_causal: bool, dropout_p: float, dtype: torch.dtype,
                                                       scale: str):
        def _get_mem_eff_drop_mask(batch_size, n_heads, q_len, kv_len, p, seed, offset, device=device):
            mask = torch.empty((batch_size, n_heads, q_len, kv_len), device=device, dtype=torch.float32)
            rand_uniform = torch._fill_mem_eff_dropout_mask_(mask, p, seed, offset)
            mask = (rand_uniform > p).to(torch.float32)
            return mask
        if max(seq_len_q, seq_len_k) >= 2048 and torch.cuda.get_device_properties('cuda').total_memory < 40 * 2**30:
            unittest.skip("Reference implementation OOM")
            return
        seed = 42
        scale = scale if scale is None else (1 / head_dim)
        n_heads = 4
        query = torch.rand(batch_size, n_heads, seq_len_q, head_dim,
                           device=device, dtype=dtype, requires_grad=True)
        key = torch.rand(batch_size, n_heads, seq_len_k, head_dim, device=device,
                         dtype=dtype, requires_grad=True)
        value = torch.rand(batch_size, n_heads, seq_len_k, head_dim,
                           device=device, dtype=dtype, requires_grad=True)

        # Run the math kernel on low precision references
        query_ref_lp, key_ref_lp, value_ref_lp = query_key_value_clones(query, key, value, dtype=dtype)

        higher_precision_dtype = torch.float64 if dtype == torch.float32 else torch.float32
        query_ref, key_ref, value_ref = query_key_value_clones(query, key, value, dtype=higher_precision_dtype)

        # Create real output
        with sdp_kernel(enable_mem_efficient=True, enable_flash=False, enable_math=False):
            # Set the seed and run the kernel
            torch.manual_seed(seed)
            out = F.scaled_dot_product_attention(query, key, value, dropout_p=dropout_p, is_causal=is_causal, scale=scale)

        if dropout_p == 0.0:
            with sdp_kernel(enable_math=True, enable_flash=False, enable_mem_efficient=False):
                # High Precision Math Reference
                out_ref = F.scaled_dot_product_attention(query_ref, key_ref, value_ref,
                                                         dropout_p=dropout_p, is_causal=is_causal, scale=scale)
                # Low Precision Math Reference
                out_lp_ref = F.scaled_dot_product_attention(query_ref_lp, key_ref_lp, value_ref_lp,
                                                            dropout_p=dropout_p, is_causal=is_causal, scale=scale)
        else:
            if seq_len_q > 1024:
                self.skipTest("Will call _fill_mem_eff_dropout_mask with too many threads!")
            # Create the dropout_mask
            torch.manual_seed(seed)
            dropout_mask = _get_mem_eff_drop_mask(batch_size, n_heads, seq_len_q, seq_len_k, dropout_p, seed, 0, device=device)
            # High Precision Math Reference
            out_ref = torch.ops.aten._scaled_dot_product_attention_math(
                query_ref, key_ref, value_ref, dropout_p=dropout_p, is_causal=is_causal, scale=scale, dropout_mask=dropout_mask)[0]
            # Low Precision Math Reference
            out_lp_ref = torch.ops.aten._scaled_dot_product_attention_math(
                query_ref_lp, key_ref_lp, value_ref_lp, dropout_p=dropout_p, is_causal=is_causal, scale=scale,
                dropout_mask=dropout_mask)[0]

        upstream_grad = torch.rand_like(out, requires_grad=False)

        out.backward(upstream_grad)
        out_ref.backward(upstream_grad.to(out_ref.dtype))
        out_lp_ref.backward(upstream_grad.to(out_lp_ref.dtype))

        # [Note] Fused Tolerances
        # Establish the numerical error between the "true" high precision math output
        # and the low precision math reference. We use this reference for the atol
        # And we use the default rtol for the low precision type.
        # We then provide a fudge factor for gradients respectively to account
        # for the use of the fused kernel rather than the eager implemntation.
        output_ref_atol, output_ref_rtol = get_tolerances(out_ref, out_lp_ref)

        # Fudge Factor when dropout is enabled
        dropout_fudge_factor = 1.0 if dropout_p == 0.0 else 2.0

        query_fudge_factor = dropout_fudge_factor
        grad_q_ref_atol, grad_q_ref_rtol = get_tolerances(query_ref.grad, query_ref_lp.grad, query_fudge_factor)

        # TODO: Investigate why grad_k needs larger tolerances
        key_fudge_factor = 8 * dropout_fudge_factor
        grad_k_ref_atol, grad_k_ref_rtol = get_tolerances(key_ref.grad, key_ref_lp.grad, key_fudge_factor)

        value_fudge_factor = 7 if not SM80OrLater and dtype == torch.float16 else 1.0
        grad_v_ref_atol, grad_v_ref_rtol = get_tolerances(value_ref.grad, value_ref_lp.grad, value_fudge_factor)

        self.assertEqual(out, out_ref.to(out.dtype), atol=output_ref_atol, rtol=output_ref_rtol)
        self.assertEqual(query.grad, query_ref.grad.to(query.grad.dtype),
                         atol=grad_q_ref_atol, rtol=grad_q_ref_rtol)
        self.assertEqual(key.grad, key_ref.grad.to(key.grad.dtype),
                         atol=grad_k_ref_atol, rtol=grad_k_ref_rtol)
        self.assertEqual(value.grad, value_ref.grad.to(value.grad.dtype),
                         atol=grad_v_ref_atol, rtol=grad_v_ref_rtol)


    @unittest.skipIf(not PLATFORM_SUPPORTS_MEM_EFF_ATTENTION, "Does not support SDPA")
    @parametrize("batch_size", [1, 8])
    @parametrize("seq_len_q", [4, 8, 64, 128, 256, 312, 512, 1024, 2048] if SM80OrLater else [4, 8, 64, 128, 152, 256, 512])
    @parametrize("seq_len_k", [4, 8, 64, 65, 128, 256, 408, 512, 1024, 2048] if SM80OrLater else [4, 8, 37, 64, 128, 256, 512])
    @parametrize("head_dim", [8, 16, 32, 64, 72, 96, 128] if SM80OrLater else [8, 16, 32, 64])
    @parametrize("is_causal", [False])
    @parametrize("dropout_p", [0.0, 0.22])
    @parametrize("dtype", [torch.float16, torch.bfloat16, torch.float32] if
                 SM80OrLater else [torch.float16, torch.float32])
    @parametrize("scale", [None, "l1"])
    def test_mem_efficient_attention_attn_mask_vs_math_ref_grads(self, device, batch_size: int, seq_len_q: int,
                                                                 seq_len_k: int, head_dim: int, is_causal: bool,
                                                                 dropout_p: float, dtype: torch.dtype,
                                                                 scale: str):
        def _get_mem_eff_drop_mask(batch_size, n_heads, q_len, kv_len, p, seed, offset, device=device):
            mask = torch.empty((batch_size, n_heads, q_len, kv_len), device=device, dtype=torch.float32)
            rand_uniform = torch._fill_mem_eff_dropout_mask_(mask, p, seed, offset)
            mask = (rand_uniform > p).to(torch.float32)
            return mask
        if max(seq_len_q, seq_len_k) >= 2048 and torch.cuda.get_device_properties('cuda').total_memory < 40 * 2**30:
            unittest.skip("Reference implementation OOM")
            return
        seed = 42
        scale = scale if scale is None else (1 / head_dim)
        n_heads = 4
        query = torch.rand(batch_size, n_heads, seq_len_q, head_dim,
                           device=device, dtype=dtype, requires_grad=True)
        key = torch.rand(batch_size, n_heads, seq_len_k, head_dim, device=device,
                         dtype=dtype, requires_grad=True)
        value = torch.rand(batch_size, n_heads, seq_len_k, head_dim,
                           device=device, dtype=dtype, requires_grad=True)

        attn_mask = torch.rand(seq_len_q, seq_len_k, device=device, dtype=dtype, requires_grad=True)

        # Run the math kernel on low precision references
        query_ref_lp, key_ref_lp, value_ref_lp = query_key_value_clones(query, key, value, dtype=dtype)
        attn_mask_ref_lp = attn_mask.detach().to(dtype).requires_grad_(True)

        higher_precision_dtype = torch.float64 if dtype == torch.float32 else torch.float32
        query_ref, key_ref, value_ref = query_key_value_clones(query, key, value, dtype=higher_precision_dtype)
        attn_mask_ref = attn_mask.detach().to(higher_precision_dtype).requires_grad_(True)

        # Create real output
        with sdp_kernel(enable_mem_efficient=True, enable_flash=False, enable_math=False):
            # Set the seed and run the kernel
            torch.manual_seed(seed)
            out = F.scaled_dot_product_attention(query, key, value, attn_mask, dropout_p=dropout_p,
                                                 is_causal=is_causal, scale=scale)

        if dropout_p == 0.0:
            with sdp_kernel(enable_math=True, enable_flash=False, enable_mem_efficient=False):
                # High Precision Math Reference
                out_ref = F.scaled_dot_product_attention(query_ref, key_ref, value_ref, attn_mask_ref,
                                                         dropout_p=dropout_p, is_causal=is_causal, scale=scale)
                # Low Precision Math Reference
                out_lp_ref = F.scaled_dot_product_attention(query_ref_lp, key_ref_lp, value_ref_lp, attn_mask_ref_lp,
                                                            dropout_p=dropout_p, is_causal=is_causal, scale=scale)
        else:
            if seq_len_q > 1024:
                self.skipTest("Will call _fill_mem_eff_dropout_mask with too many threads!")
            # Create the dropout_mask
            torch.manual_seed(seed)
            dropout_mask = _get_mem_eff_drop_mask(batch_size, n_heads, seq_len_q,
                                                  seq_len_k, dropout_p, seed, 0, device=device)
            # High Precision Math Reference
            out_ref = torch.ops.aten._scaled_dot_product_attention_math(
                query_ref, key_ref, value_ref, attn_mask_ref, dropout_p=dropout_p, is_causal=is_causal,
                scale=scale, dropout_mask=dropout_mask)[0]
            # Low Precision Math Reference
            out_lp_ref = torch.ops.aten._scaled_dot_product_attention_math(
                query_ref_lp, key_ref_lp, value_ref_lp, attn_mask_ref_lp,
                dropout_p=dropout_p, is_causal=is_causal, scale=scale,
                dropout_mask=dropout_mask)[0]

        upstream_grad = torch.rand_like(out, requires_grad=False)

        out.backward(upstream_grad)
        out_ref.backward(upstream_grad.to(out_ref.dtype))
        out_lp_ref.backward(upstream_grad.to(out_lp_ref.dtype))

        # [Note] Fused Tolerances
        # Establish the numerical error between the "true" high precision math output
        # and the low precision math reference. We use this reference for the atol
        # And we use the default rtol for the low precision type.
        # We then provide a fudge factor for gradients respectively to account
        # for the use of the fused kernel rather than the eager implemntation.
        output_ref_atol, output_ref_rtol = get_tolerances(out_ref, out_lp_ref)

        # Fudge Factor when dropout is enabled
        dropout_fudge_factor = 1.0 if dropout_p == 0.0 else 1.5
        mask_fudge_factor = 1.0 if attn_mask is None else 1.5

        query_fudge_factor = dropout_fudge_factor
        grad_q_ref_atol, grad_q_ref_rtol = get_tolerances(query_ref.grad, query_ref_lp.grad, query_fudge_factor)

        # TODO: Investigate why grad_k needs larger tolerances
        key_fudge_factor = 8 * dropout_fudge_factor * mask_fudge_factor
        grad_k_ref_atol, grad_k_ref_rtol = get_tolerances(key_ref.grad, key_ref_lp.grad, key_fudge_factor)

        value_fudge_factor = 7 if not SM80OrLater and dtype == torch.float16 else 1.0
        grad_v_ref_atol, grad_v_ref_rtol = get_tolerances(value_ref.grad, value_ref_lp.grad, value_fudge_factor)

        mask_fudge_factor = 12 if attn_mask.numel() > 512 else 22
        grad_attn_mask_atol, grad_attn_mask_rtol = get_tolerances(
            attn_mask_ref.grad, attn_mask_ref_lp.grad, mask_fudge_factor)

        self.assertEqual(out, out_ref.to(out.dtype), atol=output_ref_atol, rtol=output_ref_rtol)
        self.assertEqual(query.grad, query_ref.grad.to(query.grad.dtype),
                         atol=grad_q_ref_atol, rtol=grad_q_ref_rtol)
        self.assertEqual(key.grad, key_ref.grad.to(key.grad.dtype),
                         atol=grad_k_ref_atol, rtol=grad_k_ref_rtol)
        self.assertEqual(value.grad, value_ref.grad.to(value.grad.dtype),
                         atol=grad_v_ref_atol, rtol=grad_v_ref_rtol)

        self.assertEqual(attn_mask.grad, attn_mask_ref.grad.to(attn_mask.grad.dtype),
                         atol=grad_attn_mask_atol, rtol=grad_attn_mask_rtol)

    @unittest.skipIf(not PLATFORM_SUPPORTS_FLASH_ATTENTION, "Does not support SDPA or pre-SM80 hardware")
    @parametrize("batch_size", [1, 8])
    @parametrize("seq_len_q", [4, 8, 64, 143, 256, 512, 1024, 2048])
    @parametrize("seq_len_k", [4, 8, 64, 128, 256, 587, 1024, 2048])
    @parametrize("head_dim", [8, 16, 21, 32, 64, 72, 96, 128, 160, 192, 203, 256])
    @parametrize("is_causal", [True, False])
    @parametrize("dropout_p", [0.0, 0.22, 0.48])
    @parametrize("dtype", [torch.float16, torch.bfloat16])
    @parametrize("scale", [None, "l1"])
    def test_flash_attention_vs_math_ref_grads(self, device, batch_size: int, seq_len_q: int, seq_len_k: int,
                                               head_dim: int, is_causal: bool, dropout_p: float, dtype: torch.dtype,
                                               scale: str):
        if TEST_WITH_ROCM:
            def is_power_of_2(n):
                return n & (n - 1) == 0
            if not is_power_of_2(seq_len_q) or not is_power_of_2(seq_len_k) or not is_power_of_2(head_dim):
                self.skipTest("Flash attention on ROCM only supports power of two seq_len_q seq_len_k headdim, for now.")
            if head_dim < 16 or seq_len_q < 16 or seq_len_k < 16:
                self.skipTest("Flash attention on ROCM only supports power of two seq_len_q, seq_len_k, headdim >= 16, for now.")
            if head_dim > 128:
                self.skipTest("Flash attention on ROCM only supports power of two headdim <= 128, for now.")

        if isSM86or89Device and head_dim in range(193, 256 + 1):
            self.skipTest("Flash attention on sm86 and sm89 for headdim > 192 currently disabled")
        if is_causal and seq_len_q != seq_len_k:
            self.skipTest("Flash V2 does not accept is_casual when seq_len_q != seq_len_k")

        scale = scale if scale is None else (1 / head_dim)
        n_heads = 4
        query = torch.rand(batch_size, n_heads, seq_len_q, head_dim,
                           device=device, dtype=dtype, requires_grad=True)
        key = torch.rand(batch_size, n_heads, seq_len_k, head_dim, device=device,
                         dtype=dtype, requires_grad=True)
        value = torch.rand(batch_size, n_heads, seq_len_k, head_dim,
                           device=device, dtype=dtype, requires_grad=True)

        # Run the math kernel on low precision references
        query_ref_lp, key_ref_lp, value_ref_lp = query_key_value_clones(query, key, value, dtype=dtype)

        higher_precision_dtype = torch.float64 if dtype == torch.float32 else torch.float32
        query_ref, key_ref, value_ref = query_key_value_clones(query, key, value, dtype=higher_precision_dtype)

        is_dropout = dropout_p > 0.0

        if not is_dropout:
            # Problem: We pad sizes in the composite region of the top level SDPA. But we need the
            # Debug mask when have dropout. So I am going to manualy pad up here when testing dropout
            with sdp_kernel(enable_math=False, enable_flash=True, enable_mem_efficient=False):
                out = F.scaled_dot_product_attention(query, key, value, dropout_p=dropout_p, is_causal=is_causal, scale=scale)
            with sdp_kernel(enable_math=True, enable_flash=False, enable_mem_efficient=False):
                # High Precision Math Reference
                out_ref = F.scaled_dot_product_attention(
                    query_ref, key_ref, value_ref, is_causal=is_causal, scale=scale)
                # Low Precision Math Reference
                out_lp_ref = F.scaled_dot_product_attention(
                    query_ref_lp, key_ref_lp, value_ref_lp, is_causal=is_causal, scale=scale)
        else:
            q_padded, q_og_size = pad_last_dim(query, 8)
            k_padded, k_og_size = pad_last_dim(key, 8)
            v_padded, v_og_size = pad_last_dim(value, 8)
            # scale needs to be calculated on the og head_size
            if scale is None:
                scale = 1 / math.sqrt(q_og_size)
            output_tuple = torch.ops.aten._scaled_dot_product_flash_attention(
                q_padded, k_padded, v_padded, dropout_p=dropout_p, is_causal=is_causal, scale=scale, return_debug_mask=is_dropout)
            out = output_tuple[0]
            out = out[..., :v_og_size]
            # Build dropout_mask
            dbug_mask = output_tuple[-1]
            query_padding_mask = torch.ones(
                batch_size, seq_len_q, device=device, dtype=torch.bool)
            key_padding_mask = torch.ones(
                batch_size, seq_len_k, device=device, dtype=torch.bool)

            softmax_mask = self.convert_flash_attn_S_to_softmax(
                dbug_mask, query_padding_mask, key_padding_mask, head_dim=head_dim,
                causal=is_causal)[:, :, :seq_len_q, :seq_len_k]
            dropout_mask = softmax_mask >= 0
            # High Precision Math Reference
            out_ref = torch.ops.aten._scaled_dot_product_attention_math(
                query_ref, key_ref, value_ref, dropout_p=dropout_p, is_causal=is_causal, scale=scale, dropout_mask=dropout_mask)[0]
            # Low Precision Math Reference
            out_lp_ref = torch.ops.aten._scaled_dot_product_attention_math(
                query_ref_lp, key_ref_lp, value_ref_lp, dropout_p=dropout_p, is_causal=is_causal, scale=scale,
                dropout_mask=dropout_mask)[0]

        upstream_grad = torch.rand_like(out, requires_grad=False)

        # backward for flash attention on sm86 and sm89 for headdim > 64 currently disabled
        if isSM86or89Device and head_dim in range(193, 256):
            self.assertRaises(RuntimeError, lambda: out.backward(upstream_grad))
            return
        out.backward(upstream_grad)
        out_ref.backward(upstream_grad.to(out_ref.dtype))
        out_lp_ref.backward(upstream_grad.to(out_lp_ref.dtype))

        # See [Note] Fused Tolerances above
        output_fudge_factor = 3 if head_dim % 8 != 0 or TEST_WITH_ROCM else 1
        output_ref_atol, output_ref_rtol = get_tolerances(out_ref, out_lp_ref, output_fudge_factor)

        # TODO: Investigate why grad_q needs larger tolerances
        query_fudge_factor = 4
        grad_q_ref_atol, grad_q_ref_rtol = get_tolerances(query_ref.grad, query_ref_lp.grad, query_fudge_factor)

        grad_k_ref_atol, grad_k_ref_rtol = get_tolerances(key_ref.grad, key_ref_lp.grad)
        value_fudge_factor = 2
        grad_v_ref_atol, grad_v_ref_rtol = get_tolerances(value_ref.grad, value_ref_lp.grad, value_fudge_factor)

        self.assertEqual(out, out_ref.to(out.dtype), atol=output_ref_atol, rtol=output_ref_rtol)
        self.assertEqual(query.grad, query_ref.grad.to(query.grad.dtype),
                         atol=grad_q_ref_atol, rtol=grad_q_ref_rtol)
        self.assertEqual(key.grad, key_ref.grad.to(key.grad.dtype),
                         atol=grad_k_ref_atol, rtol=grad_k_ref_rtol)
        self.assertEqual(value.grad, value_ref.grad.to(value.grad.dtype),
                         atol=grad_v_ref_atol, rtol=grad_v_ref_rtol)

    @skipIfRocm  # FIXME: "capturing stream has unjoined work"
    @unittest.skipIf(not PLATFORM_SUPPORTS_FLASH_ATTENTION, "Does not support SDPA or pre-SM80 hardware")
    @parametrize("batch_size", [1, 8])
    @parametrize("seq_len_q", [256, 512, 1024])
    @parametrize("seq_len_k", [256, 512, 1024])
    @parametrize("head_dim", [32, 64])
    @parametrize("is_causal", [True, False])
    @parametrize("dropout_p", [0.0, 0.22])
    @parametrize("dtype", [torch.float16,])
    @parametrize("scale", [None, "l1"])
    @parametrize("fused_kernel", PLATFORM_SPECIFIC_SDPA)
    def test_fused_attention_vs_math_ref_grads_cudagraph(self, device, batch_size: int, seq_len_q: int, seq_len_k: int,
                                                         head_dim: int,
                                                         is_causal: bool,
                                                         dropout_p: float,
                                                         dtype: torch.dtype,
                                                         scale: str,
                                                         fused_kernel: SDPBackend):
        def _get_mem_eff_drop_mask(batch_size, n_heads, q_len, kv_len, dropout_p, seed, offset, device=device):
            mask = torch.empty((batch_size, n_heads, q_len, kv_len), device=device, dtype=torch.float32)
            rand_uniform = torch._fill_mem_eff_dropout_mask_(mask, dropout_p, seed, offset)
            mask = (rand_uniform > dropout_p).to(torch.float32)
            return mask

        def get_dropout_mask(output, fused_kernel, batch_size, n_heads, q_len, kv_len, dropout_p, device=device):
            if fused_kernel == SDPBackend.EFFICIENT_ATTENTION:
                output_seed, output_offset = output_tuple[2], output_tuple[3]
                output_seed = output_seed.item()
                output_offset = output_offset.item()
                return _get_mem_eff_drop_mask(batch_size, n_heads, q_len, kv_len,
                                              dropout_p, output_seed, output_offset, device=device)
            else:
                # Build dropout_mask
                dbug_mask = output_tuple[-1]
                query_padding_mask = torch.ones(
                    batch_size, seq_len_q, device=device, dtype=torch.bool)
                key_padding_mask = torch.ones(
                    batch_size, seq_len_k, device=device, dtype=torch.bool)

                softmax_mask = self.convert_flash_attn_S_to_softmax(
                    dbug_mask, query_padding_mask, key_padding_mask, head_dim=head_dim, causal=is_causal)
                dropout_mask = softmax_mask >= 0
                return dropout_mask

        if fused_kernel == SDPBackend.FLASH_ATTENTION and is_causal and seq_len_q != seq_len_k:
            self.skipTest("Flash V2 does not accept is_casual when seq_len_q != seq_len_k")

        seed = 42
        scale = scale if scale is None else (1 / head_dim)
        n_heads = 4
        query = torch.rand(batch_size, n_heads, seq_len_q, head_dim,
                           device=device, dtype=dtype, requires_grad=True)
        key = torch.rand(batch_size, n_heads, seq_len_k, head_dim, device=device,
                         dtype=dtype, requires_grad=True)
        value = torch.rand(batch_size, n_heads, seq_len_k, head_dim,
                           device=device, dtype=dtype, requires_grad=True)

        fused_op = (torch.ops.aten._scaled_dot_product_efficient_attention
                    if fused_kernel == SDPBackend.EFFICIENT_ATTENTION else torch.ops.aten._scaled_dot_product_flash_attention)
        # Run the math kernel on low precision references
        query_ref_lp, key_ref_lp, value_ref_lp = query_key_value_clones(query, key, value, dtype=dtype)

        higher_precision_dtype = torch.float64 if dtype == torch.float32 else torch.float32
        query_ref, key_ref, value_ref = query_key_value_clones(query, key, value, dtype=higher_precision_dtype)

        # warmup
        s = torch.cuda.Stream()
        s.wait_stream(torch.cuda.current_stream())
        # Set the global seed before capture
        torch.manual_seed(seed)
        kwargs = {"dropout_p": dropout_p, "is_causal": is_causal, "scale": scale}
        if fused_kernel == SDPBackend.EFFICIENT_ATTENTION:
            kwargs["compute_log_sumexp"] = True
            kwargs["attn_bias"] = None
        if fused_kernel == SDPBackend.FLASH_ATTENTION:
            kwargs['return_debug_mask'] = dropout_p > 0.0
        with torch.cuda.stream(s):
            # Create real output
            output_tuple = fused_op(query, key, value, **kwargs)

        torch.cuda.current_stream().wait_stream(s)
        out = output_tuple[0]
        upstream_grad = torch.rand_like(out, requires_grad=False)
        s.wait_stream(torch.cuda.current_stream())
        with torch.cuda.stream(s):
            out.backward(upstream_grad)
        for x in (query, key, value):
            x.grad = None
        g = torch.cuda.CUDAGraph()
        # Create real output
        with torch.cuda.graph(g):
            tmp = torch.rand_like(query, device=query.device)  # test non-zero intragraph offset
            # Create real output
            output_tuple = fused_op(query, key, value, **kwargs)
            assert all(not isinstance(o, torch.Tensor) or o.is_cuda for o in output_tuple)
        g.replay()
        out_first = output_tuple[0].clone()
        g.replay()
        out = output_tuple[0]
        if dropout_p == 0.0:
            self.assertEqual(out_first, out, atol=0, rtol=0)
        else:
            # replays produce different results
            self.assertNotEqual(out_first, out)

        with sdp_kernel(enable_math=True, enable_flash=False, enable_mem_efficient=False):
            if dropout_p == 0.0:
                # High Precision Math Reference
                out_ref = F.scaled_dot_product_attention(query_ref, key_ref, value_ref,
                                                         dropout_p=dropout_p, is_causal=is_causal, scale=scale)
                # Low Precision Math Reference
                out_lp_ref = F.scaled_dot_product_attention(query_ref_lp, key_ref_lp, value_ref_lp,
                                                            dropout_p=dropout_p, is_causal=is_causal, scale=scale)
            else:
                # Create the dropout_mask
                dropout_mask = get_dropout_mask(output_tuple, fused_kernel, batch_size,
                                                n_heads, seq_len_q, seq_len_k, dropout_p, device)
                # High Precision Math Reference
                out_ref = torch.ops.aten._scaled_dot_product_attention_math(
                    query_ref, key_ref, value_ref, dropout_p=dropout_p, is_causal=is_causal,
                    scale=scale, dropout_mask=dropout_mask)[0]
                # Low Precision Math Reference
                out_lp_ref = torch.ops.aten._scaled_dot_product_attention_math(
                    query_ref_lp, key_ref_lp, value_ref_lp, dropout_p=dropout_p, is_causal=is_causal, scale=scale,
                    dropout_mask=dropout_mask)[0]


        g1 = torch.cuda.CUDAGraph()
        with torch.cuda.graph(g1):
            out.backward(upstream_grad)
        g1.replay()
        out_ref.backward(upstream_grad.to(out_ref.dtype))
        out_lp_ref.backward(upstream_grad.to(out_lp_ref.dtype))

        # [Note] Fused Tolerances
        # Establish the numerical error between the "true" high precision math output
        # and the low precision math reference. We use this reference for the atol
        # And we use the default rtol for the low precision type.
        # We then provide a fudge factor for gradients respectively to account
        # for the use of the fused kernel rather than the eager implemntation.
        output_ref_atol, output_ref_rtol = get_tolerances(out_ref, out_lp_ref)

        # Fudge Factor when dropout is enabled
        dropout_fudge_factor = 1.0 if dropout_p == 0.0 else 1.5

        query_fudge_factor = dropout_fudge_factor
        grad_q_ref_atol, grad_q_ref_rtol = get_tolerances(query_ref.grad, query_ref_lp.grad, query_fudge_factor)

        # TODO: Investigate why grad_k needs larger tolerances
        key_fudge_factor = 8 * dropout_fudge_factor
        grad_k_ref_atol, grad_k_ref_rtol = get_tolerances(key_ref.grad, key_ref_lp.grad, key_fudge_factor)

        value_fudge_factor = 7 if not SM80OrLater and dtype == torch.float16 else 1.0
        grad_v_ref_atol, grad_v_ref_rtol = get_tolerances(value_ref.grad, value_ref_lp.grad, value_fudge_factor)

        self.assertEqual(out, out_ref.to(out.dtype), atol=output_ref_atol, rtol=output_ref_rtol)
        self.assertEqual(query.grad, query_ref.grad.to(query.grad.dtype),
                         atol=grad_q_ref_atol, rtol=grad_q_ref_rtol)
        self.assertEqual(key.grad, key_ref.grad.to(key.grad.dtype),
                         atol=grad_k_ref_atol, rtol=grad_k_ref_rtol)
        self.assertEqual(value.grad, value_ref.grad.to(value.grad.dtype),
                         atol=grad_v_ref_atol, rtol=grad_v_ref_rtol)

    @skipIfRocm  # Nested Tensor
    @unittest.skipIf(not PLATFORM_SUPPORTS_FUSED_ATTENTION, "Fused SDPA was not built for this system")
    @parametrize("fused_kernel", [SDPBackend.FLASH_ATTENTION, SDPBackend.EFFICIENT_ATTENTION] if
                 PLATFORM_SUPPORTS_FLASH_ATTENTION else [SDPBackend.EFFICIENT_ATTENTION])
    def test_fused_kernels_seq_len_1_inputs(self, device, fused_kernel):
        rand_nested_tensor = partial(rand_sdpa_tensor, type="nested", device=device, dtype=torch.float16)
        batch, num_heads, head_dim = 32, 16, 64
        seq_lens = torch.randint(low=1, high=32, size=(batch,))
        # make sure some seq_lens are 1
        num_ones = 10
        indices = torch.randint(low=0, high=batch, size=(num_ones,))
        seq_lens.scatter_(0, indices, 1)

        shape = SdpaShape(batch, num_heads, seq_lens.tolist(), head_dim)
        query = rand_nested_tensor(shape)
        key = rand_nested_tensor(shape)
        value = rand_nested_tensor(shape)

        query = query.transpose(1, 2)
        key = key.transpose(1, 2)
        value = value.transpose(1, 2)

        with sdp_kernel(**backend_map[fused_kernel]):
            actual = torch.nn.functional.scaled_dot_product_attention(
                query, key, value, attn_mask=None, dropout_p=0.0, is_causal=False)
        with sdp_kernel(enable_flash=False, enable_math=True, enable_mem_efficient=False):
            math_ref = torch.nn.functional.scaled_dot_product_attention(
                query.contiguous().to(torch.float32),
                key.contiguous().to(torch.float32),
                value.contiguous().to(torch.float32),
                attn_mask=None, dropout_p=0.0, is_causal=False)

        self.assertEqual(actual.contiguous(), math_ref.contiguous().to(torch.float16), atol=1e-3, rtol=1e-2)


    @skipIfRocm  # Nested tensor
    @unittest.skipIf(not PLATFORM_SUPPORTS_FUSED_ATTENTION, "Fused SDPA was not built for this system")
    @parametrize("kernel", [SDPBackend.FLASH_ATTENTION, SDPBackend.EFFICIENT_ATTENTION] if
                 PLATFORM_SUPPORTS_FLASH_ATTENTION else [SDPBackend.EFFICIENT_ATTENTION])
    @parametrize("expand_q_batch", [True, False])
    @parametrize("expand_k_batch", [True, False])
    @parametrize("expand_v_batch", [True, False])
    @parametrize("expand_q_num_heads", [True, False])
    @parametrize("expand_k_num_heads", [True, False])
    @parametrize("expand_v_num_heads", [True, False])
    def test_fused_kernels_nested_broadcasting(
        self,
        device,
        kernel,
        expand_q_batch,
        expand_k_batch,
        expand_v_batch,
        expand_q_num_heads,
        expand_k_num_heads,
        expand_v_num_heads,
    ):
        is_efficient = kernel == SDPBackend.EFFICIENT_ATTENTION
        dtype = torch.float32 if is_efficient else torch.float16
        rand_nested_tensor = partial(rand_sdpa_tensor, type="nested", device=device, dtype=dtype)
        batch, num_heads, head_dim = 32, 8, 64
        head_dim_v = 32 if is_efficient else head_dim
        seq_lens_q = (torch.randint(low=1, high=5, size=(1,)).item()
                      if expand_q_batch
                      else torch.randint(low=1, high=32, size=(batch,)).tolist())
        seq_lens_kv = (torch.randint(low=1, high=5, size=(1,)).item()
                       if (expand_k_batch or expand_v_batch)
                       else torch.randint(low=1, high=32, size=(batch,)).tolist())

        batch_q = 1 if expand_q_batch else batch
        batch_k = 1 if expand_k_batch else batch
        batch_v = 1 if expand_v_batch else batch

        # handle case where all batch_sizes are 1
        batch = max(batch_q, batch_k, batch_v)

        num_heads_q = 1 if expand_q_num_heads else num_heads
        num_heads_k = 1 if expand_k_num_heads else num_heads
        num_heads_v = 1 if expand_v_num_heads else num_heads

        # handle case where all num_heads are 1
        num_heads = max(num_heads_q, num_heads_k, num_heads_v)

        q_shape = SdpaShape(batch_q, num_heads_q, seq_lens_q, head_dim)
        k_shape = SdpaShape(batch_k, num_heads_k, seq_lens_kv, head_dim)
        v_shape = SdpaShape(batch_v, num_heads_v, seq_lens_kv, head_dim_v)

        query = rand_nested_tensor(q_shape)
        key = rand_nested_tensor(k_shape)
        value = rand_nested_tensor(v_shape)

        def _broadcast(t, batch_broadcasted, num_heads_broadcasted):
            if batch_broadcasted and num_heads_broadcasted:
                # (1, seq_len, 1, head_dim) -> (batch, seq_len, num_heads, head_dim)
                result = torch.nested.nested_tensor(
                    [t[0].expand(-1, num_heads, t.size(-1)) for _ in range(batch)], dtype=torch.float32)
            elif batch_broadcasted:
                # (1, seq_len, num_heads, head_dim) -> (batch, seq_len, num_heads, head_dim)
                result = torch.nested.nested_tensor([t[0] for _ in range(batch)], dtype=torch.float32)
            elif num_heads_broadcasted:
                # (batch, seq_len, 1, head_dim) -> (batch, seq_len, num_heads, head_dim)
                result = torch.nested.nested_tensor([x.expand(-1, num_heads, t.size(-1))
                                                    for x in t.unbind()], dtype=torch.float32)
            else:
                result = t.to(torch.float32)
            return result

        query_expanded = _broadcast(query, expand_q_batch, expand_q_num_heads).transpose(1, 2)
        key_expanded = _broadcast(key, expand_k_batch, expand_k_num_heads).transpose(1, 2)
        value_expanded = _broadcast(value, expand_v_batch, expand_v_num_heads).transpose(1, 2)

        query = query.transpose(1, 2)
        key = key.transpose(1, 2)
        value = value.transpose(1, 2)

        with sdp_kernel(**backend_map[kernel]):
            actual = torch.nn.functional.scaled_dot_product_attention(
                query, key, value, attn_mask=None, dropout_p=0.0, is_causal=False)
        with sdp_kernel(enable_flash=False, enable_math=True, enable_mem_efficient=False):
            math_ref = torch.nn.functional.scaled_dot_product_attention(
                query_expanded.contiguous(), key_expanded.contiguous(), value_expanded.contiguous(),
                attn_mask=None, dropout_p=0.0, is_causal=False)

        self.assertEqual(actual.contiguous(), math_ref.contiguous().to(dtype), atol=1e-3, rtol=1e-2)

    @unittest.skipIf(not PLATFORM_SUPPORTS_MEM_EFF_ATTENTION, "Fused SDPA was not built for this system")
    def test_fused_kernels_nested_broadcasting_query_dense(self, device):
        rand_nested_tensor = partial(rand_sdpa_tensor, type="nested", device=device, dtype=torch.float32)
        batch, num_heads, head_dim, head_dim_v = 32, 16, 64, 96
        seq_lens = torch.randint(low=1, high=32, size=(batch,)).tolist()
        q_shape = (1, 1, num_heads, head_dim)
        k_shape = SdpaShape(batch, num_heads, seq_lens, head_dim)
        v_shape = SdpaShape(batch, 1, seq_lens, head_dim_v)

        # create a dense query
        query = torch.randn(q_shape, device=device, dtype=torch.float32)
        key = rand_nested_tensor(k_shape)
        value = rand_nested_tensor(v_shape)

        # (1, 1, num_heads, head_dim) -> (batch, 1, num_heads, head_dim)
        query_expanded = torch.nested.nested_tensor([query.squeeze(0) for _ in range(batch)]).transpose(1, 2)
        # (batch, seq_lens, 1, head_dim) -> (batch, seq_lens, num_heads, head_dim)
        value_expanded = torch.nested.nested_tensor(
            [t.expand(-1, num_heads, head_dim_v) for t in value.unbind()]).transpose(1, 2)

        query = query.transpose(1, 2)
        key = key.transpose(1, 2)
        value = value.transpose(1, 2)

        with sdp_kernel(enable_flash=False, enable_math=False, enable_mem_efficient=True):
            actual = torch.nn.functional.scaled_dot_product_attention(
                query, key, value, attn_mask=None, dropout_p=0.0, is_causal=False)
        with sdp_kernel(enable_flash=False, enable_math=True, enable_mem_efficient=False):
            math_ref = torch.nn.functional.scaled_dot_product_attention(
                query_expanded.contiguous(), key.contiguous(), value_expanded.contiguous(),
                attn_mask=None, dropout_p=0.0, is_causal=False)

        self.assertEqual(actual.contiguous(), math_ref.contiguous(), atol=1e-3, rtol=1e-2)

    @onlyCUDA
    @skipIfRocm  # Nested tensor
    @unittest.skipIf(not PLATFORM_SUPPORTS_FLASH_ATTENTION, "Does not support SDPA or pre-SM80 hardware")
    @parametrize("batch_size", [8, 32])
    @parametrize("max_seq_len_q", [32, 256])
    @parametrize("max_seq_len_kv", [32, 256])
    @parametrize("head_dim", [8, 64])
    @parametrize("dropout_p", [0.0, 0.1])
    @parametrize("dtype", [torch.float16])
    @parametrize("scale", [None, "l1"])
    @parametrize("is_causal", [True, False])
    def test_flash_attention_vs_math_ref_grads_nestedtensor(self, device, batch_size: int, max_seq_len_q: int, max_seq_len_kv: int,
                                                            head_dim: int, dropout_p: float, dtype: torch.dtype,
                                                            scale: str, is_causal: bool):
        if is_causal:
            # TODO we should support this
            self.assertRaisesRegex(RuntimeError, "Nested tensors for query / key are not supported when is_causal=True")
            return
        scale = scale if scale is None else (1 / head_dim)
        n_heads = 4
        seq_lens_q = torch.randint(low=1, high=max_seq_len_q, size=(batch_size,))
        # Set one entry to max length
        seq_lens_q[torch.randint(0, batch_size, size=(1,))] = max_seq_len_q
        seq_lens_kv = torch.randint(low=1, high=max_seq_len_kv, size=(batch_size,))
        seq_lens_kv[torch.randint(0, batch_size, size=(1,))] = max_seq_len_kv

        def rand_nt(sequence_list, num_heads, head_dim):
            tensors = [torch.rand((num_heads, seq_len, head_dim)) for seq_len in sequence_list]
            return torch.nested.nested_tensor(tensors, requires_grad=True, device=device, dtype=dtype)

        query = rand_nt(seq_lens_q, n_heads, head_dim)
        key = rand_nt(seq_lens_kv, n_heads, head_dim)
        value = rand_nt(seq_lens_kv, n_heads, head_dim)

        # Run the math kernel on low precision references
        query_ref_lp = query.clone().detach().requires_grad_(True)
        key_ref_lp = key.clone().detach().requires_grad_(True)
        value_ref_lp = value.clone().detach().requires_grad_(True)

        query_ref = query.clone().detach().to(torch.float32).requires_grad_(True)
        key_ref = key.clone().detach().to(torch.float32).requires_grad_(True)
        value_ref = value.clone().detach().to(torch.float32).requires_grad_(True)

        is_dropout = dropout_p > 0.0

        if not is_dropout:
            with sdp_kernel(enable_math=False, enable_flash=True, enable_mem_efficient=False):
                out = F.scaled_dot_product_attention(query, key, value, dropout_p=dropout_p, is_causal=is_causal, scale=scale)
            with sdp_kernel(enable_math=True, enable_flash=False, enable_mem_efficient=False):
                # High Precision Math Reference
                out_ref = F.scaled_dot_product_attention(
                    query_ref, key_ref, value_ref, is_causal=is_causal, scale=scale)
                # Low Precision Math Reference
                out_lp_ref = F.scaled_dot_product_attention(
                    query_ref_lp, key_ref_lp, value_ref_lp, is_causal=is_causal, scale=scale)
        else:
            # Create real output
            output_tuple = torch.ops.aten._scaled_dot_product_flash_attention(
                query, key, value, dropout_p=dropout_p, is_causal=is_causal,
                scale=scale, return_debug_mask=is_dropout)
            out = output_tuple[0]
            dbug_mask = output_tuple[-1]

            query_padding_mask = torch.arange(max_seq_len_q).unsqueeze(0).expand(
                batch_size, max_seq_len_q
            ) < seq_lens_q.unsqueeze(-1)
            query_padding_mask = query_padding_mask.to("cuda")

            key_padding_mask = torch.arange(max_seq_len_kv).unsqueeze(0).expand(
                batch_size, max_seq_len_kv
            ) < seq_lens_kv.unsqueeze(-1)
            key_padding_mask = key_padding_mask.to("cuda")

            softmax_mask = self.convert_flash_attn_S_to_softmax(
                dbug_mask, query_padding_mask, key_padding_mask, head_dim=head_dim, causal=is_causal)
            dropout_mask = softmax_mask >= 0
            nt_stack = []
            for tensor_component in range(batch_size):
                batch_stack = []
                for head in range(n_heads):
                    batch_stack.append(dropout_mask[tensor_component, head,
                                                    0:seq_lens_q[tensor_component],
                                                    0:seq_lens_kv[tensor_component]].unsqueeze(0))
                nt_stack.append(torch.cat(batch_stack))
            nested_dropout_mask = torch.nested.nested_tensor(nt_stack)
            # High Precision Math Reference
            out_ref = torch.ops.aten._scaled_dot_product_attention_math(
                query_ref, key_ref, value_ref, dropout_p=dropout_p,
                is_causal=is_causal, scale=scale, dropout_mask=nested_dropout_mask)[0]
            # Low Precision Math Reference
            out_lp_ref = torch.ops.aten._scaled_dot_product_attention_math(
                query_ref_lp, key_ref_lp, value_ref_lp, dropout_p=dropout_p, is_causal=is_causal, scale=scale,
                dropout_mask=nested_dropout_mask)[0]

        upstream_grad = out.detach().clone().contiguous()

        out.backward(upstream_grad)
        out_ref.backward(upstream_grad.to(out_ref.dtype))
        out_lp_ref.backward(upstream_grad.to(out_lp_ref.dtype))

        # See [Note] Fused Tolerances above
        output_ref_atol, output_ref_rtol = calculate_nt_tolerances(out_ref, out_lp_ref, out.dtype)
        grad_q_ref_atol, grad_q_ref_rtol = calculate_nt_tolerances(query_ref.grad, query_ref_lp.grad,
                                                                   query.grad.dtype, fudge_factor=4)
        grad_k_ref_atol, grad_k_ref_rtol = calculate_nt_tolerances(key_ref.grad, key_ref_lp.grad, key.grad.dtype)
        grad_v_ref_atol, grad_v_ref_rtol = calculate_nt_tolerances(value_ref.grad, value_ref_lp.grad, value.grad.dtype)

        self.assertEqual(out, out_ref.to(out.dtype), atol=output_ref_atol, rtol=output_ref_rtol)
        self.assertEqual(query.grad, query_ref.grad.to(query.grad.dtype),
                         atol=grad_q_ref_atol, rtol=grad_q_ref_rtol)
        self.assertEqual(key.grad.contiguous(), key_ref.grad.contiguous().to(key.grad.dtype),
                         atol=grad_k_ref_atol, rtol=grad_k_ref_rtol)
        self.assertEqual(value.grad, value_ref.grad.to(value.grad.dtype),
                         atol=grad_v_ref_atol, rtol=grad_v_ref_rtol)

class TestAttnMasks(NNTestCase):

    def run_test(self, device, compile, make_q, make_kv, attn_bias=None,
                 forw_tolerances: Optional[Tolerances] = None, grad_tolerances: Optional[Tolerances] = None):
        if compile:
            torch._dynamo.reset()

        query, key, value = make_q(), make_kv(), make_kv()
        query_prototype, key_prototype, value_prototype = query_key_value_clones(query, key, value)

        realized = attn_bias._materialize(device) if attn_bias is not None else None
        pytorch_output = scaled_dot_product_attention(
            query, key, value, attn_mask=realized, dropout_p=0.0, is_causal=False
        )

        sdpa_op = (
            torch.compile(scaled_dot_product_attention, fullgraph=True)
            if compile
            else scaled_dot_product_attention
        )
        sdpa_output = sdpa_op(
            query_prototype,
            key_prototype,
            value_prototype,
            attn_mask=attn_bias,
            dropout_p=0.0,
            is_causal=False,
            scale=None,
        )

        dOut = torch.randn_like(pytorch_output)
        pytorch_output.backward(dOut)
        sdpa_output.backward(dOut)

        # Use default assert_close tolerances for dtypes
        if forw_tolerances is None:
            forw_tolerances = Tolerances(atol=None, rtol=None)
        if grad_tolerances is None:
            grad_tolerances = Tolerances(atol=None, rtol=None)

        torch.testing.assert_close(pytorch_output, sdpa_output, rtol=forw_tolerances.rtol, atol=forw_tolerances.atol)
        torch.testing.assert_close(query.grad, query_prototype.grad, rtol=grad_tolerances.rtol, atol=grad_tolerances.atol)
        torch.testing.assert_close(key.grad, key_prototype.grad, rtol=grad_tolerances.rtol, atol=grad_tolerances.atol)
        torch.testing.assert_close(value.grad, value_prototype.grad, rtol=grad_tolerances.rtol, atol=grad_tolerances.atol)

    @parametrize("causal_variant", [CausalVariant.UPPER_LEFT, CausalVariant.LOWER_RIGHT])
    @parametrize(
        "shape",
        [(16, 16, 128, 128, 16), (16, 16, 128, 256, 32), (16, 16, 256, 128, 32), (1, 1, 23, 56, 15)],
    )
    def test_causal_variants(self, device, causal_variant: CausalVariant, shape: List[Tuple[int]]):
        make_tensor = partial(
            torch.rand, device=device, dtype=torch.float16, requires_grad=True
        )

        bsz, num_heads, seq_len_q, seq_len_kv, head_dim = shape
        make_q_tensor = partial(make_tensor, SdpaShape(bsz, num_heads, seq_len_q, head_dim))
        make_kv_tensor = partial(make_tensor, SdpaShape(bsz, num_heads, seq_len_kv, head_dim))
        if causal_variant == CausalVariant.LOWER_RIGHT and seq_len_q > seq_len_kv:
            self.skipTest(
                "Lower right causal mask will produce NaNs in the output when seq_len_q > seq_len_kv!"
            )

        forw_tol = Tolerances(1e-3, 1e-3)
        grad_tol = Tolerances(5e-3, 5e-3)

        if causal_variant == CausalVariant.UPPER_LEFT:
            attn_bias = causal_upper_left(seq_len_q, seq_len_kv)
        else:
            attn_bias = causal_lower_right(seq_len_q, seq_len_kv)

        self.run_test(device, False, make_q_tensor, make_kv_tensor, attn_bias, forw_tol, grad_tol)

    @parametrize("causal_variant", [CausalVariant.UPPER_LEFT, CausalVariant.LOWER_RIGHT])
    @parametrize(
        "shape",
        [(16, 16, 128, 128, 16), (16, 16, 128, 256, 32), (16, 16, 256, 128, 32), (1, 1, 23, 56, 15)],
    )
    @xfail
    def test_causal_variants_compile(self, device, causal_variant: CausalVariant, shape: List[Tuple[int]]):
        make_tensor = partial(
            torch.rand, device=device, dtype=torch.float16, requires_grad=True
        )

        bsz, num_heads, seq_len_q, seq_len_kv, head_dim = shape
        make_q_tensor = partial(make_tensor, SdpaShape(bsz, num_heads, seq_len_q, head_dim))
        make_kv_tensor = partial(make_tensor, SdpaShape(bsz, num_heads, seq_len_kv, head_dim))
        if causal_variant == CausalVariant.LOWER_RIGHT and seq_len_q > seq_len_kv:
            self.skipTest(
                "Lower right causal mask will produce NaNs in the output when seq_len_q > seq_len_kv!"
            )
        forw_tol = Tolerances(1e-3, 1e-3)
        grad_tol = Tolerances(5e-3, 5e-3)

        if causal_variant == CausalVariant.UPPER_LEFT:
            attn_bias = causal_upper_left(seq_len_q, seq_len_kv)
        else:
            attn_bias = causal_lower_right(seq_len_q, seq_len_kv)

        self.run_test(device, True, make_q_tensor, make_kv_tensor, attn_bias, forw_tol, grad_tol)

    @parametrize("shape", [(16, 16, 128, 128, 16), (16, 16, 128, 256, 32), (16, 16, 256, 128, 32), (1, 1, 23, 56, 15)])
    def test_is_causal_equals_upper_left(self, device, shape: List[Tuple[int]]):
        make_tensor = partial(
            torch.rand, device=device, dtype=torch.float16, requires_grad=True
        )

        bsz, num_heads, seq_len_q, seq_len_kv, head_dim = shape
        make_q_tensor = partial(make_tensor, SdpaShape(bsz, num_heads, seq_len_q, head_dim))
        make_kv_tensor = partial(make_tensor, SdpaShape(bsz, num_heads, seq_len_kv, head_dim))

        forw_tol = Tolerances(1e-3, 1e-3)
        grad_tol = Tolerances(5e-3, 5e-3)

        query = make_q_tensor()
        key = make_kv_tensor()
        value = make_kv_tensor()
        attn_bias = causal_upper_left(seq_len_q, seq_len_kv)

        out_attn_bias = scaled_dot_product_attention(query, key, value, attn_mask=attn_bias, dropout_p=0.0)
        out_is_causal = scaled_dot_product_attention(query, key, value, is_causal=True, dropout_p=0.0)
        torch.testing.assert_close(out_attn_bias, out_is_causal, rtol=forw_tol.rtol, atol=forw_tol.atol)

    def test_is_causal_and_mask_fails(self, device):
        make_tensor = partial(
            torch.rand, device=device, dtype=torch.float16, requires_grad=True
        )
        make_q_tensor = partial(make_tensor, SdpaShape(16, 16, 128, 16))
        make_kv_tensor = partial(make_tensor, SdpaShape(16, 16, 128, 16))

        query = make_q_tensor()
        key = make_kv_tensor()
        value = make_kv_tensor()
        attn_bias = causal_upper_left(128, 128)

        with self.assertRaisesRegex(ValueError, "CausalBias should not be used with causal=True"):
            scaled_dot_product_attention(query, key, value, attn_mask=attn_bias, is_causal=True, dropout_p=0.0)

if NOTEST_CPU:
    device_types = ("cuda", )
else:
    device_types = ("cpu", "cuda")

instantiate_device_type_tests(TestTransformers, globals(), only_for=device_types)
instantiate_device_type_tests(TestSDPAFailureModes, globals(), only_for=device_types)
instantiate_device_type_tests(TestSDPA, globals(), only_for=device_types)
instantiate_device_type_tests(TestSDPACudaOnly, globals(), only_for=("cuda"))
instantiate_device_type_tests(TestAttnMasks, globals(), only_for=device_types)

if __name__ == '__main__':
    run_tests()<|MERGE_RESOLUTION|>--- conflicted
+++ resolved
@@ -110,7 +110,7 @@
         "enable_math": False, "enable_flash": False, "enable_mem_efficient": True}
 }
 
-<<<<<<< HEAD
+
 def get_platform_specific_sdpa():
     ret = []
     if PLATFORM_SUPPORTS_FLASH_ATTENTION:
@@ -123,7 +123,7 @@
     return ret
 
 PLATFORM_SPECIFIC_SDPA = get_platform_specific_sdpa()
-=======
+
 def query_key_value_clones(query: torch.Tensor, key: torch.Tensor, value: torch.Tensor, dtype: torch.dtype = None):
     """ Clones the query, key, and value tensors and moves them to the specified dtype. """
     if dtype is None:
@@ -132,8 +132,6 @@
     key_ref = key.clone().detach().to(dtype).requires_grad_(key.requires_grad)
     value_ref = value.clone().detach().to(dtype).requires_grad_(value.requires_grad)
     return query_ref, key_ref, value_ref
-
->>>>>>> 233ce0d2
 
 def rand_sdpa_tensor(shape: SdpaShape, device: str, dtype: torch.dtype, type: str,
                      requires_grad: bool = False, packed: bool = False) -> torch.Tensor:
