--- conflicted
+++ resolved
@@ -748,10 +748,6 @@
                     if (a.device.type == 'cuda' and a.dtype == torch.bfloat16):
                         # CUDA bfloat16 tensors don't have the methods we need below
                         a = a.to(torch.float32)
-<<<<<<< HEAD
-
-=======
->>>>>>> d2067569
                     b = b.to(a)
 
                     if (a.dtype == torch.bool) != (b.dtype == torch.bool):
