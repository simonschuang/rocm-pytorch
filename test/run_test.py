--- conflicted
+++ resolved
@@ -116,13 +116,10 @@
     'test_cpp_extensions_aot_ninja',
     'test_cpp_extensions_jit',
     'test_determination',
-<<<<<<< HEAD
     'test_jit_simple',
     'test_jit_legacy',
     'test_jit_fuser_legacy',
-=======
     'test_multiprocessing',
->>>>>>> 4a4e385e
 ]
 
 # These tests are slow enough that it's worth calculating whether the patch
