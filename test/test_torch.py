import sys
import io
import os
import math
import random
import operator
import copy
import shutil
import torch
import torch.cuda
import tempfile
import unittest
import warnings
import pickle
import gzip
from torch._utils_internal import get_file_path, get_file_path_2
from torch.utils.dlpack import from_dlpack, to_dlpack
from torch._utils import _rebuild_tensor
from torch._six import inf, nan
from itertools import product, combinations
from functools import reduce
from torch import multiprocessing as mp
from common import TestCase, iter_indices, TEST_NUMPY, TEST_SCIPY, TEST_MKL, \
    TEST_LIBROSA, run_tests, download_file, skipIfNoLapack, suppress_warnings, \
<<<<<<< HEAD
    IS_WINDOWS, PY3, NO_MULTIPROCESSING_SPAWN, skipIfNoZeroSize, TEST_WITH_ROCM
=======
    IS_WINDOWS, PY3, NO_MULTIPROCESSING_SPAWN
>>>>>>> 4a5cd4f6
from multiprocessing.reduction import ForkingPickler

if TEST_NUMPY:
    import numpy as np

if TEST_SCIPY:
    from scipy import signal

if TEST_LIBROSA:
    import librosa

SIZE = 100

can_retrieve_source = True
with warnings.catch_warnings(record=True) as warns:
    with tempfile.NamedTemporaryFile() as checkpoint:
        x = torch.save(torch.nn.Module(), checkpoint)
        for warn in warns:
            if "Couldn't retrieve source code" in warn.message.args[0]:
                can_retrieve_source = False
                break


class FilelikeMock(object):
    def __init__(self, data, has_fileno=True, has_readinto=False):
        if has_readinto:
            setattr(self, 'readinto', self.readinto_opt)
        if has_fileno:
            # Python 2's StringIO.StringIO has no fileno attribute.
            # This is used to test that.
            setattr(self, 'fileno', self.fileno_opt)

        self.calls = set([])
        self.bytesio = io.BytesIO(data)

        def trace(fn, name):
            def result(*args, **kwargs):
                self.calls.add(name)
                return fn(*args, **kwargs)
            return result

        for attr in ['read', 'readline', 'seek', 'tell', 'write', 'flush']:
            traced_fn = trace(getattr(self.bytesio, attr), attr)
            setattr(self, attr, traced_fn)

    def fileno_opt(self):
        raise io.UnsupportedOperation('Not a real file')

    def readinto_opt(self, view):
        self.calls.add('readinto')
        return self.bytesio.readinto(view)

    def was_called(self, name):
        return name in self.calls


class BytesIOContext(io.BytesIO):
    def __enter__(self):
        return self

    def __exit__(self, *args):
        pass


class TestTorch(TestCase):
    def _check_sum_dim(tensors, dim):
        for tensor in tensors:
            expected = tensor.numpy().sum(dim)
            actual = tensor.sum(dim)
            self.assertEqual(expected.shape, actual.shape)
            if actual.dtype == torch.float:
                self.assertTrue(np.allclose(expected, actual.numpy(), rtol=1e-03, atol=1e-05))
            else:
                self.assertTrue(np.allclose(expected, actual.numpy()))

    def _make_tensors(self, shape, val_range=(-100, 100), use_floating=True, use_integral=True):
        float_types = [torch.double,
                       torch.float]
        int_types = [torch.int64,
                     torch.int32,
                     torch.int16]

        def make_contiguous(shape, dtype):
            if dtype in float_types:
                val = torch.randn(shape, dtype=dtype)
                val = val * ((val_range[1] - val_range[0]) / (math.pi * 2.0))
                val = val + ((val_range[1] - val_range[0]) / 2.0)
                val = torch.clamp(val, min=val_range[0], max=val_range[1])
                return val
            result = torch.zeros(shape, dtype=dtype)
            result.apply_(lambda x: random.randint(val_range[0], val_range[1]))
            return result

        def make_non_contiguous(shape, dtype):
            contig = make_contiguous(shape, dtype)
            non_contig = torch.empty(shape + (2, 2), dtype=dtype)[..., 0]
            non_contig = non_contig.select(-1, -1)
            non_contig.copy_(contig)
            self.assertFalse(non_contig.is_contiguous())
            return non_contig

        def make_contiguous_slice(size, dtype):
            contig = make_contiguous((1, size), dtype)
            non_contig = contig[:1, 1:size - 1]
            self.assertTrue(non_contig.is_contiguous())
            return contig

        types = []
        if use_floating:
            types += float_types
        if use_integral:
            types += int_types
        tensors = {"cont": [], "noncont": [], "slice": []}
        for dtype in types:
            tensors["cont"].append(make_contiguous(shape, dtype))
            tensors["noncont"].append(make_non_contiguous(shape, dtype))
            tensors["slice"].append(make_contiguous_slice(sum(list(shape)), dtype))

        return tensors

    def test_dot(self):
        types = {
            'torch.DoubleTensor': 1e-8,
            'torch.FloatTensor': 1e-4,
        }
        for tname, _prec in types.items():
            v1 = torch.randn(100).type(tname)
            v2 = torch.randn(100).type(tname)
            res1 = torch.dot(v1, v2)
            res2 = 0
            for i, j in zip(v1, v2):
                res2 += i * j
            self.assertEqual(res1, res2)
            out = torch.randn(()).type(tname)
            torch.dot(v1, v2, out=out)
            self.assertEqual(res1, out)

        # Test 0-strided
        for tname, _prec in types.items():
            v1 = torch.randn(1).type(tname).expand(100)
            v2 = torch.randn(100).type(tname)
            res1 = torch.dot(v1, v2)
            res2 = 0
            for i, j in zip(v1, v2):
                res2 += i * j
            self.assertEqual(res1, res2)
            out = torch.randn(()).type(tname)
            torch.dot(v1, v2, out=out)
            self.assertEqual(res1, out)

    def test_ger(self):
        types = {
            'torch.DoubleTensor': 1e-8,
            'torch.FloatTensor': 1e-4,
        }
        for tname, _prec in types.items():
            v1 = torch.randn(100).type(tname)
            v2 = torch.randn(100).type(tname)
            res1 = torch.ger(v1, v2)
            res2 = torch.zeros(100, 100).type(tname)
            for i in range(100):
                for j in range(100):
                    res2[i, j] = v1[i] * v2[j]
            self.assertEqual(res1, res2)

        # Test 0-strided
        for tname, _prec in types.items():
            v1 = torch.randn(1).type(tname).expand(100)
            v2 = torch.randn(100).type(tname)
            res1 = torch.ger(v1, v2)
            res2 = torch.zeros(100, 100).type(tname)
            for i in range(100):
                for j in range(100):
                    res2[i, j] = v1[i] * v2[j]
            self.assertEqual(res1, res2)

    def test_addr(self):
        types = {
            'torch.DoubleTensor': 1e-8,
            'torch.FloatTensor': 1e-4,
        }

        def run_test(m, v1, v2, m_transform=lambda x: x):
            m = m_transform(m.clone())
            ref = m.clone()
            torch.addr(m, v1, v2, out=m)
            for i in range(m.size(0)):
                for j in range(m.size(1)):
                    ref[i, j] += v1[i] * v2[j]
            self.assertEqual(m, ref)

        for tname, _prec in types.items():
            for h, w in [(100, 110), (1, 20), (200, 2)]:
                m = torch.randn(h, w).type(tname)
                v1 = torch.randn(h).type(tname)
                v2 = torch.randn(w).type(tname)
                run_test(m, v1, v2)
                # test transpose
                run_test(m, v2, v1, lambda x: x.transpose(0, 1))
                # test 0 strided
                v1 = torch.randn(1).type(tname).expand(h)
                run_test(m, v1, v2)
                run_test(m, v2, v1, lambda x: x.transpose(0, 1))

    def test_addmv(self):
        types = {
            'torch.DoubleTensor': 1e-8,
            'torch.FloatTensor': 1e-4,
        }
        for tname, _prec in types.items():
            t = torch.randn(10).type(tname)
            m = torch.randn(10, 100).type(tname)
            v = torch.randn(100).type(tname)
            res1 = torch.addmv(t, m, v)
            res2 = torch.zeros(10).type(tname)
            res2 += t
            for i in range(10):
                for j in range(100):
                    res2[i] += m[i, j] * v[j]
            self.assertEqual(res1, res2)

        # Test 0-strided
        for tname, _prec in types.items():
            t = torch.randn(1).type(tname).expand(10)
            m = torch.randn(10, 1).type(tname).expand(10, 100)
            v = torch.randn(100).type(tname)
            res1 = torch.addmv(t, m, v)
            res2 = torch.zeros(10).type(tname)
            res2 += t
            for i in range(10):
                for j in range(100):
                    res2[i] += m[i, j] * v[j]
            self.assertEqual(res1, res2)

    def test_addmm(self):
        types = {
            'torch.DoubleTensor': 1e-8,
            'torch.FloatTensor': 1e-4,
        }
        for tname, _prec in types.items():
            M = torch.randn(10, 25).type(tname)
            m1 = torch.randn(10, 50).type(tname)
            m2 = torch.randn(50, 25).type(tname)
            res1 = torch.addmm(M, m1, m2)
            res2 = torch.zeros(10, 25).type(tname)
            res2 += M
            for i in range(10):
                for j in range(25):
                    for k in range(50):
                        res2[i, j] += m1[i, k] * m2[k, j]
            self.assertEqual(res1, res2)

        # Test 0-strided
        for tname, _prec in types.items():
            M = torch.randn(10, 1).type(tname).expand(10, 25)
            m1 = torch.randn(10, 1).type(tname).expand(10, 50)
            m2 = torch.randn(50, 25).type(tname)
            res1 = torch.addmm(M, m1, m2)
            res2 = torch.zeros(10, 25).type(tname)
            res2 += M
            for i in range(10):
                for j in range(25):
                    for k in range(50):
                        res2[i, j] += m1[i, k] * m2[k, j]
            self.assertEqual(res1, res2)

    def test_allclose(self):
        x = torch.tensor([1.0, 2.0, 3.0])
        y = torch.tensor([1.01, 2.01, 3.01])
        self.assertTrue(torch.allclose(x, y, rtol=0, atol=0.02))
        self.assertTrue(torch.allclose(x, y, rtol=0.01, atol=0.0))
        self.assertFalse(torch.allclose(x, y))
        self.assertTrue(torch.allclose(torch.tensor([0.0]), torch.tensor([1e-8])))
        x = torch.tensor([2.0, 3.0, nan])
        y = torch.tensor([2.01, 3.01, nan])
        self.assertFalse(torch.allclose(x, y, rtol=1e-2))
        self.assertTrue(torch.allclose(x, y, rtol=1e-2, equal_nan=True))
        self.assertFalse(torch.allclose(x, y, rtol=1e-3, equal_nan=True))
        inf_t = torch.tensor([inf])
        self.assertTrue(torch.allclose(inf_t, inf_t))
        self.assertTrue(torch.allclose(-inf_t, -inf_t))
        self.assertFalse(torch.allclose(inf_t, -inf_t))
        self.assertFalse(torch.allclose(inf_t, torch.tensor([1e20])))
        self.assertFalse(torch.allclose(-inf_t, torch.tensor([-1e20])))

    def test_linear_algebra_scalar_raises(self):
        m = torch.randn(5, 5)
        v = torch.randn(5)
        s = torch.tensor(7)
        self.assertRaises(RuntimeError, lambda: torch.mv(m, s))
        self.assertRaises(RuntimeError, lambda: torch.addmv(v, m, s))
        self.assertRaises(RuntimeError, lambda: torch.ger(v, s))
        self.assertRaises(RuntimeError, lambda: torch.ger(s, v))
        self.assertRaises(RuntimeError, lambda: torch.addr(m, v, s))
        self.assertRaises(RuntimeError, lambda: torch.addr(m, s, v))

    def _test_math(self, torchfn, mathfn, input=None):
        if input is None:
            input = []
            input.append(list(range(-5, 5)))
            input.append([0 for x in range(-5, 5)])
            input.append([x + 1e-6 for x in range(-5, 5)])
            # Some vectorized implementations don't support large ranges
            input.append([x + 1e10 for x in range(-5, 5)])
            input.append([x - 1e10 for x in range(-5, 5)])
            input.append(torch.randn(10).tolist())
            input.append((torch.randn(10) + 1e6).tolist())
            input.append([math.pi * (x / 2) for x in range(-5, 5)])

        def compare_reference(input, dtype):
            input = torch.tensor(input, dtype=dtype)
            res1 = torchfn(input.clone())
            res2 = input.clone().apply_(lambda x: mathfn(x))
            torch.testing.assert_allclose(res1, res2)

        # compare against the reference math function
        compare_reference(input, torch.double)
        compare_reference(input, torch.float)

        def check_non_contiguous(shape, dtype):
            contig = torch.randn(shape, dtype=dtype)
            non_contig = torch.empty(shape + (2,), dtype=dtype)[..., 0]
            non_contig.copy_(contig)
            self.assertFalse(non_contig.is_contiguous())
            self.assertEqual(torchfn(contig), torchfn(non_contig), 'non-contiguous')

        # compare application against contiguous vs. non-contiguous
        check_non_contiguous((5, 7), torch.double)
        check_non_contiguous((1024,), torch.double)
        check_non_contiguous((5, 7), torch.float)
        check_non_contiguous((1024,), torch.float)

        # If size(dim) == 1, stride(dim) is not defined.
        # The code needs to be able to handle this
        def check_contiguous_size1(dtype):
            contig = torch.randn((5, 100), dtype=dtype)
            contig = contig[:1, :50]
            contig2 = torch.empty(contig.size(), dtype=dtype)
            contig2.copy_(contig)
            self.assertTrue(contig.is_contiguous())
            self.assertTrue(contig2.is_contiguous())
            self.assertEqual(torchfn(contig), torchfn(contig2), 'contiguous size1')

        check_contiguous_size1(torch.double)
        check_contiguous_size1(torch.float)

        def check_contiguous_size1_largedim(dtype):
            contig = torch.randn((5, 2, 3, 1, 4, 5, 3, 2, 1, 2, 3, 4), dtype=dtype)
            contig = contig[:1, :, :, :, :, :, :, :, :, :, :, :]
            contig2 = torch.empty(contig.size(), dtype=dtype)
            contig2.copy_(contig)
            self.assertTrue(contig.is_contiguous())
            self.assertTrue(contig2.is_contiguous())
            self.assertEqual(torchfn(contig), torchfn(contig2), 'contiguous size1')

        check_contiguous_size1_largedim(torch.double)
        check_contiguous_size1_largedim(torch.float)

        def check_large(dtype):
            input = torch.randn(1024, 512, dtype=dtype)
            actual = torchfn(input)
            expected = torch.stack([torchfn(slice) for slice in input])
            self.assertEqual(actual, expected, 'large')

        # compare large tensor vs. repeated small applications to expose
        # possible parallelism bugs.
        check_large(torch.double)
        check_large(torch.float)

    def __test_math_by_name(self, function_name, mathfn, selffn):
        mathfn = getattr(math, mathfn)
        if selffn:
            def torchfn(x):
                return getattr(x, function_name)()
        else:
            torchfn = getattr(torch, function_name)
        self._test_math(torchfn, mathfn)

    def _test_math_by_name(self, function_name, test_self=True):
        if test_self:
            self.__test_math_by_name(function_name + "_", function_name, True)
        self.__test_math_by_name(function_name, function_name, False)

    def test_sin(self):
        self._test_math_by_name('sin')

    def test_sinh(self):
        def sinh(x):
            try:
                return math.sinh(x)
            except OverflowError:
                return inf if x > 0 else -inf
        self._test_math(torch.sinh, sinh)

    def test_lgamma(self):
        def lgamma(x):
            if x <= 0 and x == int(x):
                return inf
            return math.lgamma(x)
        self._test_math(torch.lgamma, lgamma)

    @unittest.skipIf(not TEST_SCIPY, "Scipy not found")
    def test_mvlgamma(self):
        from scipy.special import multigammaln
        for d in range(1, 5):
            input = torch.empty(10).uniform_(d, 10)
            res_torch = torch.mvlgamma(input, d)
            res_scipy = multigammaln(input.numpy(), d)
            self.assertEqual(res_torch.numpy(), res_scipy)

    def test_mvlgamma_argcheck(self):
        def run_test(d):
            input = torch.linspace((d - 2) / 2, 10, 10)
            torch.mvlgamma(input, d)

        with self.assertRaisesRegex(RuntimeError, "Condition for computing multivariate log-gamma not met"):
            run_test(3)

    def _digamma_input(self, test_poles=True):
        input = []
        input.append((torch.randn(10).abs() + 1e-4).tolist())
        input.append((torch.randn(10).abs() + 1e6).tolist())
        zeros = torch.linspace(-9.5, -0.5, 10)
        input.append(zeros.tolist())
        input.append((zeros - 0.49).tolist())
        input.append((zeros + 0.49).tolist())
        input.append((zeros + (torch.rand(10) * 0.99) - 0.5).tolist())

        if test_poles:
            input.append([-0.999999994, -1.999999994, -2.0000000111,
                          -100.99999994, -1931.99999994, 0.000000111,
                          -0.000000111, 0, -2, -329])
        return input

    @unittest.skipIf(not TEST_SCIPY, "Scipy not found")
    def test_digamma(self):
        from scipy.special import digamma

        # scipy 1.1.0 changed when it returns +/-inf vs. NaN
        def torch_digamma_without_inf(inp):
            res = torch.digamma(inp)
            res[(res == -inf) | (res == inf)] = nan
            return res

        def scipy_digamma_without_inf(inp):
            res = digamma(inp)
            if np.isscalar(res):
                return res if np.isfinite(res) else nan
            res[np.isinf(res)] = nan
            return res

        self._test_math(torch_digamma_without_inf, scipy_digamma_without_inf, self._digamma_input())

    @unittest.skipIf(not TEST_SCIPY, "Scipy not found")
    def test_polygamma(self):
        from scipy.special import polygamma
        for n in [0, 1]:
            self._test_math(lambda x: torch.polygamma(n, x),
                            lambda x: polygamma(n, x).item(),
                            self._digamma_input(test_poles=False))

    def test_asin(self):
        self._test_math(torch.asin, lambda x: math.asin(x) if abs(x) <= 1 else nan)

    def test_cos(self):
        self._test_math_by_name('cos')

    def test_cosh(self):
        def cosh(x):
            try:
                return math.cosh(x)
            except OverflowError:
                # Return inf on overflow.
                # See http://en.cppreference.com/w/cpp/numeric/math/cosh
                return inf
        self._test_math(torch.cosh, cosh)

    def test_acos(self):
        self._test_math(torch.acos, lambda x: math.acos(x) if abs(x) <= 1 else nan)

    def test_tan(self):
        self._test_math_by_name('tan')

    def test_tanh(self):
        self._test_math_by_name('tanh')

    def test_atan(self):
        self._test_math_by_name('atan')

    def test_log(self):
        def log(x):
            if x == 0:
                return -inf
            elif x < 0:
                return nan
            return math.log(x)
        self._test_math(torch.log, log)

    def test_log10(self):
        def log10(x):
            if x == 0:
                return -inf
            elif x < 0:
                return nan
            return math.log10(x)
        self._test_math(torch.log10, log10)

    def test_log1p(self):
        def log1p(x):
            if x == -1:
                return -inf
            elif x < -1:
                return nan
            return math.log1p(x)
        self._test_math(torch.log1p, log1p)

    def test_log2(self):
        def log2(x):
            if x == 0:
                return -inf
            elif x < 0:
                return nan
            try:
                return math.log2(x)
            except AttributeError:
                return math.log(x, 2)
        self._test_math(torch.log2, log2)

    def test_sqrt(self):
        self._test_math(torch.sqrt, lambda x: math.sqrt(x) if x >= 0 else nan)

    def test_erf(self):
        self._test_math_by_name('erf')

    def test_erfc(self):
        self._test_math_by_name('erfc')

    def test_erfinv(self):
        def checkType(tensor):
            inputValues = torch.randn(4, 4, out=tensor()).clamp(-2., 2.)
            self.assertEqual(tensor(inputValues).erf().erfinv(), tensor(inputValues))
            # test inf
            self.assertTrue(torch.equal(tensor([-1, 1]).erfinv(), tensor([-inf, inf])))
            # test nan
            self.assertEqual(tensor([-2, 2]).erfinv(), tensor([nan, nan]))

        checkType(torch.FloatTensor)
        checkType(torch.DoubleTensor)

    def test_exp(self):
        def exp(x):
            try:
                return math.exp(x)
            except OverflowError:
                return inf
        self._test_math(torch.exp, exp)

    def test_expm1(self):
        def expm1(x):
            try:
                return math.expm1(x)
            except OverflowError:
                return inf
        self._test_math(torch.expm1, expm1)

    def test_floor(self):
        self._test_math_by_name('floor')

    def test_ceil(self):
        self._test_math_by_name('ceil')

    def test_rsqrt(self):
        def rsqrt(x):
            if x == 0:
                return inf
            elif x < 0:
                return nan
            return 1.0 / math.sqrt(x)

        self._test_math(torch.rsqrt, rsqrt)

    def test_sigmoid(self):
        # TODO: why not simulate math.sigmoid like with rsqrt?
        inputValues = [-1000, -1, 0, 0.5, 1, 2, 1000]
        expectedOutput = [0.0000, 0.2689, 0.5, 0.6225, 0.7311, 0.8808, 1.000]
        precision_4dps = 0.0002

        def checkType(tensor):
            self.assertEqual(tensor(inputValues).sigmoid(), tensor(expectedOutput), precision_4dps)

        checkType(torch.FloatTensor)
        checkType(torch.DoubleTensor)

    def test_frac(self):
        self._test_math(torch.frac, lambda x: math.fmod(x, 1))

    def test_trunc(self):
        self._test_math(torch.trunc, lambda x: x - math.fmod(x, 1))

    def test_round(self):
        self._test_math(torch.round, round)

    def test_has_storage(self):
        self.assertIsNotNone(torch.Tensor().storage())
        self.assertIsNotNone(torch.Tensor(0).storage())
        self.assertIsNotNone(torch.Tensor([]).storage())
        self.assertIsNotNone(torch.Tensor().clone().storage())
        self.assertIsNotNone(torch.Tensor([0, 0, 0]).nonzero().storage())
        self.assertIsNotNone(torch.Tensor().new().storage())

    @unittest.skipIf(not TEST_NUMPY, "Numpy not found")
    def test_has_storage_numpy(self):
        for dtype in [np.float32, np.float64, np.int64,
                      np.int32, np.int16, np.uint8]:
            arr = np.array([1], dtype=dtype)
            self.assertIsNotNone(torch.FloatTensor(arr).storage())
            self.assertIsNotNone(torch.DoubleTensor(arr).storage())
            self.assertIsNotNone(torch.IntTensor(arr).storage())
            self.assertIsNotNone(torch.LongTensor(arr).storage())
            self.assertIsNotNone(torch.ByteTensor(arr).storage())
            if torch.cuda.is_available():
                self.assertIsNotNone(torch.cuda.FloatTensor(arr).storage())
                self.assertIsNotNone(torch.cuda.DoubleTensor(arr).storage())
                self.assertIsNotNone(torch.cuda.IntTensor(arr).storage())
                self.assertIsNotNone(torch.cuda.LongTensor(arr).storage())
                self.assertIsNotNone(torch.cuda.ByteTensor(arr).storage())

    def _testSelection(self, torchfn, mathfn):
        # contiguous
        m1 = torch.randn(100, 100)
        res1 = torchfn(m1)
        res2 = m1[0, 0]
        for i, j in iter_indices(m1):
            res2 = mathfn(res2, m1[i, j])
        self.assertEqual(res1, res2)

        # non-contiguous
        m1 = torch.randn(10, 10, 10)
        m2 = m1[:, 4]
        res1 = torchfn(m2)
        res2 = m2[0, 0]
        for i, j in iter_indices(m2):
            res2 = mathfn(res2, m2[i][j])
        self.assertEqual(res1, res2)

        # with indices
        m1 = torch.randn(100, 100)
        res1val, res1ind = torchfn(m1, 1, False)
        res2val = m1[:, 0:1].clone().squeeze()
        res2ind = res1ind.clone().fill_(0)
        for i, j in iter_indices(m1):
            if mathfn(res2val[i], m1[i, j]) != res2val[i]:
                res2val[i] = m1[i, j]
                res2ind[i] = j

        maxerr = 0
        for i in range(res1val.size(0)):
            maxerr = max(maxerr, abs(res1val[i] - res2val[i]))
            self.assertEqual(res1ind[i], res2ind[i])
        self.assertLessEqual(abs(maxerr), 1e-5)

        # NaNs
        for index in (0, 4, 99):
            m1 = torch.randn(100)
            m1[index] = nan
            res1val, res1ind = torch.max(m1, 0)
            self.assertTrue(math.isnan(res1val))
            self.assertEqual(res1ind, index)
            res1val = torchfn(m1)
            self.assertTrue(math.isnan(res1val))

    def test_max(self):
        self._testSelection(torch.max, max)

    def test_min(self):
        self._testSelection(torch.min, min)

    @staticmethod
    def _test_norm(self, device):
        # full reduction
        x = torch.randn(5, device=device)
        xn = x.cpu().numpy()
        for p in [0, 1, 2, 3, 4, inf]:
            res = x.norm(p).item()
            expected = np.linalg.norm(xn, p)
            self.assertEqual(res, expected, "full reduction failed for {}-norm".format(p))
        # one dimension
        x = torch.randn(5, 5, device=device)
        xn = x.cpu().numpy()
        for p in [0, 1, 2, 3, 4, inf]:
            res = x.norm(p, 1).cpu().numpy()
            expected = np.linalg.norm(xn, p, 1)
            self.assertEqual(res.shape, expected.shape)
            self.assertTrue(np.allclose(res, expected), "dim reduction failed for {}-norm".format(p))

    @unittest.skipIf(not TEST_NUMPY, "Numpy not found")
    def test_norm(self):
        self._test_norm(self, device='cpu')

    @unittest.skipIf(not TEST_NUMPY, "Numpy not found")
    @unittest.skipIf(not torch.cuda.is_available(), 'no CUDA')
    @unittest.skipIf(TEST_WITH_ROCM, "test doesn't currently work on the ROCm stack")
    def test_norm_cuda(self):
        self._test_norm(self, device='cuda')

    def test_dim_reduction_uint8_overflow(self):
        example = [[-1, 2, 1], [5, 3, 6]]
        x = torch.tensor(example, dtype=torch.uint8)
        self.assertEqual(x.sum(dtype=torch.uint8).item(), 16)
        self.assertEqual(x.sum(0, dtype=torch.uint8), torch.FloatTensor([4, 5, 7]))
        self.assertEqual(x.sum(1, dtype=torch.uint8), torch.FloatTensor([2, 14]))
        y = torch.tensor(example, dtype=torch.uint8)
        torch.sum(x, 0, out=y)
        self.assertEqual(x.sum(0, dtype=torch.uint8), y)

    @staticmethod
    def _test_dim_reduction(self, cast):
        example = [[-1, 2, 1], [5, 3, 6]]

        types = [torch.double,
                 torch.float,
                 torch.int64,
                 torch.int32,
                 torch.int16]

        # This won't test for 256bit instructions, since we usually
        # only work on 1 cacheline (1024bit) at a time and these
        # examples aren't big enough to trigger that.
        for dtype in types:
            x = cast(torch.tensor(example, dtype=dtype))
            self.assertEqual(x.sum().item(), 16)
            self.assertEqual(x.sum(0), torch.FloatTensor([4, 5, 7]))
            self.assertEqual(x.sum(1), torch.FloatTensor([2, 14]))
            y = cast(torch.tensor(example, dtype=dtype))
            torch.sum(x, 0, out=y)
            self.assertEqual(x.sum(0), y)

        # Mean not supported for Int types
        for dtype in types[:2]:
            x = cast(torch.tensor(example, dtype=dtype))
            self.assertEqual(x.mean().item(), 16.0 / 6)
            self.assertEqual(x.mean(0), torch.FloatTensor([2.0, 2.5, 7.0 / 2]))
            self.assertEqual(x.mean(1), torch.FloatTensor([2.0 / 3, 14.0 / 3]))

        for dtype in types:
            x = cast(torch.tensor(example, dtype=dtype))
            self.assertEqual(x.prod().item(), -180)
            self.assertEqual(x.prod(0), torch.FloatTensor([-5, 6, 6]))
            self.assertEqual(x.prod(1), torch.FloatTensor([-2, 90]))

        for dtype in types:
            x = cast(torch.tensor(example, dtype=dtype))
            self.assertEqual(x.max().item(), 6)
            self.assertEqual(x.max(0), (torch.FloatTensor([5, 3, 6]), torch.FloatTensor([1, 1, 1])))
            self.assertEqual(x.max(1), (torch.FloatTensor([2, 6]), torch.FloatTensor([1, 2])))

        for dtype in types:
            x = cast(torch.tensor(example, dtype=dtype))
            self.assertEqual(x.min().item(), -1)
            self.assertEqual(x.min(0), (torch.FloatTensor([-1, 2, 1]), torch.FloatTensor([0, 0, 0])))
            self.assertEqual(x.min(1), (torch.FloatTensor([-1, 3]), torch.FloatTensor([0, 1])))

        for dtype in types:
            x = cast(torch.tensor(example, dtype=dtype))
            self.assertEqual(x.argmax().item(), 5)
            self.assertEqual(x.argmax(dim=0), torch.FloatTensor([1, 1, 1]))
            self.assertEqual(x.argmax(dim=1), torch.FloatTensor([1, 2]))
            self.assertEqual(x.argmax(dim=0, keepdim=True), torch.FloatTensor([[1, 1, 1]]))
            # test that non-contiguous tensors work
            self.assertEqual(x[:, :2].argmax().item(), 2)

        for dtype in types:
            x = cast(torch.tensor(example, dtype=dtype))
            self.assertEqual(x.argmin().item(), 0)
            self.assertEqual(x.argmin(dim=0), torch.FloatTensor([0, 0, 0]))
            self.assertEqual(x.argmin(dim=1), torch.FloatTensor([0, 1]))
            self.assertEqual(x.argmin(dim=1, keepdim=True), torch.FloatTensor([[0], [1]]))
            # test that non-contiguous tensors work
            self.assertEqual(x[:, :2].argmin().item(), 0)

        dim_red_fns = [
            "mean", "median", "mode", "norm", "prod",
            "std", "sum", "var", "max", "min"]

        def normfn_attr(t, dim, keepdim=False, out=None):
            attr = getattr(torch, "norm")
            return attr(t, 2, dim, keepdim, out=out)

        for fn_name in dim_red_fns:
            fn_attr = getattr(torch, fn_name) if fn_name != "norm" else normfn_attr

            def fn(x, dim, keepdim=False, out=None):
                ans = fn_attr(x, dim, keepdim=keepdim, out=out)
                return ans if not isinstance(ans, tuple) else ans[0]

            def fn_tuple(x, dim, keepdim=False, out=None):
                return fn_attr(x, dim, keepdim=keepdim, out=out)

            def test_multidim(x, dim):
                self.assertEqual(fn(x, dim).unsqueeze(dim), fn(x, dim, keepdim=True))
                self.assertEqual(x.ndimension() - 1, fn(x, dim).ndimension())
                self.assertEqual(x.ndimension(), fn(x, dim, keepdim=True).ndimension())

            # general case
            x = cast(torch.randn(3, 4, 5))
            dim = random.randint(0, 2)
            test_multidim(x, dim)

            # check 1-d behavior
            x = cast(torch.randn(1))
            dim = 0
            self.assertEqual(fn(x, dim).shape, tuple())
            self.assertEqual(fn(x, dim, keepdim=True).shape, (1,))

            # check reducing of a singleton dimension
            dims = [3, 4, 5]
            singleton_dim = random.randint(0, 2)
            dims[singleton_dim] = 1
            x = cast(torch.randn(dims))
            test_multidim(x, singleton_dim)

            # check reducing with output kwargs
            if fn_name in ['median', 'mode', 'max', 'min']:
                y = cast(torch.randn(5, 3))
                values = cast(torch.randn(5, 3))
                indices = cast(torch.zeros(5, 3).long() - 1)
                fn_tuple(y, 1, keepdim=False, out=(values[:, 1], indices[:, 1]))
                values_expected, indices_expected = fn_tuple(y, 1, keepdim=False)
                self.assertEqual(values[:, 1], values_expected,
                                 '{} values with out= kwarg'.format(fn_name))
                self.assertEqual(indices[:, 1], indices_expected,
                                 '{} indices with out= kwarg'.format(fn_name))
                continue

            x = cast(torch.randn(5, 3))
            y = cast(torch.randn(5, 3))
            fn(y, 1, keepdim=False, out=x[:, 1])
            expected = fn(y, 1, keepdim=False)
            self.assertEqual(x[:, 1], expected, '{} with out= kwarg'.format(fn_name))

    def test_dim_reduction(self):
        self._test_dim_reduction(self, lambda t: t)

    def test_reduction_empty(self):
        fns_to_test = [
            # name, function, identity
            ('max', lambda *args, **kwargs: torch.max(*args, **kwargs), None),
            ('kthvalue', lambda *args, **kwargs: torch.kthvalue(*args, k=1, **kwargs), None),
            ('argmax', lambda *args, **kwargs: torch.argmax(*args, **kwargs), None),
            ('min', lambda *args, **kwargs: torch.min(*args, **kwargs), None),
            ('argmin', lambda *args, **kwargs: torch.argmin(*args, **kwargs), None),
            ('mode', lambda *args, **kwargs: torch.mode(*args, **kwargs), None),
            ('median', lambda *args, **kwargs: torch.median(*args, **kwargs), None),

            ('prod', lambda *args, **kwargs: torch.prod(*args, **kwargs), 1),
            ('sum', lambda *args, **kwargs: torch.sum(*args, **kwargs), 0),
            ('norm', lambda *args, **kwargs: torch.norm(*args, p=2, **kwargs), 0),
            ('mean', lambda *args, **kwargs: torch.mean(*args, **kwargs), nan),
            ('var', lambda *args, **kwargs: torch.var(*args, **kwargs), nan),
            ('std', lambda *args, **kwargs: torch.std(*args, **kwargs), nan),
            ('logsumexp', lambda *args, **kwargs: torch.logsumexp(*args, **kwargs), -inf),
        ]

        devices = ['cpu'] if not torch.cuda.is_available() else ['cpu', 'cuda']
        shape = (2, 0, 4)
        for device in devices:
            x = torch.randn(shape, device=device)

            for item in fns_to_test:
                name, fn, identity = item
                if identity is None:
                    ident_err = 'does not have an identity'
                    self.assertRaisesRegex(RuntimeError, ident_err, lambda: fn(x, dim=2))
                    self.assertRaisesRegex(RuntimeError, ident_err, lambda: fn(x, dim=2, keepdim=True))
                    self.assertRaisesRegex(RuntimeError, ident_err, lambda: fn(x, dim=1))
                    self.assertRaisesRegex(RuntimeError, ident_err, lambda: fn(x, dim=1, keepdim=True))
                else:
                    self.assertEqual(torch.empty((2, 0), device=device), fn(x, dim=2))
                    self.assertEqual(torch.empty((2, 0, 1), device=device), fn(x, dim=2, keepdim=True))
                    # assertEqual doesn't work with inf, -inf, nan and two tensors.
                    check = (torch.testing.assert_allclose if math.isnan(identity) or math.isinf(identity) else
                             self.assertEqual)
                    check(torch.full((2, 4), identity, device=device), fn(x, dim=1))
                    check(torch.full((2, 1, 4), identity, device=device), fn(x, dim=1, keepdim=True))
                    try:
                        check(torch.full((), identity, device=device), fn(x))
                    except TypeError as err:
                        # ignore if there is no allreduce.
                        self.assertTrue('required positional arguments: "dim"' in str(err))

            # any
            xb = x.to(torch.uint8)
            yb = x.to(torch.uint8)
            self.assertEqual((2, 0), xb.any(2).shape)
            self.assertEqual((2, 0, 1), xb.any(2, keepdim=True).shape)
            self.assertEqual(torch.zeros((2, 4), device=device), xb.any(1))
            self.assertEqual(torch.zeros((2, 1, 4), device=device), xb.any(1, keepdim=True))
            self.assertEqual(torch.zeros((), device=device), xb.any())

            # all
            self.assertEqual((2, 0), xb.all(2).shape)
            self.assertEqual((2, 0, 1), xb.all(2, keepdim=True).shape)
            self.assertEqual(torch.ones((2, 4), device=device), xb.all(1))
            self.assertEqual(torch.ones((2, 1, 4), device=device), xb.all(1, keepdim=True))
            self.assertEqual(torch.ones((), device=device), xb.all())

    def test_pairwise_distance_empty(self):
        devices = ['cpu'] if not torch.cuda.is_available() else ['cpu', 'cuda']
        for device in devices:
            shape = (2, 0)
            x = torch.randn(shape, device=device)
            y = torch.randn(shape, device=device)

            self.assertEqual(torch.zeros(2, device=device), torch.pairwise_distance(x, y))
            self.assertEqual(torch.zeros((2, 1), device=device), torch.pairwise_distance(x, y, keepdim=True))

            shape = (0, 2)
            x = torch.randn(shape, device=device)
            y = torch.randn(shape, device=device)
            self.assertEqual(torch.zeros(0, device=device), torch.pairwise_distance(x, y))
            self.assertEqual(torch.zeros((0, 1), device=device), torch.pairwise_distance(x, y, keepdim=True))

    @unittest.skipIf(not TEST_SCIPY, "Scipy not found")
    def test_logsumexp(self):
        from scipy.special import logsumexp
        a = torch.randn(5, 4)
        a[0, 0] = inf
        a[1, :] = -inf
        actual = a.logsumexp(1)
        expected = logsumexp(a.numpy(), 1)
        self.assertEqual(expected.shape, actual.shape)
        self.assertTrue(np.allclose(expected, actual.numpy()))
        # check that out is actually inplace
        b = torch.zeros(5, 2)
        c = b[:, 0]
        torch.logsumexp(a, 1, out=c)
        self.assertTrue(np.allclose(expected, b[:, 0].numpy()))

    @unittest.skipIf(not TEST_NUMPY, "Numpy not found")
    def test_cpu_parallel(self):
        # To use parallel branches we'll need to compare on tensors
        # that are relatively large. Even if this is run on a single
        # core machine these tests will still give you signal on
        # the correctness

        def _run_test(size):
            for dim in range(len(size) + 1):
                nv = np.round(np.random.rand(*size))  # 0s and 1s
                tv = torch.from_numpy(nv)
                # Parallelisim is only used if numel is
                # larger than grainsize defined in Parallel.h
                self.assertTrue(tv.numel() > 32768)
                if dim == len(size):
                    nvs = nv.sum()
                    tvs = tv.sum()
                else:
                    nvs = nv.sum(dim)
                    tvs = tv.sum(dim)
                diff = np.abs(nvs - tvs.numpy()).sum()
                self.assertEqual(diff, 0)

        _run_test([2, 3, 3, 3, 3, 2, 2, 3, 2, 3, 2, 3, 3])
        _run_test([4, 4, 4, 4, 4, 4, 4, 4, 4, 4])
        _run_test([1, 32 * 8 * 32 * 8])
        _run_test([1, 32770])

    def _testCSelection(self, torchfn, mathfn):
        # Two tensors
        size = (100, 100)
        a = torch.rand(*size)
        b = torch.rand(*size)
        c = torchfn(a, b)
        expected_c = torch.zeros(*size)
        expected_c.map2_(a, b, lambda _, a, b: mathfn(a, b))
        self.assertEqual(expected_c, c, 0)

    def test_max_elementwise(self):
        self._testCSelection(torch.max, max)

    def test_min_elementwise(self):
        self._testCSelection(torch.min, min)

    def test_lerp(self):
        def TH_lerp(a, b, weight):
            return a + weight * (b - a)

        size = (100, 100)
        a = torch.rand(*size)
        b = torch.rand(*size)
        w = random.random()
        result = torch.lerp(a, b, w)
        expected = a.clone()
        expected.map2_(a, b, lambda _, a, b: TH_lerp(a, b, w))
        self.assertEqual(result, expected)

    def test_all_any(self):
        def test(size):
            x = torch.ones(*size).byte()
            self.assertTrue(x.all())
            self.assertTrue(x.any())

            x[3] = 0
            self.assertFalse(x.all())
            self.assertTrue(x.any())

            x.zero_()
            self.assertFalse(x.all())
            self.assertFalse(x.any())

            x.fill_(2)
            self.assertTrue(x.all())
            self.assertTrue(x.any())

        test((10,))
        test((5, 5))

    def test_all_any_empty(self):
        x = torch.ByteTensor()
        self.assertTrue(x.all())
        self.assertFalse(x.any())

    def test_all_any_with_dim(self):
        def test(x):
            r1 = x.prod(dim=0, keepdim=False).byte()
            r2 = x.all(dim=0, keepdim=False)
            self.assertEqual(r1.shape, r2.shape)
            self.assertTrue((r1 == r2).all())

            r3 = x.sum(dim=1, keepdim=True).clamp(0, 1).byte()
            r4 = x.any(dim=1, keepdim=True)
            self.assertEqual(r3.shape, r4.shape)
            self.assertTrue((r3 == r4).all())

        test(torch.ByteTensor([[0, 0, 0],
                               [0, 0, 1],
                               [0, 1, 1],
                               [1, 1, 1]]))

    @unittest.skipIf(not torch.cuda.is_available(), 'no CUDA')
    def test_all_any_empty_cuda(self):
        x = torch.cuda.ByteTensor()
        self.assertTrue(x.all())
        self.assertFalse(x.any())

    def test_mv(self):
        m1 = torch.randn(100, 100)
        v1 = torch.randn(100)

        res1 = torch.mv(m1, v1)
        res2 = res1.clone().zero_()
        for i, j in iter_indices(m1):
            res2[i] += m1[i][j] * v1[j]

        self.assertEqual(res1, res2)

    def test_add(self):
        # [res] torch.add([res,] tensor1, tensor2)
        m1 = torch.randn(100, 100)
        v1 = torch.randn(100)

        # contiguous
        res1 = torch.add(m1[4], v1)
        res2 = res1.clone().zero_()
        for i in range(m1.size(1)):
            res2[i] = m1[4, i] + v1[i]
        self.assertEqual(res1, res2)

        m1 = torch.randn(100, 100)
        v1 = torch.randn(100)

        # non-contiguous
        res1 = torch.add(m1[:, 4], v1)
        res2 = res1.clone().zero_()
        for i in range(m1.size(0)):
            res2[i] = m1[i, 4] + v1[i]
        self.assertEqual(res1, res2)

        # [res] torch.add([res,] tensor, value)
        m1 = torch.randn(10, 10)

        # contiguous
        res1 = m1.clone()
        res1[3].add_(2)
        res2 = m1.clone()
        for i in range(m1.size(1)):
            res2[3, i] = res2[3, i] + 2
        self.assertEqual(res1, res2)

        # non-contiguous
        m1 = torch.randn(10, 10)
        res1 = m1.clone()
        res1[:, 3].add_(2)
        res2 = m1.clone()
        for i in range(m1.size(0)):
            res2[i, 3] = res2[i, 3] + 2
        self.assertEqual(res1, res2)

        # inter-type
        m1 = torch.randn(10, 10)
        self.assertEqual(m1 + 3, m1 + torch.tensor(3))
        self.assertEqual(3 + m1, torch.tensor(3) + m1)
        one = torch.tensor(1, dtype=torch.uint8)
        self.assertEqual(torch.add(one, 1), 2)
        self.assertEqual(torch.add(one, 1).dtype, torch.uint8)

        # contiguous + non-contiguous
        m1 = torch.randn(10, 10)
        m2 = torch.randn(10, 10).t()
        res = m1 + m2
        self.assertTrue(res.is_contiguous())
        self.assertEqual(res, m1 + m2.contiguous())

        # 1d + empty
        m1 = torch.tensor([1.0], dtype=torch.float)
        m2 = torch.tensor([], dtype=torch.float)
        self.assertEqual(m1 + m2, [])

        # [res] torch.add([res,] tensor1, value, tensor2)

    def test_csub(self):
        # with a tensor
        a = torch.randn(100, 90)
        b = a.clone().normal_()

        res_add = torch.add(a, -1, b)
        res_csub = a.clone()
        res_csub.sub_(b)
        self.assertEqual(res_add, res_csub)

        # with a scalar
        a = torch.randn(100, 100)

        scalar = 123.5
        res_add = torch.add(a, -scalar)
        res_csub = a.clone()
        res_csub.sub_(scalar)
        self.assertEqual(res_add, res_csub)

    @staticmethod
    def _test_neg(self, cast):
        float_types = [torch.DoubleTensor, torch.FloatTensor, torch.LongTensor]
        int_types = [torch.IntTensor, torch.ShortTensor, torch.ByteTensor,
                     torch.CharTensor]

        for t in float_types + int_types:
            if t in float_types:
                a = cast(torch.randn(100, 90).type(t))
            else:
                a = cast(torch.randint(-128, 128, (100, 90), dtype=t.dtype))
            zeros = cast(torch.Tensor().type(t)).resize_as_(a).zero_()

            if t == torch.ByteTensor:
                res_add = torch.add(zeros, a, alpha=255)
            else:
                res_add = torch.add(zeros, a, alpha=-1)
            res_neg = a.clone()
            res_neg.neg_()
            self.assertEqual(res_neg, res_add)

            # test out of place as well
            res_neg_out_place = a.clone().neg()
            self.assertEqual(res_neg_out_place, res_add)

            # test via __neg__ operator
            res_neg_op = -a.clone()
            self.assertEqual(res_neg_op, res_add)

    def test_neg(self):
        self._test_neg(self, lambda t: t)

    def test_reciprocal(self):
        a = torch.randn(100, 89)
        res_div = 1 / a
        res_reciprocal = a.clone()
        res_reciprocal.reciprocal_()
        self.assertEqual(res_reciprocal, res_div)

    def test_mul(self):
        m1 = torch.randn(10, 10)
        res1 = m1.clone()
        res1[:, 3].mul_(2)
        res2 = m1.clone()
        for i in range(res1.size(0)):
            res2[i, 3] = res2[i, 3] * 2
        self.assertEqual(res1, res2)

    def test_div(self):
        m1 = torch.randn(10, 10)
        res1 = m1.clone()
        res1[:, 3].div_(2)
        res2 = m1.clone()
        for i in range(m1.size(0)):
            res2[i, 3] = res2[i, 3] / 2
        self.assertEqual(res1, res2)

    def test_floordiv(self):
        for dtype in torch.testing.get_all_dtypes():
            if dtype is torch.float16:
                continue
            x = torch.randn(100).mul(10).to(dtype)
            y = x // 3
            self.assertEqual(y.dtype, x.dtype)
            z = torch.tensor([math.trunc(v.item() / 3.) for v in x], dtype=y.dtype)
            self.assertEqual(y, z)

    def test_rdiv(self):
        for dtype in torch.testing.get_all_dtypes():
            if dtype is torch.float16:
                continue
            x = torch.rand(100).add(1).mul(4).to(dtype)
            y = 30 / x
            if dtype.is_floating_point:
                z = torch.tensor([30 / v.item() for v in x], dtype=dtype)
            else:
                z = torch.tensor([math.trunc(30. / v.item()) for v in x], dtype=dtype)
            self.assertEqual(y, z)

    def test_fmod(self):
        m1 = torch.Tensor(10, 10).uniform_(-10., 10.)
        res1 = m1.clone()
        q = 2.1
        res1[:, 3].fmod_(q)
        res2 = m1.clone()
        for i in range(m1.size(1)):
            res2[i, 3] = math.fmod(res2[i, 3], q)
        self.assertEqual(res1, res2)

    def test_remainder(self):
        # Check the Floating point case, both tensor and scalar overloads
        for use_item in [True, False]:
            m1 = torch.Tensor(10, 10).uniform_(-10., 10.)
            res1 = m1.clone()
            res2 = m1.clone()
            qs = torch.arange(-5.1, 4.1)
            # Check the case where the divisor is a simple float
            for col_idx, q in enumerate(qs):
                # Reference
                for i in range(m1.size(0)):
                    res2[i, col_idx] = res2[i, col_idx] % q
                # To test
                res1[:, col_idx].remainder_(q if not use_item else q.item())
            self.assertEqual(res1, res2)
            # Check the case where the divisor is a tensor
            res1 = m1.clone()
            res1.remainder_(qs.unsqueeze(0).expand_as(res1))
            self.assertEqual(res1, res2)

        # Check the LongTensor case, both tensor and scalar overloads
        for use_item in [True, False]:
            long_m1 = torch.LongTensor(10, 10).random_(-10, 10)
            long_res1 = long_m1.clone()
            long_res2 = long_m1.clone()
            long_qs = torch.arange(-5, 5)
            long_qs[5] = 5  # Can't handle the divisor=0 case
            for col_idx, long_q in enumerate(long_qs):
                # Reference
                for i in range(long_m1.size(0)):
                    long_res2[i, col_idx] = long_res2[i, col_idx] % long_q
                # To test
                long_res1[:, col_idx].remainder_(long_q if not use_item else long_q.item())
            self.assertEqual(long_res1, long_res2)
            # Divisor is a tensor case
            long_res1 = long_m1.clone()
            long_res1.remainder_(long_qs.unsqueeze(0).expand_as(long_res1))

    @staticmethod
    def _test_remainder_overflow(self, dtype, device):
        # Check Integer Overflows
        x = torch.tensor(23500, dtype=dtype, device=device)
        q = 392486996410368
        self.assertEqual(x % q, x)
        self.assertEqual(-x % q, q - x)
        self.assertEqual(x % -q, x - q)
        self.assertEqual(-x % -q, -x)

    def test_remainder_overflow(self):
        self._test_remainder_overflow(self, dtype=torch.int64, device='cpu')

    def test_mm(self):
        # helper function
        def matrixmultiply(mat1, mat2):
            n = mat1.size(0)
            m = mat1.size(1)
            p = mat2.size(1)
            res = torch.zeros(n, p)
            for i, j in iter_indices(res):
                res[i, j] = sum(mat1[i, k] * mat2[k, j] for k in range(m))
            return res

        # contiguous case
        n, m, p = 10, 10, 5
        mat1 = torch.randn(n, m)
        mat2 = torch.randn(m, p)
        res = torch.mm(mat1, mat2)

        res2 = matrixmultiply(mat1, mat2)
        self.assertEqual(res, res2)

        # non contiguous case 1
        n, m, p = 10, 10, 5
        mat1 = torch.randn(n, m)
        mat2 = torch.randn(p, m).t()
        res = torch.mm(mat1, mat2)

        res2 = matrixmultiply(mat1, mat2)
        self.assertEqual(res, res2)

        # non contiguous case 2
        n, m, p = 10, 10, 5
        mat1 = torch.randn(m, n).t()
        mat2 = torch.randn(m, p)
        res = torch.mm(mat1, mat2)

        res2 = matrixmultiply(mat1, mat2)
        self.assertEqual(res, res2)

        # non contiguous case 3
        n, m, p = 10, 10, 5
        mat1 = torch.randn(m, n).t()
        mat2 = torch.randn(p, m).t()
        res = torch.mm(mat1, mat2)

        res2 = matrixmultiply(mat1, mat2)
        self.assertEqual(res, res2)

        # test with zero stride
        n, m, p = 10, 10, 5
        mat1 = torch.randn(n, m)
        mat2 = torch.randn(m, 1).expand(m, p)
        res = torch.mm(mat1, mat2)

        res2 = matrixmultiply(mat1, mat2)
        self.assertEqual(res, res2)

    @staticmethod
    def _test_btrifact(self, cast):
        a = torch.FloatTensor((((1.3722, -0.9020),
                                (1.8849, 1.9169)),
                               ((0.7187, -1.1695),
                                (-0.0139, 1.3572)),
                               ((-1.6181, 0.7148),
                                (1.3728, 0.1319))))
        a = cast(a)
        a_LU, pivots = a.btrifact()  # test default info

        # test deprecated info argument
        info = cast(torch.IntTensor())
        with warnings.catch_warnings(record=True):
            a_LU, pivots = a.btrifact(info=info)
        self.assertEqual(info.abs().sum(), 0)

        a_LU_, pivots_, info_ = a.btrifact_with_info()
        self.assertEqual(a_LU, a_LU_)
        self.assertEqual(pivots, pivots_)
        self.assertEqual(info, info_)
        P, a_L, a_U = torch.btriunpack(a_LU, pivots)
        a_ = torch.bmm(P, torch.bmm(a_L, a_U))
        self.assertEqual(a_, a)

    @skipIfNoLapack
    def test_btrifact(self):
        self._test_btrifact(self, lambda t: t)

    @staticmethod
    def _test_btrisolve(self, cast):
        a = torch.FloatTensor((((1.3722, -0.9020),
                                (1.8849, 1.9169)),
                               ((0.7187, -1.1695),
                                (-0.0139, 1.3572)),
                               ((-1.6181, 0.7148),
                                (1.3728, 0.1319))))
        b = torch.FloatTensor(((4.02, 6.19),
                               (-1.56, 4.00),
                               (9.81, -4.09)))
        a, b = cast(a), cast(b)
        LU_data, pivots, info = a.btrifact_with_info()
        self.assertEqual(info.abs().sum(), 0)
        x = torch.btrisolve(b, LU_data, pivots)
        b_ = torch.bmm(a, x.unsqueeze(2)).squeeze()
        self.assertEqual(b_, b)

    @skipIfNoLapack
    def test_btrisolve(self):
        self._test_btrisolve(self, lambda t: t)

    def test_bmm(self):
        num_batches = 10
        M, N, O = 23, 8, 12
        b1 = torch.randn(num_batches, M, N)
        b2 = torch.randn(num_batches, N, O)
        res = torch.bmm(b1, b2)
        for i in range(num_batches):
            r = torch.mm(b1[i], b2[i])
            self.assertEqual(r, res[i])

    def test_addbmm(self):
        # num_batches = 10
        # M, N, O = 12, 8, 5
        num_batches = 2
        M, N, O = 2, 3, 4
        b1 = torch.randn(num_batches, M, N)
        b2 = torch.randn(num_batches, N, O)
        res = torch.bmm(b1, b2)
        res2 = torch.Tensor().resize_as_(res[0]).zero_()

        res2.addbmm_(b1, b2)
        self.assertEqual(res2, res.sum(0, False))

        res2.addbmm_(1, b1, b2)
        self.assertEqual(res2, res.sum(0, False) * 2)

        res2.addbmm_(1., .5, b1, b2)
        self.assertEqual(res2, res.sum(0, False) * 2.5)

        res3 = torch.addbmm(1, res2, 0, b1, b2)
        self.assertEqual(res3, res2)

        res4 = torch.addbmm(1, res2, .5, b1, b2)
        self.assertEqual(res4, res.sum(0, False) * 3)

        res5 = torch.addbmm(0, res2, 1, b1, b2)
        self.assertEqual(res5, res.sum(0, False))

        res6 = torch.addbmm(.1, res2, .5, b1, b2)
        self.assertEqual(res6, res2 * .1 + (res.sum(0) * .5))

    def test_baddbmm(self):
        num_batches = 10
        M, N, O = 12, 8, 5
        b1 = torch.randn(num_batches, M, N)
        b2 = torch.randn(num_batches, N, O)
        res = torch.bmm(b1, b2)
        res2 = torch.Tensor().resize_as_(res).zero_()

        res2.baddbmm_(b1, b2)
        self.assertEqual(res2, res)

        res2.baddbmm_(1, b1, b2)
        self.assertEqual(res2, res * 2)

        res2.baddbmm_(1, .5, b1, b2)
        self.assertEqual(res2, res * 2.5)

        res3 = torch.baddbmm(1, res2, 0, b1, b2)
        self.assertEqual(res3, res2)

        res4 = torch.baddbmm(1, res2, .5, b1, b2)
        self.assertEqual(res4, res * 3)

        res5 = torch.baddbmm(0, res2, 1, b1, b2)
        self.assertEqual(res5, res)

        res6 = torch.baddbmm(.1, res2, .5, b1, b2)
        self.assertEqual(res6, res2 * .1 + res * .5)

    def test_clamp(self):
        m1 = torch.rand(100).mul(5).add(-2.5)  # uniform in [-2.5, 2.5]
        # just in case we're extremely lucky.
        min_val = -1
        max_val = 1
        m1[1] = min_val
        m1[2] = max_val

        res1 = m1.clone()
        res1.clamp_(min_val, max_val)
        res2 = m1.clone()
        for i in iter_indices(res2):
            res2[i] = max(min_val, min(max_val, res2[i]))
        self.assertEqual(res1, res2)

        out = m1.clone()
        torch.clamp(m1, min=min_val, max=max_val, out=out)
        self.assertEqual(out, res1)

        res1 = torch.clamp(m1, min=min_val)
        res2 = m1.clone()
        for i in iter_indices(res2):
            res2[i] = max(min_val, res2[i])
        self.assertEqual(res1, res2)

        torch.clamp(m1, min=min_val, out=out)
        self.assertEqual(out, res1)

        res1 = torch.clamp(m1, max=max_val)
        res2 = m1.clone()
        for i in iter_indices(res2):
            res2[i] = min(max_val, res2[i])
        self.assertEqual(res1, res2)

        torch.clamp(m1, max=max_val, out=out)
        self.assertEqual(out, res1)

    def test_pow(self):
        # [res] torch.pow([res,] x)

        # pow has dedicated implementation for different exponents
        for exponent in [-2, -1, -0.5, 0.5, 1, 2, 3, 4]:
            # base - tensor, exponent - number
            # contiguous
            m1 = torch.rand(100, 100) + 0.5
            res1 = torch.pow(m1[4], exponent)
            res2 = res1.clone().zero_()
            for i in range(res2.size(0)):
                res2[i] = math.pow(m1[4][i], exponent)
            self.assertEqual(res1, res2)

            # non-contiguous
            m1 = torch.rand(100, 100) + 0.5
            res1 = torch.pow(m1[:, 4], exponent)
            res2 = res1.clone().zero_()
            for i in range(res2.size(0)):
                res2[i] = math.pow(m1[i, 4], exponent)
            self.assertEqual(res1, res2)

        # base - number, exponent - tensor
        # contiguous
        m1 = torch.randn(100, 100)
        res1 = torch.pow(3, m1[4])
        res2 = res1.clone().zero_()
        for i in range(res2.size(0)):
            res2[i] = math.pow(3, m1[4, i])
        self.assertEqual(res1, res2)

        # non-contiguous
        m1 = torch.randn(100, 100)
        res1 = torch.pow(3, m1[:, 4])
        res2 = res1.clone().zero_()
        for i in range(res2.size(0)):
            res2[i] = math.pow(3, m1[i][4])
        self.assertEqual(res1, res2)

    def test_rpow(self):
        m = torch.randn(10, 10)
        self.assertEqual(torch.pow(2, m), 2**m)

    @staticmethod
    def _test_int_pow(self, cast):
        if not TEST_NUMPY:
            return
        import numpy as np

        def check_against_np(tensor, exp):
            tensor_np = tensor.cpu().numpy()
            exp_np = exp if isinstance(exp, int) else exp.cpu().numpy()
            expected = torch.LongTensor(tensor_np ** exp_np).type_as(tensor)
            self.assertEqual(torch.pow(tensor, exp), expected)
            self.assertEqual(tensor.pow(exp), torch.pow(tensor, exp))

        typecasts = [
            lambda x: x.long(),
            lambda x: x.short(),
            lambda x: x.byte(),
        ]

        if not IS_WINDOWS:
            typecasts.append(lambda x: x.int())

        shape = (11, 5)
        tensor = cast(torch.LongTensor(shape).random_(-10, 10))
        exps = [0, 1, 2, 5, cast(torch.LongTensor(shape).random_(0, 20))]

        for typecast in typecasts:
            for exp in exps:
                t = typecast(tensor)
                e = exp if isinstance(exp, int) else typecast(exp)
                check_against_np(t, e)

    def test_int_pow(self):
        self._test_int_pow(self, lambda x: x)

    def _test_cop(self, torchfn, mathfn):
        def reference_implementation(res2):
            for i, j in iter_indices(sm1):
                idx1d = i * sm1.size(0) + j
                res2[i, j] = mathfn(sm1[i, j], sm2[idx1d])
            return res2

        # contiguous
        m1 = torch.randn(10, 10, 10)
        m2 = torch.randn(10, 10 * 10)
        sm1 = m1[4]
        sm2 = m2[4]

        res1 = torchfn(sm1, sm2.view(10, 10))
        res2 = reference_implementation(res1.clone())
        self.assertEqual(res1, res2)

        # non-contiguous
        m1 = torch.randn(10, 10, 10)
        m2 = torch.randn(10 * 10, 10 * 10)
        sm1 = m1[:, 4]
        sm2 = m2[:, 4]
        # view as sm1.size()
        sm2.set_(sm2.storage(), sm2.storage_offset(), sm1.size(), (sm2.stride()[0] * 10, sm2.stride()[0]))
        res1 = torchfn(sm1, sm2)
        # reference_implementation assumes 1-d sm2
        sm2.set_(sm2.storage(), sm2.storage_offset(), m2[:, 4].size(), m2[:, 4].stride())
        res2 = reference_implementation(res1.clone())
        self.assertEqual(res1, res2)

    def test_cdiv(self):
        self._test_cop(torch.div, lambda x, y: x / y)

    def test_cfmod(self):
        self._test_cop(torch.fmod, math.fmod)

    def test_cremainder(self):
        self._test_cop(torch.remainder, lambda x, y: x % y)

    def test_cmul(self):
        self._test_cop(torch.mul, lambda x, y: x * y)

    def test_cpow(self):
        self._test_cop(torch.pow, lambda x, y: nan if x < 0 else math.pow(x, y))

    @unittest.skipIf(not TEST_NUMPY, 'Numpy not found')
    def test_einsum(self):
        # test cases taken from https://gist.github.com/rockt/15ee013889d65342088e9260a377dc8f
        x = torch.randn(5)
        y = torch.randn(7)
        A = torch.randn(3, 5)
        B = torch.randn(2, 5)
        C = torch.randn(2, 3, 5)
        D = torch.randn(2, 5, 7)
        E = torch.randn(7, 9)
        F = torch.randn(2, 3, 5, 7)
        G = torch.randn(7, 11, 13)
        H = torch.randn(4, 4)
        I = torch.randn(3, 4, 4)
        l = torch.randn(5, 10)
        r = torch.randn(5, 20)
        w = torch.randn(30, 10, 20)
        test_list = [
            # -- Vector
            ("i->", x),                 # sum
            ("i,i->", x, x),            # dot
            ("i,i->i", x, x),           # vector element-wise mul
            ("i,j->ij", x, y),          # outer
            # -- Matrix
            ("ij->ji", A),              # transpose
            ("ij->j", A),               # row sum
            ("ij->i", A),               # col sum
            ("ij,ij->ij", A, A),        # matrix element-wise mul
            ("ij,j->i", A, x),          # matrix vector multiplication
            ("ij,kj->ik", A, B),        # matmul
            ("ij,ab->ijab", A, E),      # matrix outer product
            # -- Tensor
            ("aij,ajk->aik", C, D),     # batch matmul
            ("ijk,jk->i", C, A),        # tensor matrix contraction
            ("aij,jk->aik", D, E),      # tensor matrix contraction
            ("abcd,dfg->abcfg", F, G),  # tensor tensor contraction
            ("ijk,jk->ik", C, A),       # tensor matrix contraction with double indices
            ("ijk,jk->ij", C, A),       # tensor matrix contraction with double indices
            ("ijk,ik->j", C, B),        # non contiguous
            ("ijk,ik->jk", C, B),       # non contiguous with double indices
            # -- Diagonal
            ("ii", H),                 # trace
            ("ii->i", H),              # diagonal
            # -- Ellipsis
            ("i...->...", H),
            ("ki,...k->i...", A.t(), B),
            ("k...,jk", A.t(), B),
            ("...ii->...i", I),       # batch diagonal
            # -- Other
            ("bn,anm,bm->ba", l, w, r),  # as torch.bilinear
            ("... ii->...i  ", I),       # batch diagonal with spaces
        ]
        for test in test_list:
            actual = torch.einsum(test[0], test[1:])
            expected = np.einsum(test[0], *[t.numpy() for t in test[1:]])
            self.assertEqual(expected.shape, actual.shape, test[0])
            self.assertTrue(np.allclose(expected, actual.numpy()), test[0])

            def do_einsum(*args):
                return torch.einsum(test[0], args)
            # FIXME: following test cases fail gradcheck
            if test[0] not in {"i,i->", "i,i->i", "ij,ij->ij"}:
                gradcheck_inps = tuple(t.detach().requires_grad_() for t in test[1:])
                self.assertTrue(torch.autograd.gradcheck(do_einsum, gradcheck_inps))
            self.assertTrue(A._version == 0)  # check that we do not use inplace ops

    def test_sum_all(self):
        def check_sum_all(tensor):
            pylist = tensor.reshape(-1).tolist()
            self.assertEqual(tensor.sum(), sum(pylist))

        check_sum_all(torch.tensor([1, 2, 3, 4, 5]))
        check_sum_all(torch.randn(200000))
        check_sum_all(torch.randn(2000, 2)[:, 0])

    @unittest.skipIf(not TEST_NUMPY, 'Numpy not found')
    def test_sum_dim(self):
        def check_sum_dim(tensors_dict, dim):
            for category, tensors in tensors_dict.items():
                if category == "slice":
                    dim = 0
                for tensor in tensors:
                    expected = tensor.numpy().sum(dim)
                    actual = tensor.sum(dim)
                    self.assertEqual(expected.shape, actual.shape)
                    if actual.dtype == torch.float:
                        self.assertTrue(np.allclose(expected, actual.numpy(), rtol=1e-03, atol=1e-05))
                    else:
                        self.assertTrue(np.allclose(expected, actual.numpy()))

        float_types = [torch.double, torch.float]
        int_types = [torch.int64, torch.int32, torch.int16]

        check_sum_dim(self._make_tensors((5, 400000)), 1)
        check_sum_dim(self._make_tensors((3, 5, 7)), 0)
        check_sum_dim(self._make_tensors((3, 5, 7)), 1)
        check_sum_dim(self._make_tensors((3, 5, 7)), 2)
        check_sum_dim(self._make_tensors((100000, )), -1)
        check_sum_dim(self._make_tensors((50, 50, 50)), 0)
        check_sum_dim(self._make_tensors((50, 50, 50)), 1)
        check_sum_dim(self._make_tensors((50, 50, 50)), 2)
        check_sum_dim(self._make_tensors((50, 50, 50)), (1, 2))
        check_sum_dim(self._make_tensors((50, 50, 50)), (1, -1))

    def test_sum_out(self):
        x = torch.rand(100, 100)
        res1 = torch.sum(x, 1)
        res2 = torch.Tensor()
        torch.sum(x, 1, out=res2)
        self.assertEqual(res1, res2)
        x = torch.rand(100, 100, 100)
        res1 = x.sum(2).sum(1)
        res2 = torch.Tensor()
        torch.sum(x, (2, 1), out=res2)
        self.assertEqual(res1, res2)

    # TODO: these tests only check if it's possible to pass a return value
    # it'd be good to expand them
    def test_prod(self):
        x = torch.rand(100, 100)
        res1 = torch.prod(x, 1)
        res2 = torch.Tensor()
        torch.prod(x, 1, out=res2)
        self.assertEqual(res1, res2)

    def test_cumsum(self):
        x = torch.rand(100, 100)
        res1 = torch.cumsum(x, 1)
        res2 = torch.Tensor()
        torch.cumsum(x, 1, out=res2)
        self.assertEqual(res1, res2)

    def test_cumprod(self):
        x = torch.rand(100, 100)
        res1 = torch.cumprod(x, 1)
        res2 = torch.Tensor()
        torch.cumprod(x, 1, out=res2)
        self.assertEqual(res1, res2)

    def _test_reduce_integer_upcast(self, fn, has_out=True):
        shape = (3, 4, 5)
        reduced_shape = fn(torch.ones(shape)).shape

        def _test_out(dtype, other_dtype):
            out = torch.ones(reduced_shape, dtype=dtype)
            result = fn(x, out=out)
            self.assertIs(out.dtype, result.dtype)
            self.assertEqual(fn(x.type(dtype)), result)
            result = fn(x, out=out, dtype=dtype)
            self.assertIs(out.dtype, result.dtype)
            self.assertEqual(fn(x.type(dtype)), result)
            # 'out' is favored over dtype, check error
            self.assertRaises(RuntimeError, lambda: fn(x, out=out, dtype=other_dtype))

        for dtype in [dtype for dtype in torch.testing.get_all_dtypes() if dtype != torch.float16]:
            x = torch.ones(shape, dtype=dtype)
            expected_dtype = dtype if dtype.is_floating_point else torch.int64
            self.assertIs(expected_dtype, fn(x).dtype)
            self.assertEqual(fn(x.type(expected_dtype)), fn(x))

            if dtype.is_floating_point:
                other_dtype = torch.float32 if dtype == torch.float64 else torch.float64
            else:
                other_dtype = torch.int32 if dtype != torch.int32 else torch.int16
            self.assertIs(other_dtype, fn(x, dtype=other_dtype).dtype)
            self.assertEqual(fn(x.type(other_dtype)), fn(x, dtype=other_dtype))

            # test mixed int/float
            mixed_dtype = torch.int32 if dtype.is_floating_point else torch.float32
            self.assertIs(mixed_dtype, fn(x, dtype=mixed_dtype).dtype)
            self.assertEqual(fn(x.type(mixed_dtype)), fn(x, dtype=mixed_dtype))

            if has_out:
                _test_out(dtype, other_dtype)
                _test_out(dtype, mixed_dtype)

    def test_sum_integer_upcast(self):
        self._test_reduce_integer_upcast(lambda x, **kwargs: torch.sum(x, **kwargs), False)
        self._test_reduce_integer_upcast(lambda x, **kwargs: torch.sum(x, 0, **kwargs))

    def test_prod_integer_upcast(self):
        self._test_reduce_integer_upcast(lambda x, **kwargs: torch.prod(x, **kwargs), False)
        self._test_reduce_integer_upcast(lambda x, **kwargs: torch.prod(x, 0, **kwargs))

    def test_cumsum_integer_upcast(self):
        self._test_reduce_integer_upcast(lambda x, **kwargs: torch.cumsum(x, 0, **kwargs))

    def test_cumprod_integer_upcast(self):
        self._test_reduce_integer_upcast(lambda x, **kwargs: torch.cumprod(x, 0, **kwargs))

    def test_cross(self):
        x = torch.rand(100, 3, 100)
        y = torch.rand(100, 3, 100)
        res1 = torch.cross(x, y)
        res2 = torch.Tensor()
        torch.cross(x, y, out=res2)
        self.assertEqual(res1, res2)

    def test_zeros(self):
        res1 = torch.zeros(100, 100)
        res2 = torch.Tensor()
        torch.zeros(100, 100, out=res2)
        self.assertEqual(res1, res2)

    def test_zeros_like(self):
        expected = torch.zeros(100, 100)

        res1 = torch.zeros_like(expected)
        self.assertEqual(res1, expected)

    @unittest.skipIf(not torch.cuda.is_available(), 'no CUDA')
    def test_zeros_like_cuda(self):
        expected = torch.zeros(100, 100).cuda()

        res1 = torch.zeros_like(expected)
        self.assertEqual(res1, expected)

    @unittest.skipIf(torch.cuda.device_count() < 2, 'only one GPU detected')
    def test_zeros_like_multiple_device(self):
        expected = torch.zeros(100, 100).cuda()
        x = torch.cuda.FloatTensor(100, 100, device=1)
        output = torch.zeros_like(x)
        self.assertEqual(output, expected)

    def test_zeros_out(self):
        shape = (3, 4)
        out = torch.zeros(shape)
        torch.zeros(shape, out=out)

        # change the dtype, layout, device
        self.assertRaises(RuntimeError, lambda: torch.zeros(shape, dtype=torch.int64, out=out))
        self.assertRaises(RuntimeError, lambda: torch.zeros(shape, layout=torch.sparse_coo, out=out))
        if torch.cuda.is_available():
            self.assertRaises(RuntimeError, lambda: torch.zeros(shape, device='cuda', out=out))

        # leave them the same
        self.assertEqual(torch.zeros(shape), torch.zeros(shape, dtype=out.dtype, out=out))
        self.assertEqual(torch.zeros(shape), torch.zeros(shape, layout=torch.strided, out=out))
        self.assertEqual(torch.zeros(shape), torch.zeros(shape, device='cpu', out=out))

    def test_histc(self):
        x = torch.Tensor((2, 4, 2, 2, 5, 4))
        y = torch.histc(x, 5, 1, 5)  # nbins,  min,  max
        z = torch.Tensor((0, 3, 0, 2, 1))
        self.assertEqual(y, z)

    def test_ones(self):
        res1 = torch.ones(100, 100)
        res2 = torch.Tensor()
        torch.ones(100, 100, out=res2)
        self.assertEqual(res1, res2)

    def test_ones_like(self):
        expected = torch.ones(100, 100)

        res1 = torch.ones_like(expected)
        self.assertEqual(res1, expected)

    @unittest.skipIf(not torch.cuda.is_available(), 'no CUDA')
    def test_ones_like_cuda(self):
        expected = torch.ones(100, 100).cuda()

        res1 = torch.ones_like(expected)
        self.assertEqual(res1, expected)

    @unittest.skipIf(torch.cuda.device_count() < 2, 'only one GPU detected')
    def test_ones_like_multiple_device(self):
        expected = torch.ones(100, 100).cuda()
        x = torch.cuda.FloatTensor(100, 100, device=1)
        output = torch.ones_like(x)
        self.assertEqual(output, expected)

    @staticmethod
    def _test_dtypes(self, dtypes, layout, device):
        for dtype in dtypes:
            if dtype != torch.float16:
                out = torch.zeros((2, 3), dtype=dtype, layout=layout, device=device)
                self.assertIs(dtype, out.dtype)
                self.assertIs(layout, out.layout)
                self.assertEqual(device, out.device)

    def test_dtypes(self):
        all_dtypes = torch.testing.get_all_dtypes()
        self._test_dtypes(self, all_dtypes, torch.strided, torch.device('cpu'))
        if torch.cuda.is_available():
            self._test_dtypes(self, all_dtypes, torch.strided, torch.device('cuda:0'))

    def test_copy_dtypes(self):
        all_dtypes = torch.testing.get_all_dtypes()
        for dtype in all_dtypes:
            copied_dtype = copy.deepcopy(dtype)
            self.assertIs(dtype, copied_dtype)

    def test_device(self):
        cpu = torch.device('cpu')
        self.assertEqual('cpu', str(cpu))
        self.assertEqual('cpu', cpu.type)
        self.assertEqual(None, cpu.index)

        cpu0 = torch.device('cpu:0')
        self.assertEqual('cpu:0', str(cpu0))
        self.assertEqual('cpu', cpu0.type)
        self.assertEqual(0, cpu0.index)

        cpu0 = torch.device('cpu', 0)
        self.assertEqual('cpu:0', str(cpu0))
        self.assertEqual('cpu', cpu0.type)
        self.assertEqual(0, cpu0.index)

        cuda = torch.device('cuda')
        self.assertEqual('cuda', str(cuda))
        self.assertEqual('cuda', cuda.type)
        self.assertEqual(None, cuda.index)

        cuda1 = torch.device('cuda:1')
        self.assertEqual('cuda:1', str(cuda1))
        self.assertEqual('cuda', cuda1.type)
        self.assertEqual(1, cuda1.index)

        cuda1 = torch.device('cuda', 1)
        self.assertEqual('cuda:1', str(cuda1))
        self.assertEqual('cuda', cuda1.type)
        self.assertEqual(1, cuda1.index)

        self.assertRaises(RuntimeError, lambda: torch.device('cpu:-1'))
        self.assertRaises(RuntimeError, lambda: torch.device('cpu:1'))
        self.assertRaises(RuntimeError, lambda: torch.device('cpu', -1))
        self.assertRaises(RuntimeError, lambda: torch.device('cpu', 1))
        self.assertRaises(RuntimeError, lambda: torch.device('cuda:-1'))
        self.assertRaises(RuntimeError, lambda: torch.device('cuda', -1))
        self.assertRaises(RuntimeError, lambda: torch.device(-1))

        self.assertRaises(TypeError, lambda: torch.device('other'))
        self.assertRaises(TypeError, lambda: torch.device('other:0'))

        device_set = {'cpu', 'cpu:0', 'cuda', 'cuda:0', 'cuda:1', 'cuda:10', 'cuda:100'}
        device_hash_set = set()
        for device in list(device_set):
            device_hash_set.add(hash(torch.device(device)))
        self.assertEqual(len(device_set), len(device_hash_set))

    def test_tensor_device(self):
        def assertEqual(device_str, fn):
            self.assertEqual(torch.device(device_str), fn().device)
            self.assertEqual(device_str, str(fn().device))

        assertEqual('cpu', lambda: torch.tensor(5))
        assertEqual('cpu', lambda: torch.ones((2, 3), dtype=torch.float32, device='cpu'))
        # NOTE: 'cpu' is the canonical representation of 'cpu:0', but 'cuda:X' is the canonical
        # representation of cuda devices.
        assertEqual('cpu', lambda: torch.ones((2, 3), dtype=torch.float32, device='cpu:0'))
        assertEqual('cpu', lambda: torch.tensor(torch.ones((2, 3), dtype=torch.float32), device='cpu:0'))
        if TEST_NUMPY:
            assertEqual('cpu', lambda: torch.tensor(np.random.randn(2, 3), device='cpu'))

        if torch.cuda.is_available():
            assertEqual('cuda:0', lambda: torch.tensor(5).cuda(0))
            assertEqual('cuda:0', lambda: torch.tensor(5).cuda('cuda:0'))
            self.assertRaises(RuntimeError, lambda: torch.tensor(5).cuda('cpu'))
            self.assertRaises(RuntimeError, lambda: torch.tensor(5).cuda('cpu:0'))
            assertEqual('cuda:0', lambda: torch.tensor(5, dtype=torch.int64, device=0))
            assertEqual('cuda:0', lambda: torch.tensor(5, dtype=torch.int64, device='cuda:0'))
            assertEqual('cuda:' + str(torch.cuda.current_device()),
                        lambda: torch.tensor(5, dtype=torch.int64, device='cuda'))
            assertEqual('cuda:0', lambda: torch.tensor(torch.ones((2, 3), dtype=torch.float32), device='cuda:0'))
            if TEST_NUMPY:
                assertEqual('cuda:0', lambda: torch.tensor(np.random.randn(2, 3), device='cuda:0'))

            if torch.cuda.device_count() > 1:
                assertEqual('cuda:1', lambda: torch.tensor(5).cuda(1))
                assertEqual('cuda:1', lambda: torch.tensor(5).cuda('cuda:1'))
                assertEqual('cuda:1', lambda: torch.tensor(5, dtype=torch.int64, device=1))
                assertEqual('cuda:1', lambda: torch.tensor(5, dtype=torch.int64, device='cuda:1'))
                assertEqual('cuda:1', lambda: torch.tensor(torch.ones((2, 3), dtype=torch.float32), device='cuda:1'))
                if TEST_NUMPY:
                    assertEqual('cuda:1', lambda: torch.tensor(np.random.randn(2, 3), device='cuda:1'))

    def test_to(self):
        a = torch.tensor(5)
        self.assertEqual(a.device, a.to('cpu').device)
        self.assertEqual(a.device, a.to('cpu', dtype=torch.float32).device)
        self.assertIs(torch.float32, a.to('cpu', dtype=torch.float32).dtype)
        self.assertEqual(a.device, a.to(torch.float32).device)
        self.assertIs(torch.float32, a.to(dtype=torch.float32).dtype)

        if torch.cuda.is_available():
            for non_blocking in [True, False]:
                for cuda in ['cuda', 'cuda:0' if torch.cuda.device_count() == 1 else 'cuda:1']:
                    b = torch.tensor(5., device=cuda)
                    self.assertEqual(b.device, b.to(cuda, non_blocking=non_blocking).device)
                    self.assertEqual(a.device, b.to('cpu', non_blocking=non_blocking).device)
                    self.assertEqual(b.device, a.to(cuda, non_blocking=non_blocking).device)
                    self.assertIs(torch.int32, b.to('cpu', dtype=torch.int32, non_blocking=non_blocking).dtype)
                    self.assertEqual(a.device, b.to('cpu', dtype=torch.int32, non_blocking=non_blocking).device)
                    self.assertIs(torch.int32, b.to(dtype=torch.int32).dtype)
                    self.assertEqual(b.device, b.to(dtype=torch.int32).device)

    def test_to_with_tensor(self):
        a = torch.tensor(5)
        self.assertEqual(a.device, a.to(a).device)

        if torch.cuda.is_available():
            for non_blocking in [True, False]:
                for cuda in ['cuda', 'cuda:0' if torch.cuda.device_count() == 1 else 'cuda:1']:
                    b = torch.tensor(5., device=cuda)
                    self.assertEqual(b.device, b.to(b, non_blocking=non_blocking).device)
                    self.assertEqual(a.device, b.to(a, non_blocking=non_blocking).device)
                    self.assertEqual(b.device, a.to(b, non_blocking=non_blocking).device)

    @staticmethod
    def _test_empty_full(self, dtypes, layout, device):
        shape = torch.Size([2, 3])

        def check_value(tensor, dtype, layout, device, value, requires_grad):
            self.assertEqual(shape, tensor.shape)
            self.assertIs(dtype, tensor.dtype)
            self.assertIs(layout, tensor.layout)
            self.assertEqual(tensor.requires_grad, requires_grad)
            if tensor.is_cuda and device is not None:
                self.assertEqual(device, tensor.device)
            if value is not None:
                fill = tensor.new(shape).fill_(value)
                self.assertEqual(tensor, fill)

        def get_int64_dtype(dtype):
            module = '.'.join(str(dtype).split('.')[1:-1])
            if not module:
                return torch.int64
            return operator.attrgetter(module)(torch).int64

        default_dtype = torch.get_default_dtype()
        check_value(torch.empty(shape), default_dtype, torch.strided, -1, None, False)
        check_value(torch.full(shape, -5), default_dtype, torch.strided, -1, None, False)
        for dtype in dtypes:
            for rg in {dtype.is_floating_point, False}:
                int64_dtype = get_int64_dtype(dtype)
                v = torch.empty(shape, dtype=dtype, device=device, layout=layout, requires_grad=rg)
                check_value(v, dtype, layout, device, None, rg)
                out = v.new()
                check_value(torch.empty(shape, out=out, device=device, layout=layout, requires_grad=rg),
                            dtype, layout, device, None, rg)
                check_value(v.new_empty(shape), dtype, layout, device, None, False)
                check_value(v.new_empty(shape, dtype=int64_dtype, device=device, requires_grad=False),
                            int64_dtype, layout, device, None, False)
                check_value(torch.empty_like(v), dtype, layout, device, None, False)
                check_value(torch.empty_like(v, dtype=int64_dtype, layout=layout, device=device, requires_grad=False),
                            int64_dtype, layout, device, None, False)

                if dtype is not torch.float16 and layout != torch.sparse_coo:
                    fv = 3
                    v = torch.full(shape, fv, dtype=dtype, layout=layout, device=device, requires_grad=rg)
                    check_value(v, dtype, layout, device, fv, rg)
                    check_value(v.new_full(shape, fv + 1), dtype, layout, device, fv + 1, False)
                    out = v.new()
                    check_value(torch.full(shape, fv + 2, out=out, device=device, layout=layout, requires_grad=rg),
                                dtype, layout, device, fv + 2, rg)
                    check_value(v.new_full(shape, fv + 3, dtype=int64_dtype, device=device, requires_grad=False),
                                int64_dtype, layout, device, fv + 3, False)
                    check_value(torch.full_like(v, fv + 4), dtype, layout, device, fv + 4, False)
                    check_value(torch.full_like(v, fv + 5,
                                                dtype=int64_dtype, layout=layout, device=device, requires_grad=False),
                                int64_dtype, layout, device, fv + 5, False)

    def test_empty_full(self):
        self._test_empty_full(self, torch.testing.get_all_dtypes(), torch.strided, torch.device('cpu'))
        if torch.cuda.device_count() > 0:
            self._test_empty_full(self, torch.testing.get_all_dtypes(), torch.strided, None)
            self._test_empty_full(self, torch.testing.get_all_dtypes(), torch.strided, torch.device('cuda:0'))

    def test_dtype_out_match(self):
        d = torch.autograd.Variable(torch.DoubleTensor(2, 3))
        self.assertRaises(RuntimeError, lambda: torch.zeros((2, 3), out=d, dtype=torch.float32))

    def test_constructor_dtypes(self):
        default_type = torch.Tensor().type()
        self.assertIs(torch.Tensor().dtype, torch.get_default_dtype())

        self.assertIs(torch.uint8, torch.ByteTensor.dtype)
        self.assertIs(torch.float32, torch.FloatTensor.dtype)
        self.assertIs(torch.float64, torch.DoubleTensor.dtype)

        torch.set_default_tensor_type('torch.FloatTensor')
        self.assertIs(torch.float32, torch.get_default_dtype())
        self.assertIs(torch.FloatStorage, torch.Storage)

        torch.set_default_dtype(torch.float64)
        self.assertIs(torch.float64, torch.get_default_dtype())
        self.assertIs(torch.DoubleStorage, torch.Storage)

        torch.set_default_tensor_type(torch.FloatTensor)
        self.assertIs(torch.float32, torch.get_default_dtype())
        self.assertIs(torch.FloatStorage, torch.Storage)

        if torch.cuda.is_available():
            torch.set_default_tensor_type(torch.cuda.FloatTensor)
            self.assertIs(torch.float32, torch.get_default_dtype())
            self.assertIs(torch.float32, torch.cuda.FloatTensor.dtype)
            self.assertIs(torch.cuda.FloatStorage, torch.Storage)

            torch.set_default_dtype(torch.float64)
            self.assertIs(torch.float64, torch.get_default_dtype())
            self.assertIs(torch.cuda.DoubleStorage, torch.Storage)

        # don't support integral or sparse default types.
        self.assertRaises(TypeError, lambda: torch.set_default_tensor_type('torch.IntTensor'))
        self.assertRaises(TypeError, lambda: torch.set_default_dtype(torch.int64))

        # don't allow passing dtype to set_default_tensor_type
        self.assertRaises(TypeError, lambda: torch.set_default_tensor_type(torch.float32))

        torch.set_default_tensor_type(default_type)

    def test_type(self):
        x = torch.randn(3, 3).double()
        self.assertEqual(x.type('torch.FloatTensor').dtype, torch.float32)
        self.assertEqual(x.type(torch.FloatTensor).dtype, torch.float32)
        self.assertEqual(x.int().type(torch.Tensor).dtype, torch.get_default_dtype())
        self.assertEqual(x.type(torch.int32).dtype, torch.int32)

    def test_tensor_factory(self):
        expected = torch.Tensor([1, 1])
        # test data
        res1 = torch.tensor([1, 1])
        self.assertEqual(res1, expected)

        res1 = torch.tensor([1, 1], dtype=torch.int)
        self.assertEqual(res1, expected)
        self.assertIs(torch.int, res1.dtype)

        # test copy
        res2 = torch.tensor(expected)
        self.assertEqual(res2, expected)
        res2[1] = 2
        self.assertEqual(expected, torch.ones_like(expected))

        res2 = torch.tensor(expected, dtype=torch.int)
        self.assertEqual(res1, expected)
        self.assertIs(torch.int, res1.dtype)

        # test copy with numpy
        if TEST_NUMPY:
            a = np.array([5.])
            res1 = torch.tensor(a)
            self.assertEqual(5., res1[0].item())
            a[0] = 7.
            self.assertEqual(5., res1[0].item())

    def test_tensor_factory_type_inference(self):
        def test_inference(default_dtype):
            saved_dtype = torch.get_default_dtype()
            torch.set_default_dtype(default_dtype)
            self.assertIs(default_dtype, torch.tensor(()).dtype)
            self.assertIs(default_dtype, torch.tensor(5.).dtype)
            self.assertIs(torch.int64, torch.tensor(5).dtype)
            self.assertIs(torch.uint8, torch.tensor(True).dtype)
            self.assertIs(torch.int32, torch.tensor(5, dtype=torch.int32).dtype)
            self.assertIs(default_dtype, torch.tensor(((7, 5), (9, 5.))).dtype)
            self.assertIs(default_dtype, torch.tensor(((5., 5), (3, 5))).dtype)
            self.assertIs(torch.int64, torch.tensor(((5, 3), (3, 5))).dtype)

            if TEST_NUMPY:
                self.assertIs(torch.float64, torch.tensor(np.array(())).dtype)
                self.assertIs(torch.float64, torch.tensor(np.array(5.)).dtype)
                if np.array(5).dtype == np.int64:  # np long, which can be 4 bytes (e.g. on windows)
                    self.assertIs(torch.int64, torch.tensor(np.array(5)).dtype)
                else:
                    self.assertIs(torch.int32, torch.tensor(np.array(5)).dtype)
                self.assertIs(torch.uint8, torch.tensor(np.array(3, dtype=np.uint8)).dtype)
                self.assertIs(default_dtype, torch.tensor(((7, np.array(5)), (np.array(9), 5.))).dtype)
                self.assertIs(torch.float64, torch.tensor(((7, 5), (9, np.array(5.)))).dtype)
                self.assertIs(torch.int64, torch.tensor(((5, np.array(3)), (np.array(3), 5))).dtype)
            torch.set_default_dtype(saved_dtype)

        test_inference(torch.float64)
        test_inference(torch.float32)

    @unittest.skipIf(not torch.cuda.is_available(), 'no CUDA')
    def test_tensor_factory_cuda_type_inference(self):
        saved_type = torch.Tensor().type()
        torch.set_default_tensor_type(torch.cuda.DoubleTensor)
        torch.set_default_dtype(torch.float32)
        self.assertIs(torch.float32, torch.tensor(0.).dtype)
        self.assertEqual(torch.device('cuda:0'), torch.tensor(0.).device)
        torch.set_default_dtype(torch.float64)
        self.assertIs(torch.float64, torch.tensor(0.).dtype)
        self.assertEqual(torch.device('cuda:0'), torch.tensor(0.).device)
        torch.set_default_tensor_type(saved_type)

    @unittest.skipIf(not torch.cuda.is_available(), 'no CUDA')
    def test_tensor_factory_cuda_type(self):
        saved_type = torch.Tensor().type()
        torch.set_default_tensor_type(torch.cuda.FloatTensor)
        x = torch.zeros((5, 5))
        self.assertIs(torch.float32, x.dtype)
        self.assertTrue(x.is_cuda)
        torch.set_default_tensor_type(torch.cuda.DoubleTensor)
        x = torch.zeros((5, 5))
        self.assertIs(torch.float64, x.dtype)
        self.assertTrue(x.is_cuda)
        torch.set_default_tensor_type(saved_type)

    def test_tensor_factories_empty(self):
        # ensure we can create empty tensors from each factory function
        shapes = [(5, 0, 1), (0,), (0, 0, 1, 0, 2, 0, 0)]
        devices = ['cpu'] if not torch.cuda.is_available() else ['cpu', 'cuda']

        for device in devices:
            for shape in shapes:
                self.assertEqual(shape, torch.zeros(shape, device=device).shape)
                self.assertEqual(shape, torch.zeros_like(torch.zeros(shape, device=device)).shape)
                self.assertEqual(shape, torch.empty(shape, device=device).shape)
                self.assertEqual(shape, torch.empty_like(torch.zeros(shape, device=device)).shape)
                self.assertEqual(shape, torch.full(shape, 3, device=device).shape)
                self.assertEqual(shape, torch.full_like(torch.zeros(shape, device=device), 3).shape)
                self.assertEqual(shape, torch.ones(shape, device=device).shape)
                self.assertEqual(shape, torch.ones_like(torch.zeros(shape, device=device)).shape)
                self.assertEqual(shape, torch.rand(shape, device=device).shape)
                self.assertEqual(shape, torch.rand_like(torch.zeros(shape, device=device)).shape)
                self.assertEqual(shape, torch.randn(shape, device=device).shape)
                self.assertEqual(shape, torch.randn_like(torch.zeros(shape, device=device)).shape)
                self.assertEqual(shape, torch.randint(6, shape, device=device).shape)
                self.assertEqual(shape, torch.randint_like(torch.zeros(shape, device=device), 6).shape)

            self.assertEqual((0,), torch.arange(0, device=device).shape)
            self.assertEqual((0, 0), torch.eye(0, device=device).shape)
            self.assertEqual((0, 0), torch.eye(0, 0, device=device).shape)
            self.assertEqual((5, 0), torch.eye(5, 0, device=device).shape)
            self.assertEqual((0, 5), torch.eye(0, 5, device=device).shape)
            self.assertEqual((0,), torch.linspace(1, 1, 0, device=device).shape)
            self.assertEqual((0,), torch.logspace(1, 1, 0, device=device).shape)
            self.assertEqual((0,), torch.randperm(0, device=device).shape)
            self.assertEqual((0,), torch.bartlett_window(0, device=device).shape)
            self.assertEqual((0,), torch.bartlett_window(0, periodic=False, device=device).shape)
            self.assertEqual((0,), torch.hamming_window(0, device=device).shape)
            self.assertEqual((0,), torch.hann_window(0, device=device).shape)
            self.assertEqual((1, 1, 0), torch.tensor([[[]]], device=device).shape)
            self.assertEqual((1, 1, 0), torch.as_tensor([[[]]], device=device).shape)

    def test_new_tensor(self):
        expected = torch.autograd.Variable(torch.ByteTensor([1, 1]))
        # test data
        res1 = expected.new_tensor([1, 1])
        self.assertEqual(res1, expected)
        res1 = expected.new_tensor([1, 1], dtype=torch.int)
        self.assertEqual(res1, expected)
        self.assertIs(torch.int, res1.dtype)

        # test copy
        res2 = expected.new_tensor(expected)
        self.assertEqual(res2, expected)
        res2[1] = 2
        self.assertEqual(expected, torch.ones_like(expected))
        res2 = expected.new_tensor(expected, dtype=torch.int)
        self.assertEqual(res2, expected)
        self.assertIs(torch.int, res2.dtype)

        # test copy with numpy
        if TEST_NUMPY:
            a = np.array([5.])
            res1 = torch.tensor(a)
            res1 = res1.new_tensor(a)
            self.assertEqual(5., res1[0].item())
            a[0] = 7.
            self.assertEqual(5., res1[0].item())

        if torch.cuda.device_count() >= 2:
            expected = expected.cuda(1)
            res1 = expected.new_tensor([1, 1])
            self.assertEqual(res1.get_device(), expected.get_device())
            res1 = expected.new_tensor([1, 1], dtype=torch.int)
            self.assertIs(torch.int, res1.dtype)
            self.assertEqual(res1.get_device(), expected.get_device())

            res2 = expected.new_tensor(expected)
            self.assertEqual(res2.get_device(), expected.get_device())
            res2 = expected.new_tensor(expected, dtype=torch.int)
            self.assertIs(torch.int, res1.dtype)
            self.assertEqual(res2.get_device(), expected.get_device())
            res2 = expected.new_tensor(expected, dtype=torch.int, device=0)
            self.assertIs(torch.int, res1.dtype)
            self.assertEqual(res2.get_device(), 0)

            res1 = expected.new_tensor(1)
            self.assertEqual(res1.get_device(), expected.get_device())
            res1 = expected.new_tensor(1, dtype=torch.int)
            self.assertIs(torch.int, res1.dtype)
            self.assertEqual(res1.get_device(), expected.get_device())

    def test_as_tensor(self):
        # from python data
        x = [[0, 1], [2, 3]]
        self.assertEqual(torch.tensor(x), torch.as_tensor(x))
        self.assertEqual(torch.tensor(x, dtype=torch.float32), torch.as_tensor(x, dtype=torch.float32))

        # from tensor (doesn't copy unless type is different)
        y = torch.tensor(x)
        self.assertIs(y, torch.as_tensor(y))
        self.assertIsNot(y, torch.as_tensor(y, dtype=torch.float32))
        if torch.cuda.is_available():
            self.assertIsNot(y, torch.as_tensor(y, device='cuda'))
            y_cuda = y.to('cuda')
            self.assertIs(y_cuda, torch.as_tensor(y_cuda))
            self.assertIs(y_cuda, torch.as_tensor(y_cuda, device='cuda'))

        if TEST_NUMPY:
            # doesn't copy
            n = np.random.rand(5, 6)
            n_astensor = torch.as_tensor(n)
            self.assertEqual(torch.tensor(n), n_astensor)
            n_astensor[0][0] = 250.7
            self.assertEqual(torch.tensor(n), n_astensor)

            # changing dtype causes copy
            n = np.random.rand(5, 6).astype(np.float32)
            n_astensor = torch.as_tensor(n, dtype=torch.float64)
            self.assertEqual(torch.tensor(n, dtype=torch.float64), n_astensor)
            n_astensor[0][1] = 250.8
            self.assertNotEqual(torch.tensor(n, dtype=torch.float64), n_astensor)

            # changing device causes copy
            if torch.cuda.is_available():
                n = np.random.randn(5, 6)
                n_astensor = torch.as_tensor(n, device='cuda')
                self.assertEqual(torch.tensor(n, device='cuda'), n_astensor)
                n_astensor[0][2] = 250.9
                self.assertNotEqual(torch.tensor(n, device='cuda'), n_astensor)

    def test_diag(self):
        x = torch.rand(100, 100)
        res1 = torch.diag(x)
        res2 = torch.Tensor()
        torch.diag(x, out=res2)
        self.assertEqual(res1, res2)

    @staticmethod
    def _test_diagonal(self, dtype, device):
        x = torch.randn((100, 100), dtype=dtype, device=device)
        result = torch.diagonal(x)
        expected = torch.diag(x)
        self.assertEqual(result, expected)

        x = torch.randn((100, 100), dtype=dtype, device=device)
        result = torch.diagonal(x, 17)
        expected = torch.diag(x, 17)
        self.assertEqual(result, expected)

    def test_diagonal(self):
        self._test_diagonal(self, dtype=torch.float32, device='cpu')

    @unittest.skipIf(not TEST_NUMPY, 'Numpy not found')
    def test_diagonal_multidim(self):
        x = torch.randn(10, 11, 12, 13)
        xn = x.numpy()
        for args in [(2, 2, 3),
                     (2,),
                     (-2, 1, 2),
                     (0, -2, -1)]:
            result = torch.diagonal(x, *args)
            expected = xn.diagonal(*args)
            self.assertEqual(expected.shape, result.shape)
            self.assertTrue(np.allclose(expected, result.numpy()))
        # test non-continguous
        xp = x.permute(1, 2, 3, 0)
        result = torch.diagonal(xp, 0, -2, -1)
        expected = xp.numpy().diagonal(0, -2, -1)
        self.assertEqual(expected.shape, result.shape)
        self.assertTrue(np.allclose(expected, result.numpy()))

    @staticmethod
    def _test_diagflat(self, dtype, device):
        # Basic sanity test
        x = torch.randn((100,), dtype=dtype, device=device)
        result = torch.diagflat(x)
        expected = torch.diag(x)
        self.assertEqual(result, expected)

        # Test offset
        x = torch.randn((100,), dtype=dtype, device=device)
        result = torch.diagflat(x, 17)
        expected = torch.diag(x, 17)
        self.assertEqual(result, expected)

        # Test where input has more than one dimension
        x = torch.randn((2, 3, 4), dtype=dtype, device=device)
        result = torch.diagflat(x)
        expected = torch.diag(x.contiguous().view(-1))
        self.assertEqual(result, expected)

        # Noncontig input
        x = torch.randn((2, 3, 4), dtype=dtype, device=device).transpose(2, 0)
        self.assertFalse(x.is_contiguous())
        result = torch.diagflat(x)
        expected = torch.diag(x.contiguous().view(-1))
        self.assertEqual(result, expected)

    def test_diagflat(self):
        self._test_diagflat(self, dtype=torch.float32, device='cpu')

    def test_eye(self):
        res1 = torch.eye(100, 100)
        res2 = torch.Tensor()
        torch.eye(100, 100, out=res2)
        self.assertEqual(res1, res2)

    def test_renorm(self):
        m1 = torch.randn(10, 5)
        res1 = torch.Tensor()

        def renorm(matrix, value, dim, max_norm):
            m1 = matrix.transpose(dim, 0).contiguous()
            # collapse non-dim dimensions.
            m2 = m1.clone().resize_(m1.size(0), int(math.floor(m1.nelement() / m1.size(0))))
            norms = m2.norm(value, 1, True)
            # clip
            new_norms = norms.clone()
            new_norms[torch.gt(norms, max_norm)] = max_norm
            new_norms.div_(norms.add_(1e-7))
            # renormalize
            m1.mul_(new_norms.expand_as(m1))
            return m1.transpose(dim, 0)

        # note that the axis fed to torch.renorm is different (2~=1)
        maxnorm = m1.norm(2, 1).mean()
        m2 = renorm(m1, 2, 1, maxnorm)
        m1.renorm_(2, 1, maxnorm)
        self.assertEqual(m1, m2, 1e-5)
        self.assertEqual(m1.norm(2, 0), m2.norm(2, 0), 1e-5)

        m1 = torch.randn(3, 4, 5)
        m2 = m1.transpose(1, 2).contiguous().clone().resize_(15, 4)
        maxnorm = m2.norm(2, 0).mean()
        m2 = renorm(m2, 2, 1, maxnorm)
        m1.renorm_(2, 1, maxnorm)
        m3 = m1.transpose(1, 2).contiguous().clone().resize_(15, 4)
        self.assertEqual(m3, m2)
        self.assertEqual(m3.norm(2, 0), m2.norm(2, 0))

    @staticmethod
    def _test_renorm_ps(self, device):
        # full reduction
        x = torch.randn(5, 5)
        xn = x.numpy()
        for p in [1, 2, 3, 4, inf]:
            res = x.renorm(p, 1, 1)
            expected = x / x.norm(p, 0, keepdim=True).clamp(min=1)
            self.assertEqual(res.numpy(), expected.numpy(), "renorm failed for {}-norm".format(p))

    def test_renorm_ps(self):
        self._test_renorm_ps(self, device='cpu')

    @unittest.skipIf(not torch.cuda.is_available(), 'no CUDA')
    def test_renorm_ps_cuda(self):
        self._test_renorm_ps(self, device='cuda')

    @staticmethod
    def _test_multinomial(self, type):
        def make_prob_dist(shape, is_contiguous):
            if is_contiguous:
                return type(*shape).uniform_()
            elif len(shape) == 1:
                return type(*(shape + [5])).uniform_()[:, 2]
            else:
                # num dim = 2
                new_shape = [2, shape[1], 7, 1, shape[0], 1, 10]
                prob_dist = type(*new_shape).uniform_()
                prob_dist = prob_dist.transpose(1, 4)
                prob_dist = prob_dist[1, :, 5, 0, :, 0, 4]
                assert not prob_dist.is_contiguous()  # sanity check
                return prob_dist

        for is_contiguous in (True, False):
            # with replacement
            n_row = 3
            for n_col in range(4, 5 + 1):
                prob_dist = make_prob_dist([n_row, n_col], is_contiguous)
                # indices that shouldn't be sampled (<0 means none)
                zero_prob_indices = torch.LongTensor(n_row).random_(-2, n_col).tolist()
                for i, j in enumerate(zero_prob_indices):
                    if j >= 0:
                        prob_dist[i, j] = 0
                n_sample = n_col * 3
                sample_indices = torch.multinomial(prob_dist, n_sample, True)
                self.assertEqual(prob_dist.dim(), 2)
                self.assertEqual(sample_indices.size(1), n_sample)
                for i in range(n_row):
                    zero_prob_idx = zero_prob_indices[i]
                    if zero_prob_idx < 0:
                        continue
                    for j in range(n_sample):
                        self.assertNotEqual(sample_indices[i, j], zero_prob_idx,
                                            "sampled an index with zero probability")

            # without replacement
            n_row = 3
            for n_col in range(2, 10 + 1, 2):
                prob_dist = make_prob_dist([n_row, n_col], is_contiguous)
                # indices that shouldn't be sampled (<0 means none)
                zero_prob_indices = torch.LongTensor(n_row).random_(-1, n_col).tolist()
                for i, j in enumerate(zero_prob_indices):
                    if j >= 0:
                        prob_dist[i, j] = 0
                n_sample = max(1, n_col - 2)
                sample_indices = torch.multinomial(prob_dist, n_sample, False)
                self.assertEqual(prob_dist.dim(), 2)
                self.assertEqual(sample_indices.size(1), n_sample)
                for i in range(n_row):
                    row_samples = {}
                    zero_prob_idx = zero_prob_indices[i]
                    for j in range(n_sample):
                        sample_idx = sample_indices[i, j]
                        if zero_prob_idx >= 0:
                            self.assertNotEqual(sample_idx, zero_prob_idx,
                                                "sampled an index with zero probability")
                        self.assertNotIn(sample_idx, row_samples, "sampled an index twice")
                        row_samples[sample_idx] = True

            # vector
            n_col = 4
            prob_dist = make_prob_dist([n_col], is_contiguous).fill_(1)
            zero_prob_idx = 1  # index that shouldn't be sampled
            prob_dist[zero_prob_idx] = 0
            n_sample = 20
            sample_indices = torch.multinomial(prob_dist, n_sample, True)
            for sample_index in sample_indices:
                self.assertNotEqual(sample_index, zero_prob_idx, "sampled an index with zero probability")
            s_dim = sample_indices.dim()
            self.assertEqual(sample_indices.dim(), 1, "wrong number of dimensions")
            self.assertEqual(prob_dist.dim(), 1, "wrong number of prob_dist dimensions")
            self.assertEqual(sample_indices.size(0), n_sample, "wrong number of samples")

    def test_multinomial(self):
        self._test_multinomial(self, torch.FloatTensor)

    def _spawn_method(self, method, arg):
        try:
            mp.set_start_method('spawn')
        except RuntimeError:
            pass
        with mp.Pool(1) as pool:
            self.assertTrue(pool.map(method, [arg]))

    @staticmethod
    def _test_multinomial_invalid_probs(probs):
        try:
            torch.multinomial(probs.to('cpu'), 1)
            return False  # Should not be reached
        except RuntimeError as e:
            return 'invalid multinomial distribution' in str(e)

    @unittest.skipIf(NO_MULTIPROCESSING_SPAWN, "Disabled for environments that \
                     don't support multiprocessing with spawn start method")
    @unittest.skipIf(IS_WINDOWS, 'FIXME: CUDA OOM error on Windows')
    @unittest.skipIf(not PY3,
                     "spawn start method is not supported in Python 2, \
                     but we need it for for testing failure case for CPU RNG on Windows")
    def test_multinomial_invalid_probs(self):
        test_method = TestTorch._test_multinomial_invalid_probs
        self._spawn_method(test_method, torch.Tensor([0, -1]))
        self._spawn_method(test_method, torch.Tensor([0, inf]))
        self._spawn_method(test_method, torch.Tensor([0, -inf]))
        self._spawn_method(test_method, torch.Tensor([0, nan]))

    @suppress_warnings
    def test_range(self):
        res1 = torch.range(0, 1)
        res2 = torch.Tensor()
        torch.range(0, 1, out=res2)
        self.assertEqual(res1, res2, 0)

        # Check range for non-contiguous tensors.
        x = torch.zeros(2, 3)
        torch.range(0, 3, out=x.narrow(1, 1, 2))
        res2 = torch.Tensor(((0, 0, 1), (0, 2, 3)))
        self.assertEqual(x, res2, 1e-16)

        # Check negative
        res1 = torch.Tensor((1, 0))
        res2 = torch.Tensor()
        torch.range(1, 0, -1, out=res2)
        self.assertEqual(res1, res2, 0)

        # Equal bounds
        res1 = torch.ones(1)
        res2 = torch.Tensor()
        torch.range(1, 1, -1, out=res2)
        self.assertEqual(res1, res2, 0)
        torch.range(1, 1, 1, out=res2)
        self.assertEqual(res1, res2, 0)

        # FloatTensor
        res1 = torch.range(0.6, 0.9, 0.1, out=torch.FloatTensor())
        self.assertEqual(res1.size(0), 4)
        res1 = torch.range(1, 10, 0.3, out=torch.FloatTensor())
        self.assertEqual(res1.size(0), 31)

        # DoubleTensor
        res1 = torch.range(0.6, 0.9, 0.1, out=torch.DoubleTensor())
        self.assertEqual(res1.size(0), 4)
        res1 = torch.range(1, 10, 0.3, out=torch.DoubleTensor())
        self.assertEqual(res1.size(0), 31)

    def test_range_warning(self):
        with warnings.catch_warnings(record=True) as w:
            torch.range(0, 10)
            self.assertEqual(len(w), 1)

    def test_arange(self):
        res1 = torch.arange(0, 1)
        res2 = torch.Tensor()
        torch.arange(0, 1, out=res2)
        self.assertEqual(res1, res2, 0)

        # Check arange with only one argument
        res1 = torch.arange(10)
        res2 = torch.arange(0, 10)
        self.assertEqual(res1, res2, 0)

        # Check arange for non-contiguous tensors.
        x = torch.zeros(2, 3)
        torch.arange(0, 4, out=x.narrow(1, 1, 2))
        res2 = torch.Tensor(((0, 0, 1), (0, 2, 3)))
        self.assertEqual(x, res2, 1e-16)

        # Check negative
        res1 = torch.Tensor((1, 0))
        res2 = torch.Tensor()
        torch.arange(1, -1, -1, out=res2)
        self.assertEqual(res1, res2, 0)

        # Equal bounds
        res1 = torch.ones(1)
        res2 = torch.Tensor()
        torch.arange(1, 0, -1, out=res2)
        self.assertEqual(res1, res2, 0)
        torch.arange(1, 2, 1, out=res2)
        self.assertEqual(res1, res2, 0)

        # FloatTensor
        res1 = torch.arange(0.6, 0.89, 0.1, out=torch.FloatTensor())
        self.assertEqual(res1, [0.6, 0.7, 0.8])
        res1 = torch.arange(1, 10, 0.3, out=torch.FloatTensor())
        self.assertEqual(res1.size(0), 30)
        self.assertEqual(res1[0], 1)
        self.assertEqual(res1[29], 9.7)

        # DoubleTensor
        res1 = torch.arange(0.6, 0.89, 0.1, out=torch.DoubleTensor())
        self.assertEqual(res1, [0.6, 0.7, 0.8])
        res1 = torch.arange(1, 10, 0.3, out=torch.DoubleTensor())
        self.assertEqual(res1.size(0), 30)
        self.assertEqual(res1[0], 1)
        self.assertEqual(res1[29], 9.7)

        # Check that it's exclusive
        r = torch.arange(0, 5)
        self.assertEqual(r.min(), 0)
        self.assertEqual(r.max(), 4)
        self.assertEqual(r.numel(), 5)

        r = torch.arange(0, 5, 2)
        self.assertEqual(r.min(), 0)
        self.assertEqual(r.max(), 4)
        self.assertEqual(r.numel(), 3)

        r1 = torch.arange(0, 5 + 1e-6)
        r2 = torch.arange(0, 5)
        r3 = torch.arange(0, 5 - 1e-6)
        self.assertEqual(r1[:-1], r2, 0)
        self.assertEqual(r2, r3, 0)

        r1 = torch.arange(10, -1 + 1e-6, -1)
        r2 = torch.arange(10, -1, -1)
        r3 = torch.arange(10, -1 - 1e-6, -1)
        self.assertEqual(r1, r2, 0)
        self.assertEqual(r2, r3[:-1], 0)

    def test_arange_inference(self):
        saved_dtype = torch.get_default_dtype()
        torch.set_default_dtype(torch.float32)
        # end only
        self.assertIs(torch.float32, torch.arange(1.).dtype)
        self.assertIs(torch.float32, torch.arange(torch.tensor(1.)).dtype)
        self.assertIs(torch.float32, torch.arange(torch.tensor(1., dtype=torch.float64)).dtype)

        self.assertIs(torch.int64, torch.arange(1).dtype)
        self.assertIs(torch.int64, torch.arange(torch.tensor(1)).dtype)
        self.assertIs(torch.int64, torch.arange(torch.tensor(1, dtype=torch.int16)).dtype)

        # start, end, [step]
        self.assertIs(torch.float32, torch.arange(1., 3).dtype)
        self.assertIs(torch.float32, torch.arange(torch.tensor(1., dtype=torch.float64), 3).dtype)
        self.assertIs(torch.float32, torch.arange(1, 3.).dtype)
        self.assertIs(torch.float32, torch.arange(torch.tensor(1, dtype=torch.int16), torch.tensor(3.)).dtype)
        self.assertIs(torch.float32, torch.arange(1, 3, 1.).dtype)
        self.assertIs(torch.float32,
                      torch.arange(torch.tensor(1),
                                   torch.tensor(3, dtype=torch.int16),
                                   torch.tensor(1., dtype=torch.float64)).dtype)

        self.assertIs(torch.int64, torch.arange(1, 3).dtype)
        self.assertIs(torch.int64, torch.arange(torch.tensor(1), 3).dtype)
        self.assertIs(torch.int64, torch.arange(torch.tensor(1), torch.tensor(3, dtype=torch.int16)).dtype)
        self.assertIs(torch.int64, torch.arange(1, 3, 1).dtype)
        self.assertIs(torch.int64,
                      torch.arange(torch.tensor(1),
                                   torch.tensor(3),
                                   torch.tensor(1, dtype=torch.int16)).dtype)
        torch.set_default_dtype(saved_dtype)

    @staticmethod
    def _select_broadcastable_dims(dims_full=None):
        # select full dimensionality
        if dims_full is None:
            dims_full = []
            ndims = random.randint(1, 4)
            dims_full = [random.randint(1, 8) for _ in range(ndims)]
        else:
            ndims = len(dims_full)

        # select actual dimensions for ops:
        # larger: full ndims, individual sizes may be reduced
        # smaller: possibly reduced ndims, sizes may be reduced
        smaller_ndims = random.randint(1, ndims)
        dims_small = []
        dims_large = []
        for i in range(ndims - 1, -1, -1):
            j = random.randint(1, 3)
            if j == 1:  # no reduced singleton dimension
                ds = dims_full[i]
                dl = dims_full[i]
            elif j == 2:  # larger may have reduced singleton dimension
                ds = dims_full[i]
                dl = 1 if len(dims_small) < smaller_ndims else dims_full[i]
            elif j == 3:  # smaller may have reduced singleton dimension
                ds = 1
                dl = dims_full[i]
            dims_large = [dl] + dims_large
            if len(dims_small) < smaller_ndims:
                dims_small = [ds] + dims_small
        return (dims_small, dims_large, dims_full)

    @staticmethod
    def _test_broadcast(self, cast):

        # all functions
        fns = {
            "dist", "atan2", "pow", "lerp", "add",
            "sub", "mul", "div", "fmod", "remainder",
            "eq", "ge", "gt", "le", "lt", "max", "min", "ne",
            "addcdiv", "addcmul", "masked_scatter", "masked_select", "masked_fill",
            "map", "map2", "copy"
        }
        # functions with three tensor arguments
        fns_3_args = {"addcdiv", "addcmul", "map2"}

        for fn in fns:
            (dims_small, dims_large, dims_full) = self._select_broadcastable_dims()
            small = cast(torch.randn(*dims_small).float())
            large = cast(torch.randn(*dims_large).float())
            small_expanded = small.expand(*dims_full)
            large_expanded = large.expand(*dims_full)
            small2 = None
            small2_expanded = None
            if fn in fns_3_args:
                # create another smaller tensor
                (dims_small2, _, _) = self._select_broadcastable_dims(dims_full)
                small2 = cast(torch.randn(*dims_small2).float())
                small2_expanded = small2.expand(*dims_full)

            if small.is_cuda and fn in ['map', 'map2']:
                # map and map2 are not implementd on CUDA tensors
                continue

            # TODO: fix masked_scatter and masked_fill broadcasting
            if hasattr(large_expanded, fn) and fn not in ['masked_scatter', 'masked_fill']:
                # run through tensor versions of functions
                # and verify fully expanded inputs give same results
                expanded = {large: large_expanded, small: small_expanded, small2: small2_expanded}

                def tensorfn(myfn, t1, t2):
                    if fn == "lerp":
                        return myfn(t1, 0.5)
                    elif fn == "masked_select":
                        return myfn(t1 < 0)
                    elif fn in fns_3_args:
                        return myfn(1, t1, t2)
                    else:
                        return myfn(t1)

                # test various orders
                for first, second, third in [(large, small, small2), (small, large, small2),
                                             (small2, small, large), (small2, large, small)]:
                    if first is None:
                        break  # ignore last iter when small2 is None
                    method_expanded = getattr(expanded[first], fn)
                    method = getattr(first, fn)
                    r1 = tensorfn(method_expanded, expanded[second], expanded[third])
                    r2 = tensorfn(method, second, third)
                    self.assertEqual(r1, r2)

            # now for torch. versions of functions
            if hasattr(torch, fn):
                fntorch = getattr(torch, fn)
                expanded = {large: large_expanded, small: small_expanded, small2: small2_expanded}

                def torchfn(t1, t2, t3):
                    if fn == "lerp":
                        return fntorch(t1, t2, 0.5)
                    elif fn == "masked_select":
                        return fntorch(t1, t2 < 0)
                    elif fn == "masked_scatter":
                        return fntorch(t1, t2 < 0.5, cast(torch.arange(1, t1.nelement() + 1).float()))
                    elif fn == "masked_fill":
                        return fntorch(t1, t2 < 0.5, 1.0)
                    elif fn in fns_3_args:
                        return fntorch(t1, 1.0, t2, t3)
                    else:
                        return fntorch(t1, t2)

                # test various orders
                for first, second, third in [(large, small, small2), (small, large, small2),
                                             (small2, small, large), (small2, large, small)]:
                    if first is None:
                        break  # ignore last iter when small2 is None
                    r1 = torchfn(expanded[first], expanded[second], expanded[third])
                    r2 = torchfn(first, second, third)
                    self.assertEqual(r1, r2)

            # now for in place functions
            # in-place tensor is not broadcastable; test only guaranteed
            # to work by broadcasting other argument(s)
            if not hasattr(large_expanded, fn + "_"):
                continue

            # need to clone largeExpanded so we can reuse, since functions are in-place
            large_expanded_clone = large_expanded.clone()

            def tensorfn_inplace(t0, t1, t2=None):
                t0_fn = getattr(t0, fn + "_")
                if fn == "lerp":
                    return t0_fn(t1, 0.5)
                elif fn == "masked_scatter":
                    return t0_fn(t1 < 0.5, cast(torch.arange(1, t0.nelement() + 1).float()))
                elif fn == "masked_fill":
                    return t0_fn(t1 < 0.5, 1.0)
                elif fn == "map":
                    return t0_fn(t1, lambda x, y: x + y)
                elif fn == "map2":
                    return t0_fn(t1, t2, lambda x, y, z: x + y + z)
                elif fn in fns_3_args:
                    return t0_fn(1.0, t1, t2)
                else:
                    return t0_fn(t1)
            r1 = tensorfn_inplace(large_expanded, small_expanded, small2_expanded)
            r2 = tensorfn_inplace(large_expanded_clone, small, small2)
            # in-place pointwise operations don't actually work if the in-place
            # tensor is 0-strided (numpy has the same issue)
            if (0 not in large_expanded.stride() and 0 not in large_expanded_clone.stride()):
                self.assertEqual(r1, r2)

            def broadcastable(t0, t1, t2=None):
                try:
                    t1.expand_as(t0)
                    if t2 is not None:
                        t2.expand_as(t0)
                except RuntimeError:
                    return False
                return True

            def _test_in_place_broadcastable(t0, t1, t2=None):
                if not broadcastable(t0, t1, t2):
                    same_size = t0.numel() == t1.numel() and (t0.numel() == t2.numel() if t2 is not None else True)
                    if not same_size:
                        self.assertRaises(RuntimeError, lambda: tensorfn_inplace(t0, t1, t2))
                else:
                    tensorfn_inplace(t0, t1, t2)

            if fn not in fns_3_args:
                _test_in_place_broadcastable(small, large_expanded)
                _test_in_place_broadcastable(small, large)
            else:
                _test_in_place_broadcastable(small2, small_expanded, large_expanded)
                _test_in_place_broadcastable(small2, small, large)

    def test_broadcast(self):
        self._test_broadcast(self, lambda t: t)

    def test_broadcast_empty(self):
        # empty + empty
        self.assertRaises(RuntimeError, lambda: torch.randn(5, 0) + torch.randn(0, 5))
        self.assertEqual(torch.randn(5, 0), torch.randn(0) + torch.randn(5, 0))
        self.assertEqual(torch.randn(5, 0, 0), torch.randn(0) + torch.randn(5, 0, 1))

        # scalar + empty
        self.assertEqual(torch.randn(5, 0, 6), torch.randn(()) + torch.randn(5, 0, 6))

        # non-empty, empty
        self.assertEqual(torch.randn(0), torch.randn(0) + torch.randn(1))
        self.assertEqual(torch.randn(0, 7, 0, 6, 5, 0, 7),
                         torch.randn(0, 7, 0, 6, 5, 0, 1) + torch.randn(1, 1, 5, 1, 7))
        self.assertRaises(RuntimeError, lambda: torch.randn(7, 0) + torch.randn(2, 1))

    def test_broadcast_tensors(self):
        x0 = torch.randn(2, 1, 3)
        x1 = torch.randn(3)
        x2 = torch.randn(3, 1)
        expected_size = (2, 3, 3)

        y0, y1, y2 = torch.broadcast_tensors(x0, x1, x2)
        self.assertTrue(y0.size() == expected_size)
        self.assertTrue(y1.size() == expected_size)
        self.assertTrue(y2.size() == expected_size)

    @staticmethod
    def _test_contiguous(self, cast):
        x = cast(torch.randn(1, 16, 5, 5))
        self.assertTrue(x.is_contiguous())
        stride = list(x.stride())
        stride[0] = 20
        # change the stride in dimension 0. the tensor is still contiguous because size[0] is 1
        x.set_(x.storage(), 0, x.size(), stride)
        self.assertTrue(x.is_contiguous())

    def test_contiguous(self):
        return self._test_contiguous(self, lambda t: t)

    def test_empty_tensor_props(self):
        sizes = [(0,), (0, 3), (5, 0), (5, 0, 3, 0, 2), (0, 3, 0, 2), (0, 5, 0, 2, 0)]
        devices = ['cpu'] if not torch.cuda.is_available() else ['cpu', 'cuda']
        for size in sizes:
            for device in devices:
                x = torch.empty(tuple(size), device=device)
                self.assertEqual(size, x.shape)
                self.assertTrue(x.is_contiguous())
                size_ones_instead_of_zeros = (x if x != 0 else 1 for x in size)
                y = torch.empty(tuple(size_ones_instead_of_zeros), device=device)
                self.assertEqual(x.stride(), y.stride())

    def test_scalars_as_floats(self):
        "zero-dim variables that don't require grad should bind to scalar arguments"
        x = torch.tensor(2.)
        y = torch.tensor(3.)
        # 3 + (3 * 3) * 2
        self.assertEqual(y.addcmul(y, y, value=x), 21)

        x = torch.tensor(2., requires_grad=True)
        self.assertRaises(Exception, lambda: y.addcmul(y, y, value=x))

    @staticmethod
    def _test_broadcast_fused_matmul(self, cast):
        fns = ["baddbmm", "addbmm", "addmm", "addmv", "addr"]

        for fn in fns:
            batch_dim = random.randint(1, 8)
            n_dim = random.randint(1, 8)
            m_dim = random.randint(1, 8)
            p_dim = random.randint(1, 8)

            def dims_full_for_fn():
                if fn == "baddbmm":
                    return ([batch_dim, n_dim, p_dim], [batch_dim, n_dim, m_dim], [batch_dim, m_dim, p_dim])
                elif fn == "addbmm":
                    return ([n_dim, p_dim], [batch_dim, n_dim, m_dim], [batch_dim, m_dim, p_dim])
                elif fn == "addmm":
                    return ([n_dim, p_dim], [n_dim, m_dim], [m_dim, p_dim])
                elif fn == "addmv":
                    return ([n_dim], [n_dim, m_dim], [m_dim])
                elif fn == "addr":
                    return ([n_dim, m_dim], [n_dim], [m_dim])
                else:
                    raise AssertionError("unknown function")

            (t0_dims_full, t1_dims, t2_dims) = dims_full_for_fn()
            (t0_dims_small, _, _) = self._select_broadcastable_dims(t0_dims_full)

            t0_small = cast(torch.randn(*t0_dims_small).float())
            t1 = cast(torch.randn(*t1_dims).float())
            t2 = cast(torch.randn(*t2_dims).float())

            t0_full = cast(t0_small.expand(*t0_dims_full))

            fntorch = getattr(torch, fn)
            r0 = fntorch(t0_small, t1, t2)
            r1 = fntorch(t0_full, t1, t2)
            self.assertEqual(r0, r1)

    def test_broadcast_fused_matmul(self):
        self._test_broadcast_fused_matmul(self, lambda t: t)

    @staticmethod
    def _test_broadcast_batched_matmul(self, cast):
        n_dim = random.randint(1, 8)
        m_dim = random.randint(1, 8)
        p_dim = random.randint(1, 8)
        full_batch_dims = [random.randint(1, 3) for i in range(random.randint(1, 3))]
        (batch_dims_small, _, _) = self._select_broadcastable_dims(full_batch_dims)

        def verify_batched_matmul(full_lhs, one_dimensional):
            if not one_dimensional:
                lhs_dims = [n_dim, m_dim]
                rhs_dims = [m_dim, p_dim]
                result_dims = [n_dim, p_dim]
            else:
                lhs_dims = [n_dim, m_dim] if full_lhs else [m_dim]
                rhs_dims = [m_dim, p_dim] if not full_lhs else [m_dim]
                result_dims = [n_dim] if full_lhs else [p_dim]

            lhs_mat_dims = lhs_dims if len(lhs_dims) != 1 else [1, m_dim]
            rhs_mat_dims = rhs_dims if len(rhs_dims) != 1 else [m_dim, 1]
            full_mat_dims = lhs_mat_dims if full_lhs else rhs_mat_dims
            dim0_dims = rhs_dims if full_lhs else lhs_dims
            small_dims = batch_dims_small + (rhs_mat_dims if full_lhs else lhs_mat_dims)

            small = cast(torch.randn(*(small_dims)).float())
            dim0 = cast(torch.randn(*(dim0_dims)).float())
            full = cast(torch.randn(*(full_batch_dims + full_mat_dims)).float())
            if not one_dimensional:
                (lhsTensors, rhsTensors) = ((full,), (small, dim0)) if full_lhs else ((small, dim0), (full,))
            else:
                (lhsTensors, rhsTensors) = ((full,), (dim0,)) if full_lhs else ((dim0,), (full,))

            def maybe_squeeze_result(l, r, result):
                if len(lhs_dims) == 1 and l.dim() != 1:
                    return result.squeeze(-2)
                elif len(rhs_dims) == 1 and r.dim() != 1:
                    return result.squeeze(-1)
                else:
                    return result

            for lhs in lhsTensors:
                lhs_expanded = lhs.expand(*(torch.Size(full_batch_dims) + torch.Size(lhs_mat_dims)))
                lhs_expanded_matmul_fn = getattr(lhs_expanded, "matmul")
                for rhs in rhsTensors:
                    rhs_expanded = ((rhs if len(rhs_dims) != 1 else rhs.unsqueeze(-1)).
                                    expand(*(torch.Size(full_batch_dims) + torch.Size(rhs_mat_dims))))
                    truth = maybe_squeeze_result(lhs_expanded, rhs_expanded, lhs_expanded_matmul_fn(rhs_expanded))
                    for l in (lhs, lhs_expanded):
                        for r in (rhs, rhs_expanded):
                            l_matmul_fn = getattr(l, "matmul")
                            result = maybe_squeeze_result(l, r, l_matmul_fn(r))
                            self.assertEqual(truth, result)
                            # test torch.matmul function as well
                            torch_result = maybe_squeeze_result(l, r, torch.matmul(l, r))
                            self.assertEqual(truth, torch_result)
                            # test torch.matmul with out
                            out = torch.zeros_like(torch_result)
                            torch.matmul(l, r, out=out)
                            self.assertEqual(truth, maybe_squeeze_result(l, r, out))

                # compare to bmm
                bmm_result = (torch.bmm(lhs_expanded.contiguous().view(-1, *lhs_mat_dims),
                                        rhs_expanded.contiguous().view(-1, *rhs_mat_dims)))
                self.assertEqual(truth.view(-1, *result_dims), bmm_result.view(-1, *result_dims))

        for indices in product((True, False), repeat=2):
            verify_batched_matmul(*indices)

    def test_broadcast_batched_matmul(self):
        self._test_broadcast_batched_matmul(self, lambda t: t)

    def test_copy_broadcast(self):
        torch.zeros(5, 6).copy_(torch.zeros(6))
        self.assertRaises(RuntimeError, lambda: torch.zeros(5, 6).copy_(torch.zeros(30)))

    def test_randperm(self):
        _RNGState = torch.get_rng_state()
        res1 = torch.randperm(100)
        res2 = torch.LongTensor()
        torch.set_rng_state(_RNGState)
        torch.randperm(100, out=res2)
        self.assertEqual(res1, res2, 0)

        # randperm of 0 elements is an empty tensor
        res1 = torch.randperm(0)
        res2 = torch.LongTensor(5)
        torch.randperm(0, out=res2)
        self.assertEqual(res1.numel(), 0)
        self.assertEqual(res2.numel(), 0)

    def test_random(self):
        # This test is flaky with p<=(2/(ub-lb))^200=6e-36
        t = torch.FloatTensor(200)
        lb = 1
        ub = 4

        t.fill_(-1)
        t.random_(lb, ub)
        self.assertEqual(t.min(), lb)
        self.assertEqual(t.max(), ub - 1)

        t.fill_(-1)
        t.random_(ub)
        self.assertEqual(t.min(), 0)
        self.assertEqual(t.max(), ub - 1)

    @staticmethod
    def _test_random_neg_values(self, use_cuda=False):
        signed_types = ['torch.DoubleTensor', 'torch.FloatTensor', 'torch.LongTensor',
                        'torch.IntTensor', 'torch.ShortTensor']
        for tname in signed_types:
            res = torch.rand(SIZE, SIZE).type(tname)
            if use_cuda:
                res = res.cuda()
            res.random_(-10, -1)
            self.assertLessEqual(res.max().item(), 9)
            self.assertGreaterEqual(res.min().item(), -10)

    def test_random_neg_values(self):
        self._test_random_neg_values(self)

    def assertIsOrdered(self, order, x, mxx, ixx, task):
        SIZE = 4
        if order == 'descending':
            def check_order(a, b):
                return a >= b
        elif order == 'ascending':
            def check_order(a, b):
                return a <= b
        else:
            error('unknown order "{}", must be "ascending" or "descending"'.format(order))

        are_ordered = True
        for j, k in product(range(SIZE), range(1, SIZE)):
            self.assertTrue(check_order(mxx[j][k - 1], mxx[j][k]),
                            'torch.sort ({}) values unordered for {}'.format(order, task))

        seen = set()
        indicesCorrect = True
        size = x.size(x.dim() - 1)
        for k in range(size):
            seen.clear()
            for j in range(size):
                self.assertEqual(x[k][ixx[k][j]], mxx[k][j],
                                 'torch.sort ({}) indices wrong for {}'.format(order, task))
                seen.add(ixx[k][j])
            self.assertEqual(len(seen), size)

    def test_sort(self):
        SIZE = 4
        x = torch.rand(SIZE, SIZE)
        res1val, res1ind = torch.sort(x)

        # Test use of result tensor
        res2val = torch.Tensor()
        res2ind = torch.LongTensor()
        torch.sort(x, out=(res2val, res2ind))
        self.assertEqual(res1val, res2val, 0)
        self.assertEqual(res1ind, res2ind, 0)

        # Test sorting of random numbers
        self.assertIsOrdered('ascending', x, res2val, res2ind, 'random')

        # Test simple sort
        self.assertEqual(
            torch.sort(torch.Tensor((50, 40, 30, 20, 10)))[0],
            torch.Tensor((10, 20, 30, 40, 50)),
            0
        )

        # Test that we still have proper sorting with duplicate keys
        x = torch.floor(torch.rand(SIZE, SIZE) * 10)
        torch.sort(x, out=(res2val, res2ind))
        self.assertIsOrdered('ascending', x, res2val, res2ind, 'random with duplicate keys')

        # DESCENDING SORT
        x = torch.rand(SIZE, SIZE)
        res1val, res1ind = torch.sort(x, x.dim() - 1, True)

        # Test use of result tensor
        res2val = torch.Tensor()
        res2ind = torch.LongTensor()
        torch.sort(x, x.dim() - 1, True, out=(res2val, res2ind))
        self.assertEqual(res1val, res2val, 0)
        self.assertEqual(res1ind, res2ind, 0)

        # Test sorting of random numbers
        self.assertIsOrdered('descending', x, res2val, res2ind, 'random')

        # Test simple sort task
        self.assertEqual(
            torch.sort(torch.Tensor((10, 20, 30, 40, 50)), 0, True)[0],
            torch.Tensor((50, 40, 30, 20, 10)),
            0
        )

        # Test that we still have proper sorting with duplicate keys
        self.assertIsOrdered('descending', x, res2val, res2ind, 'random with duplicate keys')

    def test_topk(self):
        def topKViaSort(t, k, dim, dir):
            sorted, indices = t.sort(dim, dir)
            return sorted.narrow(dim, 0, k), indices.narrow(dim, 0, k)

        def compareTensors(t, res1, ind1, res2, ind2, dim):
            # Values should be exactly equivalent
            self.assertEqual(res1, res2, 0)

            # Indices might differ based on the implementation, since there is
            # no guarantee of the relative order of selection
            if not ind1.eq(ind2).all():
                # To verify that the indices represent equivalent elements,
                # gather from the input using the topk indices and compare against
                # the sort indices
                vals = t.gather(dim, ind2)
                self.assertEqual(res1, vals, 0)

        def compare(t, k, dim, dir):
            topKVal, topKInd = t.topk(k, dim, dir, True)
            sortKVal, sortKInd = topKViaSort(t, k, dim, dir)
            compareTensors(t, sortKVal, sortKInd, topKVal, topKInd, dim)

        t = torch.rand(random.randint(1, SIZE),
                       random.randint(1, SIZE),
                       random.randint(1, SIZE))

        for _kTries in range(3):
            for _dimTries in range(3):
                for transpose in (True, False):
                    for dir in (True, False):
                        testTensor = t
                        if transpose:
                            dim1 = random.randrange(t.ndimension())
                            dim2 = dim1
                            while dim1 == dim2:
                                dim2 = random.randrange(t.ndimension())

                            testTensor = t.transpose(dim1, dim2)

                        dim = random.randrange(testTensor.ndimension())
                        k = random.randint(1, testTensor.size(dim))
                        compare(testTensor, k, dim, dir)

    def test_topk_arguments(self):
        q = torch.randn(10, 2, 10)
        # Make sure True isn't mistakenly taken as the 2nd dimension (interpreted as 1)
        self.assertRaises(TypeError, lambda: q.topk(4, True))

    @unittest.skipIf(not torch.cuda.is_available(), 'no CUDA')
    @unittest.skipIf(TEST_WITH_ROCM, "test doesn't currently work on the ROCm stack")
    def test_topk_noncontiguous_gpu(self):
        t = torch.randn(20, device="cuda")[::2]
        top1, idx1 = t.topk(5)
        top2, idx2 = t.contiguous().topk(5)
        self.assertEqual(top1, top2)
        self.assertEqual(idx1, idx2)

    def test_kthvalue(self):
        SIZE = 50
        x = torch.rand(SIZE, SIZE, SIZE)
        x0 = x.clone()

        k = random.randint(1, SIZE)
        res1val, res1ind = torch.kthvalue(x, k, keepdim=False)
        res2val, res2ind = torch.sort(x)

        self.assertEqual(res1val[:, :], res2val[:, :, k - 1], 0)
        self.assertEqual(res1ind[:, :], res2ind[:, :, k - 1], 0)
        # test use of result tensors
        k = random.randint(1, SIZE)
        res1val = torch.Tensor()
        res1ind = torch.LongTensor()
        torch.kthvalue(x, k, keepdim=False, out=(res1val, res1ind))
        res2val, res2ind = torch.sort(x)
        self.assertEqual(res1val[:, :], res2val[:, :, k - 1], 0)
        self.assertEqual(res1ind[:, :], res2ind[:, :, k - 1], 0)

        # test non-default dim
        k = random.randint(1, SIZE)
        res1val, res1ind = torch.kthvalue(x, k, 0, keepdim=False)
        res2val, res2ind = torch.sort(x, 0)
        self.assertEqual(res1val, res2val[k - 1], 0)
        self.assertEqual(res1ind, res2ind[k - 1], 0)

        # non-contiguous
        y = x.narrow(1, 0, 1)
        y0 = y.contiguous()
        k = random.randint(1, SIZE)
        res1val, res1ind = torch.kthvalue(y, k)
        res2val, res2ind = torch.kthvalue(y0, k)
        self.assertEqual(res1val, res2val, 0)
        self.assertEqual(res1ind, res2ind, 0)

        # check that the input wasn't modified
        self.assertEqual(x, x0, 0)

        # simple test case (with repetitions)
        y = torch.Tensor((3, 5, 4, 1, 1, 5))
        self.assertEqual(torch.kthvalue(y, 3)[0], 3, 0)
        self.assertEqual(torch.kthvalue(y, 2)[0], 1, 0)

    def test_median(self):
        for size in (155, 156):
            x = torch.rand(size, size)
            x0 = x.clone()

            nelem = x.nelement()
            res1val = torch.median(x)
            res2val, _ = torch.sort(x.view(nelem))
            ind = int(math.floor((nelem + 1) / 2) - 1)

            self.assertEqual(res2val[ind], res1val, 0)

            res1val, res1ind = torch.median(x, dim=1, keepdim=False)
            res2val, res2ind = torch.sort(x)
            ind = int(math.floor((size + 1) / 2) - 1)

            self.assertEqual(res2val.select(1, ind), res1val, 0)
            self.assertEqual(res2val.select(1, ind), res1val, 0)

            # Test use of result tensor
            res2val = torch.Tensor()
            res2ind = torch.LongTensor()
            torch.median(x, dim=-1, keepdim=False, out=(res2val, res2ind))
            self.assertEqual(res2val, res1val, 0)
            self.assertEqual(res2ind, res1ind, 0)

            # Test non-default dim
            res1val, res1ind = torch.median(x, 0, keepdim=False)
            res2val, res2ind = torch.sort(x, 0)
            self.assertEqual(res1val, res2val[ind], 0)
            self.assertEqual(res1ind, res2ind[ind], 0)

            # input unchanged
            self.assertEqual(x, x0, 0)

    def test_mode(self):
        x = torch.arange(1., SIZE * SIZE + 1).clone().resize_(SIZE, SIZE)
        x[:2] = 1
        x[:, :2] = 1
        x0 = x.clone()

        # Pre-calculated results.
        res1val = torch.Tensor(SIZE).fill_(1)
        # The indices are the position of the last appearance of the mode element.
        res1ind = torch.LongTensor(SIZE).fill_(1)
        res1ind[0] = SIZE - 1
        res1ind[1] = SIZE - 1

        res2val, res2ind = torch.mode(x, keepdim=False)
        self.assertEqual(res1val, res2val, 0)
        self.assertEqual(res1ind, res2ind, 0)

        # Test use of result tensor
        res2val = torch.Tensor()
        res2ind = torch.LongTensor()
        torch.mode(x, keepdim=False, out=(res2val, res2ind))
        self.assertEqual(res1val, res2val, 0)
        self.assertEqual(res1ind, res2ind, 0)

        # Test non-default dim
        res2val, res2ind = torch.mode(x, 0, False)
        self.assertEqual(res1val, res2val, 0)
        self.assertEqual(res1ind, res2ind, 0)

        # input unchanged
        self.assertEqual(x, x0, 0)

    def test_tril(self):
        x = torch.rand(SIZE, SIZE)
        res1 = torch.tril(x)
        res2 = torch.Tensor()
        torch.tril(x, out=res2)
        self.assertEqual(res1, res2, 0)

    def test_triu(self):
        x = torch.rand(SIZE, SIZE)
        res1 = torch.triu(x)
        res2 = torch.Tensor()
        torch.triu(x, out=res2)
        self.assertEqual(res1, res2, 0)

    def test_cat(self):
        SIZE = 10
        for dim in range(-3, 3):
            pos_dim = dim if dim >= 0 else 3 + dim
            x = torch.rand(13, SIZE, SIZE).transpose(0, pos_dim)
            y = torch.rand(17, SIZE, SIZE).transpose(0, pos_dim)
            z = torch.rand(19, SIZE, SIZE).transpose(0, pos_dim)

            res1 = torch.cat((x, y, z), dim)
            self.assertEqual(res1.narrow(pos_dim, 0, 13), x, 0)
            self.assertEqual(res1.narrow(pos_dim, 13, 17), y, 0)
            self.assertEqual(res1.narrow(pos_dim, 30, 19), z, 0)

        x = torch.randn(20, SIZE, SIZE)
        self.assertEqual(torch.cat(torch.split(x, 7)), x)
        self.assertEqual(torch.cat(torch.chunk(x, 7)), x)

        y = torch.randn(1, SIZE, SIZE)
        z = torch.cat([x, y])
        self.assertEqual(z.size(), (21, SIZE, SIZE))

        self.assertRaises(RuntimeError, lambda: torch.cat([]))

    def test_cat_bad_input_sizes(self):
        x = torch.randn(2, 1)
        y = torch.randn(2, 1, 1)
        z = torch.randn(2, 1, 1)
        self.assertRaises(RuntimeError, lambda: torch.cat([x, y, z]))

        x = torch.randn(2, 1, 2)
        y = torch.randn(2, 1, 1)
        z = torch.randn(2, 2, 1)
        self.assertRaises(RuntimeError, lambda: torch.cat([x, y, z], dim=1))

    def test_cat_scalars(self):
        x = torch.tensor(0)
        y = torch.tensor(1)
        with self.assertRaisesRegex(RuntimeError, 'zero-dimensional.*cannot be concatenated'):
            torch.cat([x, y])

    @staticmethod
    def _test_cat_empty_legacy(self, use_cuda=False):
        # FIXME: this is legacy behavior and should be removed
        # when we support empty tensors with arbitrary sizes
        dtype = torch.float32
        device = 'cuda' if use_cuda else 'cpu'

        x = torch.randn((4, 3, 32, 32), dtype=dtype, device=device)
        empty = torch.randn((0,), dtype=dtype, device=device)

        res1 = torch.cat([x, empty], dim=1)
        res2 = torch.cat([empty, x], dim=1)
        self.assertEqual(res1, res2)

        conv = torch.nn.Conv2d(3, 3, kernel_size=1).float()
        if use_cuda:
            conv = conv.cuda()
        res1 = torch.cat([conv(x), empty], dim=1)
        res2 = torch.cat([empty, conv(x)], dim=1)
        self.assertEqual(res1, res2)

        res1 = torch.cat([empty, empty], dim=1)
        self.assertEqual(res1, empty)

        with self.assertRaisesRegex(RuntimeError,
                                    'expected a non-empty list of Tensors'):
            torch.cat([], dim=1)

    def test_cat_empty_legacy(self):
        self._test_cat_empty_legacy(self)

    @staticmethod
    def _test_cat_empty(self, use_cuda=False):
        dtype = torch.float32
        device = 'cuda' if use_cuda else 'cpu'

        x = torch.randn((4, 3, 32, 32), dtype=dtype, device=device)
        empty = torch.randn((4, 0, 32, 32), dtype=dtype, device=device)

        res1 = torch.cat([x, empty], dim=1)
        res2 = torch.cat([empty, x], dim=1)
        self.assertEqual(res1, res2)

        conv = torch.nn.Conv2d(3, 3, kernel_size=1).float()
        if use_cuda:
            conv = conv.cuda()
        res1 = torch.cat([conv(x), empty], dim=1)
        res2 = torch.cat([empty, conv(x)], dim=1)
        self.assertEqual(res1, res2)

        res1 = torch.cat([empty, empty], dim=1)
        self.assertEqual(res1, empty)

        # check non-legacy-behavior (sizes don't match)
        empty = torch.randn((4, 0, 31, 32), dtype=dtype, device=device)
        self.assertRaises(RuntimeError, lambda: torch.cat([x, empty], dim=1))
        self.assertRaises(RuntimeError, lambda: torch.cat([empty, x], dim=1))

        # check non-legacy-behavior (dimensions don't match)
        empty = torch.randn((4, 0), dtype=dtype, device=device)
        self.assertRaises(RuntimeError, lambda: torch.cat([x, empty], dim=1))
        self.assertRaises(RuntimeError, lambda: torch.cat([empty, x], dim=1))

    def test_cat_empty(self):
        self._test_cat_empty(self)

    def test_narrow(self):
        x = torch.Tensor([[0, 1, 2], [3, 4, 5], [6, 7, 8]])
        self.assertEqual(x.narrow(0, 0, 1), torch.Tensor([[0, 1, 2]]))
        self.assertEqual(x.narrow(0, 0, 2), torch.Tensor([[0, 1, 2], [3, 4, 5]]))
        self.assertEqual(x.narrow(0, 1, 1), torch.Tensor([[3, 4, 5]]))
        self.assertEqual(x.narrow(0, -1, 1), torch.Tensor([[6, 7, 8]]))
        self.assertEqual(x.narrow(0, -2, 2), torch.Tensor([[3, 4, 5], [6, 7, 8]]))
        self.assertEqual(x.narrow(0, -3, 3), torch.Tensor([[0, 1, 2], [3, 4, 5], [6, 7, 8]]))
        self.assertEqual(x.narrow(-1, -1, 1), torch.Tensor([[2], [5], [8]]))
        self.assertEqual(x.narrow(-2, -1, 1), torch.Tensor([[6, 7, 8]]))

    def test_narrow_empty(self):
        devices = ['cpu'] if not torch.cuda.is_available() else ['cpu', 'cuda']
        for device in devices:
            x = torch.randn(2, 3, 4, device=device)
            for d in range(x.dim()):
                y = x.narrow(d, x.size(d), 0)
                sz = list(x.size())
                sz[d] = 0
                self.assertEqual(sz, y.size())

    def test_stack(self):
        x = torch.rand(2, 3, 4)
        y = torch.rand(2, 3, 4)
        z = torch.rand(2, 3, 4)
        for dim in range(4):
            res = torch.stack((x, y, z), dim)
            res_neg = torch.stack((x, y, z), dim - 4)
            expected_size = x.size()[:dim] + (3,) + x.size()[dim:]
            self.assertEqual(res, res_neg)
            self.assertEqual(res.size(), expected_size)
            self.assertEqual(res.select(dim, 0), x, 0)
            self.assertEqual(res.select(dim, 1), y, 0)
            self.assertEqual(res.select(dim, 2), z, 0)

    def test_stack_out(self):
        x = torch.rand(2, 3, 4)
        y = torch.rand(2, 3, 4)
        z = torch.rand(2, 3, 4)
        for dim in range(4):
            expected_size = x.size()[:dim] + (3,) + x.size()[dim:]
            res_out = x.new(expected_size)
            res_neg_out = x.new(expected_size)
            res_out_dp = res_out.data_ptr()
            res_out_neg_dp = res_neg_out.data_ptr()
            torch.stack((x, y, z), dim, out=res_out)
            torch.stack((x, y, z), dim - 4, out=res_neg_out)
            self.assertEqual(res_out, res_neg_out)
            self.assertEqual(res_out.size(), expected_size)
            self.assertEqual(res_out_dp, res_out.data_ptr())
            self.assertEqual(res_out_neg_dp, res_neg_out.data_ptr())
            self.assertEqual(res_out.select(dim, 0), x, 0)
            self.assertEqual(res_out.select(dim, 1), y, 0)
            self.assertEqual(res_out.select(dim, 2), z, 0)

    def test_unbind(self):
        x = torch.rand(2, 3, 4, 5)
        for dim in range(4):
            res = torch.unbind(x, dim)
            res2 = x.unbind(dim)
            self.assertEqual(x.size(dim), len(res))
            self.assertEqual(x.size(dim), len(res2))
            for i in range(dim):
                self.assertEqual(x.select(dim, i), res[i])
                self.assertEqual(x.select(dim, i), res2[i])

    def test_linspace(self):
        _from = random.random()
        to = _from + random.random()
        res1 = torch.linspace(_from, to, 137)
        res2 = torch.Tensor()
        torch.linspace(_from, to, 137, out=res2)
        self.assertEqual(res1, res2, 0)
        self.assertRaises(RuntimeError, lambda: torch.linspace(0, 1, 1))
        self.assertEqual(torch.linspace(0, 0, 1), torch.zeros(1), 0)

        # Check linspace for generating with start > end.
        self.assertEqual(torch.linspace(2, 0, 3), torch.Tensor((2, 1, 0)), 0)

        # Check linspace for non-contiguous tensors.
        x = torch.zeros(2, 3)
        y = torch.linspace(0, 3, 4, out=x.narrow(1, 1, 2))
        self.assertEqual(x, torch.Tensor(((0, 0, 1), (0, 2, 3))), 0)

    def test_logspace(self):
        _from = random.random()
        to = _from + random.random()
        res1 = torch.logspace(_from, to, 137)
        res2 = torch.Tensor()
        torch.logspace(_from, to, 137, out=res2)
        self.assertEqual(res1, res2, 0)
        self.assertRaises(RuntimeError, lambda: torch.logspace(0, 1, 1))
        self.assertEqual(torch.logspace(0, 0, 1), torch.ones(1), 0)

        # Check logspace_ for generating with start > end.
        self.assertEqual(torch.logspace(1, 0, 2), torch.Tensor((10, 1)), 0)

        # Check logspace_ for non-contiguous tensors.
        x = torch.zeros(2, 3)
        y = torch.logspace(0, 3, 4, out=x.narrow(1, 1, 2))
        self.assertEqual(x, torch.Tensor(((0, 1, 10), (0, 100, 1000))), 0)

    def test_rand(self):
        torch.manual_seed(123456)
        res1 = torch.rand(SIZE, SIZE)
        res2 = torch.Tensor()
        torch.manual_seed(123456)
        torch.rand(SIZE, SIZE, out=res2)
        self.assertEqual(res1, res2)

    def test_randint(self):
        torch.manual_seed(123456)
        res1 = torch.randint(0, 6, (SIZE, SIZE))
        res2 = torch.Tensor()
        torch.manual_seed(123456)
        torch.randint(0, 6, (SIZE, SIZE), out=res2)
        torch.manual_seed(123456)
        res3 = torch.randint(6, (SIZE, SIZE))
        res4 = torch.Tensor()
        torch.manual_seed(123456)
        torch.randint(6, (SIZE, SIZE), out=res4)
        self.assertEqual(res1, res2)
        self.assertEqual(res1, res3)
        self.assertEqual(res1, res4)
        self.assertEqual(res2, res3)
        self.assertEqual(res2, res4)
        self.assertEqual(res3, res4)
        res1 = res1.view(-1)
        high = (res1 < 6).type(torch.LongTensor)
        low = (res1 >= 0).type(torch.LongTensor)
        tensorSize = res1.size()[0]
        assert(tensorSize == high.sum())
        assert(tensorSize == low.sum())

    def test_randn(self):
        torch.manual_seed(123456)
        res1 = torch.randn(SIZE, SIZE)
        res2 = torch.Tensor()
        torch.manual_seed(123456)
        torch.randn(SIZE, SIZE, out=res2)
        self.assertEqual(res1, res2)

    def test_slice(self):
        empty = torch.empty(0, 4)
        x = torch.arange(0., 16).view(4, 4)
        self.assertEqual(x[:], x)
        self.assertEqual(x[:4], x)
        # start and stop are clamped to the size of dim
        self.assertEqual(x[:5], x)
        # if start >= stop then the result is empty
        self.assertEqual(x[2:1], empty)
        self.assertEqual(x[2:2], empty)
        # out of bounds is also empty
        self.assertEqual(x[10:12], empty)
        # additional correctness checks
        self.assertEqual(x[:1].data.tolist(), [[0, 1, 2, 3]])
        self.assertEqual(x[:-3].data.tolist(), [[0, 1, 2, 3]])
        self.assertEqual(x[:, -2:3].data.tolist(), [[2], [6], [10], [14]])
        self.assertEqual(x[0:-1:2].data.tolist(), [[0, 1, 2, 3], [8, 9, 10, 11]])

    def test_is_signed(self):
        self.assertEqual(torch.IntTensor(5).is_signed(), True)
        self.assertEqual(torch.ByteTensor(5).is_signed(), False)
        self.assertEqual(torch.CharTensor(5).is_signed(), True)
        self.assertEqual(torch.FloatTensor(5).is_signed(), True)
        self.assertEqual(torch.HalfTensor(10).is_signed(), True)

    @unittest.skipIf(not torch.cuda.is_available(), 'no CUDA')
    def test_is_signed_cuda(self):
        self.assertEqual(torch.cuda.IntTensor(5).is_signed(), True)
        self.assertEqual(torch.cuda.ByteTensor(5).is_signed(), False)
        self.assertEqual(torch.cuda.CharTensor(5).is_signed(), True)
        self.assertEqual(torch.cuda.FloatTensor(5).is_signed(), True)
        self.assertEqual(torch.cuda.HalfTensor(10).is_signed(), True)

    @skipIfNoLapack
    def test_gesv(self):
        a = torch.Tensor(((6.80, -2.11, 5.66, 5.97, 8.23),
                          (-6.05, -3.30, 5.36, -4.44, 1.08),
                          (-0.45, 2.58, -2.70, 0.27, 9.04),
                          (8.32, 2.71, 4.35, -7.17, 2.14),
                          (-9.67, -5.14, -7.26, 6.08, -6.87))).t()
        b = torch.Tensor(((4.02, 6.19, -8.22, -7.57, -3.03),
                          (-1.56, 4.00, -8.67, 1.75, 2.86),
                          (9.81, -4.09, -4.57, -8.61, 8.99))).t()

        res1 = torch.gesv(b, a)[0]
        self.assertLessEqual(b.dist(torch.mm(a, res1)), 1e-12)

        ta = torch.Tensor()
        tb = torch.Tensor()
        res2 = torch.gesv(b, a, out=(tb, ta))[0]
        res3 = torch.gesv(b, a, out=(b, a))[0]
        self.assertEqual(res1, tb)
        self.assertEqual(res1, b)
        self.assertEqual(res1, res2)
        self.assertEqual(res1, res3)

        # test reuse
        res1 = torch.gesv(b, a)[0]
        ta = torch.Tensor()
        tb = torch.Tensor()
        torch.gesv(b, a, out=(tb, ta))[0]
        self.assertEqual(res1, tb)
        torch.gesv(b, a, out=(tb, ta))[0]
        self.assertEqual(res1, tb)

    @staticmethod
    def _test_gesv_batched(self, cast):
        # test against gesv: one batch
        A = cast(torch.randn(1, 5, 5))
        b = cast(torch.randn(1, 5, 10))
        x_exp, LU_exp = torch.gesv(b.squeeze(0), A.squeeze(0))
        x, LU = torch.gesv(b, A)
        self.assertEqual(x, x_exp.unsqueeze(0))
        self.assertEqual(LU, LU_exp.unsqueeze(0))

        # test against gesv in a loop: four batches
        A = cast(torch.randn(4, 5, 5))
        b = cast(torch.randn(4, 5, 10))

        x_exp_list = list()
        LU_exp_list = list()
        for i in range(4):
            x_exp, LU_exp = torch.gesv(b[i], A[i])
            x_exp_list.append(x_exp)
            LU_exp_list.append(LU_exp)
        x_exp = torch.stack(x_exp_list)
        LU_exp = torch.stack(LU_exp_list)

        x, LU = torch.gesv(b, A)
        self.assertEqual(x, x_exp)
        self.assertEqual(LU, LU_exp)

        # basic correctness test
        A = cast(torch.randn(3, 5, 5))
        b = cast(torch.randn(3, 5, 10))
        x, LU = torch.gesv(b, A)
        self.assertEqual(torch.matmul(A, x), b)

        # Test non-contiguous inputs.
        if not TEST_NUMPY:
            return
        import numpy
        from numpy.linalg import solve
        A = cast(torch.randn(2, 2, 2)).permute(1, 0, 2)
        b = cast(torch.randn(2, 2, 2)).permute(2, 1, 0)
        x, _ = torch.gesv(b, A)
        x_exp = torch.Tensor(solve(A.cpu().numpy(), b.cpu().numpy()))
        self.assertEqual(x.data, cast(x_exp))

    @skipIfNoLapack
    def test_gesv_batched(self):
        self._test_gesv_batched(self, lambda t: t)

    @staticmethod
    def _test_gesv_batched_dims(self, cast):
        if not TEST_NUMPY:
            return

        import numpy
        from numpy.linalg import solve

        # test against numpy.linalg.solve
        A = cast(torch.randn(2, 1, 3, 4, 4))
        b = cast(torch.randn(2, 1, 3, 4, 6))
        x, _ = torch.gesv(b, A)
        x_exp = torch.Tensor(solve(A.cpu().numpy(), b.cpu().numpy()))
        self.assertEqual(x.data, cast(x_exp))

        # test column major format
        A = cast(torch.randn(2, 1, 3, 4, 4)).transpose(-2, -1)
        b = cast(torch.randn(2, 1, 3, 6, 4)).transpose(-2, -1)
        assert not A.is_contiguous()
        assert not b.is_contiguous()
        x, _ = torch.gesv(b, A)
        x_exp = torch.Tensor(solve(A.cpu().numpy(), b.cpu().numpy()))
        self.assertEqual(x.data, cast(x_exp))

        # broadcasting b
        A = cast(torch.randn(2, 1, 3, 4, 4))
        b = cast(torch.randn(4, 6))
        x, _ = torch.gesv(b, A)
        x_exp = torch.Tensor(solve(A.cpu().numpy(), b.cpu().numpy()))
        self.assertEqual(x.data, cast(x_exp))

        # broadcasting A
        A = cast(torch.randn(4, 4))
        b = cast(torch.randn(2, 1, 3, 4, 2))
        x, _ = torch.gesv(b, A)
        x_exp = torch.Tensor(solve(A.cpu().numpy(), b.cpu().numpy()))
        self.assertEqual(x.data, cast(x_exp))

        # broadcasting both A & b
        A = cast(torch.randn(1, 3, 1, 4, 4))
        b = cast(torch.randn(2, 1, 3, 4, 5))
        x, _ = torch.gesv(b, A)
        x_exp = torch.Tensor(solve(A.cpu().numpy(), b.cpu().numpy()))
        self.assertEqual(x.data, cast(x_exp))

    @skipIfNoLapack
    def test_gesv_batched_dims(self):
        self._test_gesv_batched_dims(self, lambda t: t)

    @skipIfNoLapack
    def test_qr(self):

        # Since the QR decomposition is unique only up to the signs of the rows of
        # R, we must ensure these are positive before doing the comparison.
        def canonicalize(q, r):
            d = r.diag().sign().diag()
            return torch.mm(q, d), torch.mm(d, r)

        def canon_and_check(q, r, expected_q, expected_r):
            q_canon, r_canon = canonicalize(q, r)
            expected_q_canon, expected_r_canon = canonicalize(expected_q, expected_r)
            self.assertEqual(q_canon, expected_q_canon)
            self.assertEqual(r_canon, expected_r_canon)

        def check_qr(a, expected_q, expected_r):
            # standard invocation
            q, r = torch.qr(a)
            canon_and_check(q, r, expected_q, expected_r)

            # in-place
            q, r = torch.Tensor(), torch.Tensor()
            torch.qr(a, out=(q, r))
            canon_and_check(q, r, expected_q, expected_r)

            # manually calculate qr using geqrf and orgqr
            m = a.size(0)
            n = a.size(1)
            k = min(m, n)
            result, tau = torch.geqrf(a)
            self.assertEqual(result.size(0), m)
            self.assertEqual(result.size(1), n)
            self.assertEqual(tau.size(0), k)
            r = torch.triu(result.narrow(0, 0, k))
            q = torch.orgqr(result, tau)
            q, r = q.narrow(1, 0, k), r
            canon_and_check(q, r, expected_q, expected_r)

        # check square case
        a = torch.Tensor(((1, 2, 3), (4, 5, 6), (7, 8, 10)))

        expected_q = torch.Tensor((
            (-1.230914909793328e-01, 9.045340337332914e-01, 4.082482904638621e-01),
            (-4.923659639173310e-01, 3.015113445777629e-01, -8.164965809277264e-01),
            (-8.616404368553292e-01, -3.015113445777631e-01, 4.082482904638634e-01)))
        expected_r = torch.Tensor((
            (-8.124038404635959e+00, -9.601136296387955e+00, -1.193987e+01),
            (0.000000000000000e+00, 9.045340337332926e-01, 1.507557e+00),
            (0.000000000000000e+00, 0.000000000000000e+00, 4.082483e-01)))

        check_qr(a, expected_q, expected_r)

        # check rectangular thin
        a = torch.Tensor((
            (1, 2, 3),
            (4, 5, 6),
            (7, 8, 9),
            (10, 11, 13),
        ))
        expected_q = torch.Tensor((
            (-0.0776150525706334, -0.833052161400748, 0.3651483716701106),
            (-0.3104602102825332, -0.4512365874254053, -0.1825741858350556),
            (-0.5433053679944331, -0.0694210134500621, -0.7302967433402217),
            (-0.7761505257063329, 0.3123945605252804, 0.5477225575051663)
        ))
        expected_r = torch.Tensor((
            (-12.8840987267251261, -14.5916298832790581, -17.0753115655393231),
            (0, -1.0413152017509357, -1.770235842976589),
            (0, 0, 0.5477225575051664)
        ))

        check_qr(a, expected_q, expected_r)

        # check rectangular fat
        a = torch.Tensor((
            (1, 2, 3, 4),
            (5, 6, 7, 8),
            (9, 10, 11, 13)
        ))
        expected_q = torch.Tensor((
            (-0.0966736489045663, 0.907737593658436, 0.4082482904638653),
            (-0.4833682445228317, 0.3157348151855452, -0.8164965809277254),
            (-0.870062840141097, -0.2762679632873518, 0.4082482904638621)
        ))
        expected_r = torch.Tensor((
            (-1.0344080432788603e+01, -1.1794185166357092e+01,
             -1.3244289899925587e+01, -1.5564457473635180e+01),
            (0.0000000000000000e+00, 9.4720444555662542e-01,
             1.8944088911132546e+00, 2.5653453733825331e+00),
            (0.0000000000000000e+00, 0.0000000000000000e+00,
             1.5543122344752192e-15, 4.0824829046386757e-01)
        ))
        check_qr(a, expected_q, expected_r)

        # check big matrix
        a = torch.randn(1000, 1000)
        q, r = torch.qr(a)
        a_qr = torch.mm(q, r)
        self.assertEqual(a, a_qr, prec=1e-3)

    @skipIfNoLapack
    def test_ormqr(self):
        mat1 = torch.randn(10, 10)
        mat2 = torch.randn(10, 10)
        q, r = torch.qr(mat1)
        m, tau = torch.geqrf(mat1)

        res1 = torch.mm(q, mat2)
        res2 = torch.ormqr(m, tau, mat2)
        self.assertEqual(res1, res2)

        res1 = torch.mm(mat2, q)
        res2 = torch.ormqr(m, tau, mat2, False)
        self.assertEqual(res1, res2)

        res1 = torch.mm(q.t(), mat2)
        res2 = torch.ormqr(m, tau, mat2, True, True)
        self.assertEqual(res1, res2)

        res1 = torch.mm(mat2, q.t())
        res2 = torch.ormqr(m, tau, mat2, False, True)
        self.assertEqual(res1, res2)

    @staticmethod
    def _test_trtrs(self, cast):
        a = torch.Tensor(((6.80, -2.11, 5.66, 5.97, 8.23),
                          (-6.05, -3.30, 5.36, -4.44, 1.08),
                          (-0.45, 2.58, -2.70, 0.27, 9.04),
                          (8.32, 2.71, 4.35, -7.17, 2.14),
                          (-9.67, -5.14, -7.26, 6.08, -6.87))).t()
        b = torch.Tensor(((4.02, 6.19, -8.22, -7.57, -3.03),
                          (-1.56, 4.00, -8.67, 1.75, 2.86),
                          (9.81, -4.09, -4.57, -8.61, 8.99))).t()

        a = cast(a)
        b = cast(b)

        U = torch.triu(a)
        L = torch.tril(a)

        # solve Ux = b
        x = torch.trtrs(b, U)[0]
        self.assertLessEqual(b.dist(torch.mm(U, x)), 1e-12)
        x = torch.trtrs(b, U, True, False, False)[0]
        self.assertLessEqual(b.dist(torch.mm(U, x)), 1e-12)

        # solve Lx = b
        x = torch.trtrs(b, L, False)[0]
        self.assertLessEqual(b.dist(torch.mm(L, x)), 1e-12)
        x = torch.trtrs(b, L, False, False, False)[0]
        self.assertLessEqual(b.dist(torch.mm(L, x)), 1e-12)

        # solve U'x = b
        x = torch.trtrs(b, U, True, True)[0]
        self.assertLessEqual(b.dist(torch.mm(U.t(), x)), 1e-12)
        x = torch.trtrs(b, U, True, True, False)[0]
        self.assertLessEqual(b.dist(torch.mm(U.t(), x)), 1e-12)

        # solve U'x = b by manual transposition
        y = torch.trtrs(b, U.t(), False, False)[0]
        self.assertLessEqual(x.dist(y), 1e-12)

        # solve L'x = b
        x = torch.trtrs(b, L, False, True)[0]
        self.assertLessEqual(b.dist(torch.mm(L.t(), x)), 1e-12)
        x = torch.trtrs(b, L, False, True, False)[0]
        self.assertLessEqual(b.dist(torch.mm(L.t(), x)), 1e-12)

        # solve L'x = b by manual transposition
        y = torch.trtrs(b, L.t(), True, False)[0]
        self.assertLessEqual(x.dist(y), 1e-12)

        # test reuse
        res1 = torch.trtrs(b, a)[0]
        ta = cast(torch.Tensor())
        tb = cast(torch.Tensor())
        torch.trtrs(b, a, out=(tb, ta))
        self.assertEqual(res1, tb, 0)
        tb.zero_()
        torch.trtrs(b, a, out=(tb, ta))
        self.assertEqual(res1, tb, 0)

    @skipIfNoLapack
    def test_trtrs(self):
        self._test_trtrs(self, lambda t: t)

    @skipIfNoLapack
    def test_gels(self):
        def _test_underdetermined(a, b, expectedNorm):
            m = a.size()[0]
            n = a.size()[1]
            assert(m <= n)

            a_copy = a.clone()
            b_copy = b.clone()
            res1 = torch.gels(b, a)[0]
            self.assertEqual(a, a_copy, 0)
            self.assertEqual(b, b_copy, 0)
            self.assertEqual((torch.mm(a, res1) - b).norm(), expectedNorm, 1e-8)

            ta = torch.Tensor()
            tb = torch.Tensor()
            res2 = torch.gels(b, a, out=(tb, ta))[0]
            self.assertEqual(a, a_copy, 0)
            self.assertEqual(b, b_copy, 0)
            self.assertEqual((torch.mm(a, res1) - b).norm(), expectedNorm, 1e-8)

            res3 = torch.gels(b, a, out=(b, a))[0]
            self.assertEqual((torch.mm(a_copy, b) - b_copy).norm(), expectedNorm, 1e-8)
            self.assertEqual(res1, tb, 0)
            self.assertEqual(res1, b, 0)
            self.assertEqual(res1, res2, 0)
            self.assertEqual(res1, res3, 0)

        def _test_overdetermined(a, b, expectedNorm):
            m = a.size()[0]
            n = a.size()[1]
            assert(m > n)

            def check_norm(a, b, expected_norm, gels_result):
                # Checks |ax - b| and the residual info from the result
                n = a.size()[1]

                # The first n rows is the least square solution.
                # Rows n to m-1 contain residual information.
                x = gels_result[:n]
                resid_info = gels_result[n:]

                resid_norm = (torch.mm(a, x) - b).norm()
                self.assertEqual(resid_norm, expectedNorm, 1e-8)
                self.assertEqual(resid_info.norm(), resid_norm, 1e-8)

            a_copy = a.clone()
            b_copy = b.clone()
            res1 = torch.gels(b, a)[0]
            self.assertEqual(a, a_copy, 0)
            self.assertEqual(b, b_copy, 0)
            check_norm(a, b, expectedNorm, res1)

            ta = torch.Tensor()
            tb = torch.Tensor()
            res2 = torch.gels(b, a, out=(tb, ta))[0]
            self.assertEqual(a, a_copy, 0)
            self.assertEqual(b, b_copy, 0)
            check_norm(a, b, expectedNorm, res2)

            res3 = torch.gels(b, a, out=(b, a))[0]
            check_norm(a_copy, b_copy, expectedNorm, res3)

            self.assertEqual(res1, tb, 0)
            self.assertEqual(res1, b, 0)
            self.assertEqual(res1, res2, 0)
            self.assertEqual(res1, res3, 0)

        # basic test
        expectedNorm = 0
        a = torch.Tensor(((1.44, -9.96, -7.55, 8.34),
                          (-7.84, -0.28, 3.24, 8.09),
                          (-4.39, -3.24, 6.27, 5.28),
                          (4.53, 3.83, -6.64, 2.06))).t()
        b = torch.Tensor(((8.58, 8.26, 8.48, -5.28),
                          (9.35, -4.43, -0.70, -0.26))).t()
        _test_underdetermined(a, b, expectedNorm)

        # test overderemined
        expectedNorm = 17.390200628863
        a = torch.Tensor(((1.44, -9.96, -7.55, 8.34, 7.08, -5.45),
                          (-7.84, -0.28, 3.24, 8.09, 2.52, -5.70),
                          (-4.39, -3.24, 6.27, 5.28, 0.74, -1.19),
                          (4.53, 3.83, -6.64, 2.06, -2.47, 4.70))).t()
        b = torch.Tensor(((8.58, 8.26, 8.48, -5.28, 5.72, 8.93),
                          (9.35, -4.43, -0.70, -0.26, -7.36, -2.52))).t()
        _test_overdetermined(a, b, expectedNorm)

        # test underdetermined
        expectedNorm = 0
        a = torch.Tensor(((1.44, -9.96, -7.55),
                          (-7.84, -0.28, 3.24),
                          (-4.39, -3.24, 6.27),
                          (4.53, 3.83, -6.64))).t()
        b = torch.Tensor(((8.58, 8.26, 8.48),
                          (9.35, -4.43, -0.70))).t()
        _test_underdetermined(a, b, expectedNorm)

        # test reuse
        expectedNorm = 0
        a = torch.Tensor(((1.44, -9.96, -7.55, 8.34),
                          (-7.84, -0.28, 3.24, 8.09),
                          (-4.39, -3.24, 6.27, 5.28),
                          (4.53, 3.83, -6.64, 2.06))).t()
        b = torch.Tensor(((8.58, 8.26, 8.48, -5.28),
                          (9.35, -4.43, -0.70, -0.26))).t()
        ta = torch.Tensor()
        tb = torch.Tensor()
        torch.gels(b, a, out=(tb, ta))
        self.assertEqual((torch.mm(a, tb) - b).norm(), expectedNorm, 1e-8)
        torch.gels(b, a, out=(tb, ta))
        self.assertEqual((torch.mm(a, tb) - b).norm(), expectedNorm, 1e-8)
        torch.gels(b, a, out=(tb, ta))
        self.assertEqual((torch.mm(a, tb) - b).norm(), expectedNorm, 1e-8)

    @skipIfNoLapack
    def test_eig(self):
        a = torch.Tensor(((1.96, 0.00, 0.00, 0.00, 0.00),
                          (-6.49, 3.80, 0.00, 0.00, 0.00),
                          (-0.47, -6.39, 4.17, 0.00, 0.00),
                          (-7.20, 1.50, -1.51, 5.70, 0.00),
                          (-0.65, -6.34, 2.67, 1.80, -7.10))).t().contiguous()
        e = torch.eig(a)[0]
        ee, vv = torch.eig(a, True)
        te = torch.Tensor()
        tv = torch.Tensor()
        eee, vvv = torch.eig(a, True, out=(te, tv))
        self.assertEqual(e, ee, 1e-12)
        self.assertEqual(ee, eee, 1e-12)
        self.assertEqual(ee, te, 1e-12)
        self.assertEqual(vv, vvv, 1e-12)
        self.assertEqual(vv, tv, 1e-12)

        # test reuse
        X = torch.randn(4, 4)
        X = torch.mm(X.t(), X)
        e, v = torch.zeros(4, 2), torch.zeros(4, 4)
        torch.eig(X, True, out=(e, v))
        Xhat = torch.mm(torch.mm(v, torch.diag(e.select(1, 0))), v.t())
        self.assertEqual(X, Xhat, 1e-8, 'VeV\' wrong')
        self.assertFalse(v.is_contiguous(), 'V is contiguous')

        torch.eig(X, True, out=(e, v))
        Xhat = torch.mm(v, torch.mm(e.select(1, 0).diag(), v.t()))
        self.assertEqual(X, Xhat, 1e-8, 'VeV\' wrong')
        self.assertFalse(v.is_contiguous(), 'V is contiguous')

        # test non-contiguous
        X = torch.randn(4, 4)
        X = torch.mm(X.t(), X)
        e = torch.zeros(4, 2, 2)[:, 1]
        v = torch.zeros(4, 2, 4)[:, 1]
        self.assertFalse(v.is_contiguous(), 'V is contiguous')
        self.assertFalse(e.is_contiguous(), 'E is contiguous')
        torch.eig(X, True, out=(e, v))
        Xhat = torch.mm(torch.mm(v, torch.diag(e.select(1, 0))), v.t())
        self.assertEqual(X, Xhat, 1e-8, 'VeV\' wrong')

    @skipIfNoLapack
    def test_symeig(self):
        xval = torch.rand(100, 3)
        cov = torch.mm(xval.t(), xval)
        rese = torch.zeros(3)
        resv = torch.zeros(3, 3)

        # First call to symeig
        self.assertTrue(resv.is_contiguous(), 'resv is not contiguous')
        torch.symeig(cov.clone(), True, out=(rese, resv))
        ahat = torch.mm(torch.mm(resv, torch.diag(rese)), resv.t())
        self.assertEqual(cov, ahat, 1e-8, 'VeV\' wrong')

        # Second call to symeig
        self.assertFalse(resv.is_contiguous(), 'resv is contiguous')
        torch.symeig(cov.clone(), True, out=(rese, resv))
        ahat = torch.mm(torch.mm(resv, torch.diag(rese)), resv.t())
        self.assertEqual(cov, ahat, 1e-8, 'VeV\' wrong')

        # test non-contiguous
        X = torch.rand(5, 5)
        X = X.t() * X
        e = torch.zeros(4, 2).select(1, 1)
        v = torch.zeros(4, 2, 4)[:, 1]
        self.assertFalse(v.is_contiguous(), 'V is contiguous')
        self.assertFalse(e.is_contiguous(), 'E is contiguous')
        torch.symeig(X, True, out=(e, v))
        Xhat = torch.mm(torch.mm(v, torch.diag(e)), v.t())
        self.assertEqual(X, Xhat, 1e-8, 'VeV\' wrong')

    @skipIfNoLapack
    def test_svd(self):
        a = torch.Tensor(((8.79, 6.11, -9.15, 9.57, -3.49, 9.84),
                          (9.93, 6.91, -7.93, 1.64, 4.02, 0.15),
                          (9.83, 5.04, 4.86, 8.83, 9.80, -8.99),
                          (5.45, -0.27, 4.85, 0.74, 10.00, -6.02),
                          (3.16, 7.98, 3.01, 5.80, 4.27, -5.31))).t().clone()
        u, s, v = torch.svd(a)
        uu = torch.Tensor()
        ss = torch.Tensor()
        vv = torch.Tensor()
        uuu, sss, vvv = torch.svd(a, out=(uu, ss, vv))
        self.assertEqual(u, uu, 0, 'torch.svd')
        self.assertEqual(u, uuu, 0, 'torch.svd')
        self.assertEqual(s, ss, 0, 'torch.svd')
        self.assertEqual(s, sss, 0, 'torch.svd')
        self.assertEqual(v, vv, 0, 'torch.svd')
        self.assertEqual(v, vvv, 0, 'torch.svd')

        # test reuse
        X = torch.randn(4, 4)
        U, S, V = torch.svd(X)
        Xhat = torch.mm(U, torch.mm(S.diag(), V.t()))
        self.assertEqual(X, Xhat, 1e-8, 'USV\' wrong')

        self.assertFalse(U.is_contiguous(), 'U is contiguous')
        torch.svd(X, out=(U, S, V))
        Xhat = torch.mm(U, torch.mm(S.diag(), V.t()))
        self.assertEqual(X, Xhat, 1e-8, 'USV\' wrong')

        # test non-contiguous
        X = torch.randn(5, 5)
        U = torch.zeros(5, 2, 5)[:, 1]
        S = torch.zeros(5, 2)[:, 1]
        V = torch.zeros(5, 2, 5)[:, 1]

        self.assertFalse(U.is_contiguous(), 'U is contiguous')
        self.assertFalse(S.is_contiguous(), 'S is contiguous')
        self.assertFalse(V.is_contiguous(), 'V is contiguous')
        torch.svd(X, out=(U, S, V))
        Xhat = torch.mm(U, torch.mm(S.diag(), V.t()))
        self.assertEqual(X, Xhat, 1e-8, 'USV\' wrong')

    @staticmethod
    def _test_signal_window_functions(self, device='cpu'):
        if not TEST_SCIPY:
            raise unittest.SkipTest('Scipy not found')

        def test(name):
            torch_method = getattr(torch, name + '_window')
            for size in [1, 2, 5, 10, 50, 100, 1024, 2048]:
                for periodic in [True, False]:
                    res = torch_method(size, periodic=periodic, device=device)
                    ref = torch.from_numpy(signal.get_window(name, size, fftbins=periodic))
                    self.assertEqual(res, ref)
            with self.assertRaisesRegex(RuntimeError, r'not implemented for sparse types'):
                torch_method(3, layout=torch.sparse_coo)
            with self.assertRaisesRegex(RuntimeError, r'floating point'):
                torch_method(3, dtype=torch.long)
            self.assertTrue(torch_method(3, requires_grad=True).requires_grad)
            self.assertFalse(torch_method(3).requires_grad)

        for window in ['hann', 'hamming', 'bartlett', 'blackman']:
            test(window)

    def test_signal_window_functions(self):
        self._test_signal_window_functions(self)

    @skipIfNoLapack
    def test_inverse(self):
        M = torch.randn(5, 5)
        MI = torch.inverse(M)
        E = torch.eye(5)
        self.assertFalse(MI.is_contiguous(), 'MI is contiguous')
        self.assertEqual(E, torch.mm(M, MI), 1e-8, 'inverse value')
        self.assertEqual(E, torch.mm(MI, M), 1e-8, 'inverse value')

        MII = torch.Tensor(5, 5)
        torch.inverse(M, out=MII)
        self.assertFalse(MII.is_contiguous(), 'MII is contiguous')
        self.assertEqual(MII, MI, 0, 'inverse value in-place')
        # second call, now that MII is transposed
        torch.inverse(M, out=MII)
        self.assertFalse(MII.is_contiguous(), 'MII is contiguous')
        self.assertEqual(MII, MI, 0, 'inverse value in-place')

    @staticmethod
    def _test_pinverse(self, conv_fn):
        def run_test(M):
            # Testing against definition for pseudo-inverses
            MPI = torch.pinverse(M)
            self.assertEqual(M, M.mm(MPI).mm(M), 1e-8, 'pseudo-inverse condition 1')
            self.assertEqual(MPI, MPI.mm(M).mm(MPI), 1e-8, 'pseudo-inverse condition 2')
            self.assertEqual(M.mm(MPI), (M.mm(MPI)).t(), 1e-8, 'pseudo-inverse condition 3')
            self.assertEqual(MPI.mm(M), (MPI.mm(M)).t(), 1e-8, 'pseudo-inverse condition 4')

        # Square matrix
        M = conv_fn(torch.randn(5, 5))
        run_test(M)

        # Rectangular matrix
        M = conv_fn(torch.randn(3, 4))
        run_test(M)

        # Test inverse and pseudo-inverse for invertible matrix
        M = torch.randn(5, 5)
        M = conv_fn(M.mm(M.t()))
        self.assertEqual(conv_fn(torch.eye(5)), M.pinverse().mm(M), 1e-7, 'pseudo-inverse for invertible matrix')

    @skipIfNoLapack
    def test_pinverse(self):
        self._test_pinverse(self, conv_fn=lambda x: x)

    @staticmethod
    def _test_det_logdet_slogdet(self, conv_fn):
        def reference_det(M):
            # naive row reduction
            M = M.clone()
            l = M.size(0)
            multiplier = 1
            for i in range(l):
                if M[i, 0] != 0:
                    if i != 0:
                        M[0], M[i] = M[i], M[0]
                        multiplier = -1
                    break
            else:
                return 0
            for i in range(1, l):
                row = M[i]
                for j in range(i):
                    row -= row[j] / M[j, j] * M[j]
                M[i] = row
            return M.diag().prod() * multiplier

        def test_single_det(M, target, desc):
            det = M.det()
            logdet = M.logdet()
            sdet, logabsdet = M.slogdet()
            self.assertEqual(det, target, 1e-7, '{} (det)'.format(desc))
            if det.item() < 0:
                self.assertTrue(logdet.item() != logdet.item(), '{} (logdet negative case)'.format(desc))
                self.assertTrue(sdet.item() == -1, '{} (slogdet sign negative case)'.format(desc))
                self.assertEqual(logabsdet.exp(), det.abs(), 1e-7, '{} (slogdet logabsdet negative case)'.format(desc))
            elif det.item() == 0:
                self.assertEqual(logdet.exp().item(), 0, 1e-7, '{} (logdet zero case)'.format(desc))
                self.assertTrue(sdet.item() == 0, '{} (slogdet sign zero case)'.format(desc))
                self.assertEqual(logabsdet.exp().item(), 0, 1e-7, '{} (slogdet logabsdet zero case)'.format(desc))
            else:
                self.assertEqual(logdet.exp(), det, 1e-7, '{} (logdet positive case)'.format(desc))
                self.assertTrue(sdet.item() == 1, '{} (slogdet sign  positive case)'.format(desc))
                self.assertEqual(logabsdet.exp(), det, 1e-7, '{} (slogdet logabsdet positive case)'.format(desc))

        eye = conv_fn(torch.eye(5))
        test_single_det(eye, torch.tensor(1, dtype=eye.dtype), 'identity')

        def test(M):
            assert M.size(0) >= 5, 'this helper fn assumes M to be at least 5x5'
            M = conv_fn(M)
            M_det = M.det()
            ref_M_det = reference_det(M)

            test_single_det(M, ref_M_det, 'basic')
            if abs(ref_M_det.item()) >= 1e-10:  # skip singular
                test_single_det(M, M.inverse().det().pow_(-1), 'inverse')
            test_single_det(M, M.t().det(), 'transpose')

            for x in [0, 2, 4]:
                for scale in [-2, -0.1, 0, 10]:
                    target = M_det * scale
                    # dim 0
                    M_clone = M.clone()
                    M_clone[:, x] *= scale
                    test_single_det(M_clone, target, 'scale a row')
                    # dim 1
                    M_clone = M.clone()
                    M_clone[x, :] *= scale
                    test_single_det(M_clone, target, 'scale a column')

            for x1, x2 in [(0, 3), (4, 1), (3, 2)]:
                assert x1 != x2, 'x1 and x2 needs to be different for this test'
                target = M_det.clone().zero_()
                # dim 0
                M_clone = M.clone()
                M_clone[:, x2] = M_clone[:, x1]
                test_single_det(M_clone, target, 'two rows are same')
                # dim 1
                M_clone = M.clone()
                M_clone[x2, :] = M_clone[x1, :]
                test_single_det(M_clone, target, 'two columns are same')

                for scale1, scale2 in [(0.3, -1), (0, 2), (10, 0.1)]:
                    target = -M_det * scale1 * scale2
                    # dim 0
                    M_clone = M.clone()
                    t = M_clone[:, x1] * scale1
                    M_clone[:, x1] += M_clone[:, x2] * scale2
                    M_clone[:, x2] = t
                    test_single_det(M_clone, target, 'exchanging rows')
                    # dim 1
                    M_clone = M.clone()
                    t = M_clone[x1, :] * scale1
                    M_clone[x1, :] += M_clone[x2, :] * scale2
                    M_clone[x2, :] = t
                    test_single_det(M_clone, target, 'exchanging columns')

        def get_random_mat_scale(n):
            # For matrices with values i.i.d. with 0 mean, unit variance, and
            # subexponential tail, we have:
            #   E[log det(A^2)] \approx log((n-1)!)
            #
            # Notice:
            #   log Var[det(A)] = log E[det(A^2)] >= E[log det(A^2)]
            #
            # So:
            #   stddev[det(A)] >= sqrt( (n-1)! )
            #
            # We use this as an intuitive guideline to scale random generated
            # matrices so our closeness tests can work more robustly:
            #   scale by sqrt( (n-1)! )^(-1/n) = ( (n-1)! )^(-1/(2n))
            #
            # source: https://arxiv.org/pdf/1112.0752.pdf
            return math.factorial(n - 1) ** (-1.0 / (2 * n))

        for n in [5, 10, 25]:
            scale = get_random_mat_scale(n)
            test(torch.randn(n, n) * scale)
            r = torch.randn(n, n) * scale
            # symmetric psd
            test(r.mm(r.t()))
            # symmetric pd
            r = torch.randn(n, n) * scale
            test(r.mm(r.t()) + torch.eye(n) * 1e-6)
            # symmetric
            r = torch.randn(n, n) * scale
            for i in range(n):
                for j in range(i):
                    r[i, j] = r[j, i]
            test(r)
            # non-contiguous
            test((torch.randn(n, n, n + 1) * scale)[:, 2, 1:])
            # det = 0
            r = torch.randn(n, n) * scale
            u, s, v = r.svd()
            if reference_det(u) < 0:
                u = -u
            if reference_det(v) < 0:
                v = -v
            s[0] *= -1
            s[-1] = 0
            test(u.mm(s.diag()).mm(v))

    @skipIfNoLapack
    def test_det_logdet_slogdet(self):
        self._test_det_logdet_slogdet(self, lambda x: x)

    @staticmethod
    def _test_fft_ifft_rfft_irfft(self, device='cpu'):
        def _test_complex(sizes, signal_ndim, prepro_fn=lambda x: x):
            x = prepro_fn(torch.randn(*sizes, device=device))
            for normalized in (True, False):
                res = x.fft(signal_ndim, normalized=normalized)
                rec = res.ifft(signal_ndim, normalized=normalized)
                self.assertEqual(x, rec, 1e-8, 'fft and ifft')
                res = x.ifft(signal_ndim, normalized=normalized)
                rec = res.fft(signal_ndim, normalized=normalized)
                self.assertEqual(x, rec, 1e-8, 'ifft and fft')

        def _test_real(sizes, signal_ndim, prepro_fn=lambda x: x):
            x = prepro_fn(torch.randn(*sizes, device=device))
            signal_numel = 1
            signal_sizes = x.size()[-signal_ndim:]
            for normalized, onesided in product((True, False), repeat=2):
                res = x.rfft(signal_ndim, normalized=normalized, onesided=onesided)
                if not onesided:  # check Hermitian symmetry
                    def test_one_sample(res, test_num=10):
                        idxs_per_dim = [torch.LongTensor(test_num).random_(s).tolist() for s in signal_sizes]
                        for idx in zip(*idxs_per_dim):
                            reflected_idx = tuple((s - i) % s for i, s in zip(idx, res.size()))
                            idx_val = res.__getitem__(idx)
                            reflected_val = res.__getitem__(reflected_idx)
                            self.assertEqual(idx_val[0], reflected_val[0], 'rfft hermitian symmetry on real part')
                            self.assertEqual(idx_val[1], -reflected_val[1], 'rfft hermitian symmetry on imaginary part')
                    if len(sizes) == signal_ndim:
                        test_one_sample(res)
                    else:
                        output_non_batch_shape = res.size()[-(signal_ndim + 1):]
                        flatten_batch_res = res.view(-1, *output_non_batch_shape)
                        nb = flatten_batch_res.size(0)
                        test_idxs = torch.LongTensor(min(nb, 4)).random_(nb)
                        for test_idx in test_idxs.tolist():
                            test_one_sample(flatten_batch_res[test_idx])
                    # compare with C2C
                    xc = torch.stack([x, torch.zeros_like(x)], -1)
                    xc_res = xc.fft(signal_ndim, normalized=normalized)
                    self.assertEqual(res, xc_res)
                test_input_signal_sizes = [signal_sizes]
                rec = res.irfft(signal_ndim, normalized=normalized,
                                onesided=onesided, signal_sizes=signal_sizes)
                self.assertEqual(x, rec, 1e-8, 'rfft and irfft')
                if not onesided:  # check that we can use C2C ifft
                    rec = res.ifft(signal_ndim, normalized=normalized)
                    self.assertEqual(x, rec.select(-1, 0), 1e-8, 'twosided rfft and ifft real')
                    self.assertEqual(rec.select(-1, 1).data.abs().mean(), 0, 1e-8, 'twosided rfft and ifft imaginary')

        # contiguous case
        _test_real((100,), 1)
        _test_real((10, 1, 10, 100), 1)
        _test_real((100, 100), 2)
        _test_real((2, 2, 5, 80, 60), 2)
        _test_real((50, 40, 70), 3)
        _test_real((30, 1, 50, 25, 20), 3)

        _test_complex((100, 2), 1)
        _test_complex((100, 100, 2), 1)
        _test_complex((100, 100, 2), 2)
        _test_complex((1, 20, 80, 60, 2), 2)
        _test_complex((50, 40, 70, 2), 3)
        _test_complex((6, 5, 50, 25, 20, 2), 3)

        # non-contiguous case
        _test_real((165,), 1, lambda x: x.narrow(0, 25, 100))  # input is not aligned to complex type
        _test_real((100, 100, 3), 1, lambda x: x[:, :, 0])
        _test_real((100, 100), 2, lambda x: x.t())
        _test_real((20, 100, 10, 10), 2, lambda x: x.view(20, 100, 100)[:, :60])
        _test_real((65, 80, 115), 3, lambda x: x[10:60, 13:53, 10:80])
        _test_real((30, 20, 50, 25), 3, lambda x: x.transpose(1, 2).transpose(2, 3))

        _test_complex((2, 100), 1, lambda x: x.t())
        _test_complex((100, 2), 1, lambda x: x.expand(100, 100, 2))
        _test_complex((300, 200, 3), 2, lambda x: x[:100, :100, 1:])  # input is not aligned to complex type
        _test_complex((20, 90, 110, 2), 2, lambda x: x[:, 5:85].narrow(2, 5, 100))
        _test_complex((40, 60, 3, 80, 2), 3, lambda x: x.transpose(2, 0).select(0, 2)[5:55, :, 10:])
        _test_complex((30, 55, 50, 22, 2), 3, lambda x: x[:, 3:53, 15:40, 1:21])

        # non-contiguous with strides not representable as aligned with complex type
        _test_complex((50,), 1, lambda x: x.as_strided([5, 5, 2], [3, 2, 1]))
        _test_complex((50,), 1, lambda x: x.as_strided([5, 5, 2], [4, 2, 2]))
        _test_complex((50,), 1, lambda x: x.as_strided([5, 5, 2], [4, 3, 1]))
        _test_complex((50,), 2, lambda x: x.as_strided([5, 5, 2], [3, 3, 1]))
        _test_complex((50,), 2, lambda x: x.as_strided([5, 5, 2], [4, 2, 2]))
        _test_complex((50,), 2, lambda x: x.as_strided([5, 5, 2], [4, 3, 1]))

    @unittest.skipIf(not TEST_MKL, "PyTorch is built without MKL support")
    def test_fft_ifft_rfft_irfft(self):
        self._test_fft_ifft_rfft_irfft(self)

    @staticmethod
    def _test_stft(self, device='cpu'):
        if not TEST_LIBROSA:
            raise unittest.SkipTest('librosa not found')

        def librosa_stft(x, n_fft, hop_length, win_length, window, center):
            if window is None:
                window = np.ones(n_fft if win_length is None else win_length)
            else:
                window = window.cpu().numpy()
            input_1d = x.dim() == 1
            if input_1d:
                x = x.view(1, -1)
            result = []
            for xi in x:
                ri = librosa.stft(xi.cpu().numpy(), n_fft, hop_length, win_length, window, center=center)
                result.append(torch.from_numpy(np.stack([ri.real, ri.imag], -1)))
            result = torch.stack(result, 0)
            if input_1d:
                result = result[0]
            return result

        def _test(sizes, n_fft, hop_length=None, win_length=None, win_sizes=None,
                  center=True, expected_error=None):
            x = torch.randn(*sizes, device=device)
            if win_sizes is not None:
                window = torch.randn(*win_sizes, device=device)
            else:
                window = None
            if expected_error is None:
                result = x.stft(n_fft, hop_length, win_length, window, center=center)
                ref_result = librosa_stft(x, n_fft, hop_length, win_length, window, center)
                self.assertEqual(result, ref_result, 7e-6, 'stft comparison against librosa')
            else:
                self.assertRaises(expected_error,
                                  lambda: x.stft(n_fft, hop_length, win_length, window, center=center))

        for center in [True, False]:
            _test((10,), 7, center=center)
            _test((10, 4000), 1024, center=center)

            _test((10,), 7, 2, center=center)
            _test((10, 4000), 1024, 512, center=center)

            _test((10,), 7, 2, win_sizes=(7,), center=center)
            _test((10, 4000), 1024, 512, win_sizes=(1024,), center=center)

            # spectral oversample
            _test((10,), 7, 2, win_length=5, center=center)
            _test((10, 4000), 1024, 512, win_length=100, center=center)

        _test((10, 4, 2), 1, 1, expected_error=RuntimeError)
        _test((10,), 11, 1, center=False, expected_error=RuntimeError)
        _test((10,), -1, 1, expected_error=RuntimeError)
        _test((10,), 3, win_length=5, expected_error=RuntimeError)
        _test((10,), 5, 4, win_sizes=(11,), expected_error=RuntimeError)
        _test((10,), 5, 4, win_sizes=(1, 1), expected_error=RuntimeError)

    def test_stft(self):
        self._test_stft(self)

    @unittest.skip("Not implemented yet")
    def test_conv2(self):
        x = torch.rand(math.floor(torch.uniform(50, 100)), math.floor(torch.uniform(50, 100)))
        k = torch.rand(math.floor(torch.uniform(10, 20)), math.floor(torch.uniform(10, 20)))
        imvc = torch.conv2(x, k)
        imvc2 = torch.conv2(x, k, 'V')
        imfc = torch.conv2(x, k, 'F')

        ki = k.clone()
        ks = k.storage()
        kis = ki.storage()
        for i in range(ks.size() - 1, 0, -1):
            kis[ks.size() - i + 1] = ks[i]
        # for i=ks.size(), 1, -1 do kis[ks.size()-i+1]=ks[i] end
        imvx = torch.xcorr2(x, ki)
        imvx2 = torch.xcorr2(x, ki, 'V')
        imfx = torch.xcorr2(x, ki, 'F')

        self.assertEqual(imvc, imvc2, 0, 'torch.conv2')
        self.assertEqual(imvc, imvx, 0, 'torch.conv2')
        self.assertEqual(imvc, imvx2, 0, 'torch.conv2')
        self.assertEqual(imfc, imfx, 0, 'torch.conv2')
        self.assertLessEqual(math.abs(x.dot(x) - torch.xcorr2(x, x)[0][0]), 1e-10, 'torch.conv2')

        xx = torch.Tensor(2, x.size(1), x.size(2))
        xx[1].copy_(x)
        xx[2].copy_(x)
        kk = torch.Tensor(2, k.size(1), k.size(2))
        kk[1].copy_(k)
        kk[2].copy_(k)

        immvc = torch.conv2(xx, kk)
        immvc2 = torch.conv2(xx, kk, 'V')
        immfc = torch.conv2(xx, kk, 'F')

        self.assertEqual(immvc[0], immvc[1], 0, 'torch.conv2')
        self.assertEqual(immvc[0], imvc, 0, 'torch.conv2')
        self.assertEqual(immvc2[0], imvc2, 0, 'torch.conv2')
        self.assertEqual(immfc[0], immfc[1], 0, 'torch.conv2')
        self.assertEqual(immfc[0], imfc, 0, 'torch.conv2')

    @unittest.skip("Not implemented yet")
    def test_conv3(self):
        x = torch.rand(math.floor(torch.uniform(20, 40)),
                       math.floor(torch.uniform(20, 40)),
                       math.floor(torch.uniform(20, 40)))
        k = torch.rand(math.floor(torch.uniform(5, 10)),
                       math.floor(torch.uniform(5, 10)),
                       math.floor(torch.uniform(5, 10)))
        imvc = torch.conv3(x, k)
        imvc2 = torch.conv3(x, k, 'V')
        imfc = torch.conv3(x, k, 'F')

        ki = k.clone()
        ks = k.storage()
        kis = ki.storage()
        for i in range(ks.size() - 1, 0, -1):
            kis[ks.size() - i + 1] = ks[i]
        imvx = torch.xcorr3(x, ki)
        imvx2 = torch.xcorr3(x, ki, 'V')
        imfx = torch.xcorr3(x, ki, 'F')

        self.assertEqual(imvc, imvc2, 0, 'torch.conv3')
        self.assertEqual(imvc, imvx, 0, 'torch.conv3')
        self.assertEqual(imvc, imvx2, 0, 'torch.conv3')
        self.assertEqual(imfc, imfx, 0, 'torch.conv3')
        self.assertLessEqual(math.abs(x.dot(x) - torch.xcorr3(x, x)[0][0][0]), 4e-10, 'torch.conv3')

        xx = torch.Tensor(2, x.size(1), x.size(2), x.size(3))
        xx[1].copy_(x)
        xx[2].copy_(x)
        kk = torch.Tensor(2, k.size(1), k.size(2), k.size(3))
        kk[1].copy_(k)
        kk[2].copy_(k)

        immvc = torch.conv3(xx, kk)
        immvc2 = torch.conv3(xx, kk, 'V')
        immfc = torch.conv3(xx, kk, 'F')

        self.assertEqual(immvc[0], immvc[1], 0, 'torch.conv3')
        self.assertEqual(immvc[0], imvc, 0, 'torch.conv3')
        self.assertEqual(immvc2[0], imvc2, 0, 'torch.conv3')
        self.assertEqual(immfc[0], immfc[1], 0, 'torch.conv3')
        self.assertEqual(immfc[0], imfc, 0, 'torch.conv3')

    @unittest.skip("Not implemented yet")
    def _test_conv_corr_eq(self, fn, fn_2_to_3):
        ix = math.floor(random.randint(20, 40))
        iy = math.floor(random.randint(20, 40))
        iz = math.floor(random.randint(20, 40))
        kx = math.floor(random.randint(5, 10))
        ky = math.floor(random.randint(5, 10))
        kz = math.floor(random.randint(5, 10))

        x = torch.rand(ix, iy, iz)
        k = torch.rand(kx, ky, kz)

        o3 = fn(x, k)
        o32 = torch.zeros(o3.size())
        fn_2_to_3(x, k, o3, o32)
        self.assertEqual(o3, o32)

    @unittest.skip("Not implemented yet")
    def test_xcorr3_xcorr2_eq(self):
        def reference(x, k, o3, o32):
            for i in range(o3.size(1)):
                for j in range(k.size(1)):
                    o32[i].add(torch.xcorr2(x[i + j - 1], k[j]))
        self._test_conv_corr_eq(lambda x, k: torch.xcorr3(x, k), reference)

    @unittest.skip("Not implemented yet")
    def test_xcorr3_xcorr2_eq_full(self):
        def reference(x, k, o3, o32):
            for i in range(x.size(1)):
                for j in range(k.size(1)):
                    o32[i].add(torch.xcorr2(x[i], k[k.size(1) - j + 1], 'F'))
        self._test_conv_corr_eq(lambda x, k: torch.xcorr3(x, k, 'F'), reference)

    @unittest.skip("Not implemented yet")
    def test_conv3_conv2_eq_valid(self):
        def reference(x, k, o3, o32):
            for i in range(o3.size(1)):
                for j in range(k.size(1)):
                    o32[i].add(torch.conv2(x[i + j - 1], k[k.size(1) - j + 1]))
        self._test_conv_corr_eq(lambda x, k: torch.conv3(x, k), reference)

    @unittest.skip("Not implemented yet")
    def test_fconv3_fconv2_eq(self):
        def reference(x, k, o3, o32):
            for i in range(o3.size(1)):
                for j in range(k.size(1)):
                    o32[i + j - 1].add(torch.conv2(x[i], k[j], 'F'))
        self._test_conv_corr_eq(lambda x, k: torch.conv3(x, k, 'F'), reference)

    def test_logical(self):
        x = torch.rand(100, 100) * 2 - 1

        xgt = torch.gt(x, 1)
        xlt = torch.lt(x, 1)

        xeq = torch.eq(x, 1)
        xne = torch.ne(x, 1)

        neqs = xgt + xlt
        all = neqs + xeq
        self.assertEqual(neqs.long().sum(), xne.long().sum(), 0)
        self.assertEqual(x.nelement(), all.long().sum())

    def test_isfinite(self):
        x = torch.Tensor([1, inf, 2, -inf, nan, -10])
        self.assertEqual(torch.isfinite(x), torch.ByteTensor([1, 0, 1, 0, 0, 1]))

    def test_isinf(self):
        x = torch.Tensor([1, inf, 2, -inf, nan])
        self.assertEqual(torch.isinf(x), torch.ByteTensor([0, 1, 0, 1, 0]))

    def test_isnan(self):
        x = torch.Tensor([1, nan, 2])
        self.assertEqual(torch.isnan(x), torch.ByteTensor([0, 1, 0]))

    def test_RNGState(self):
        state = torch.get_rng_state()
        stateCloned = state.clone()
        before = torch.rand(1000)

        self.assertEqual(state.ne(stateCloned).long().sum(), 0, 0)

        torch.set_rng_state(state)
        after = torch.rand(1000)
        self.assertEqual(before, after, 0)

    def test_RNGStateAliasing(self):
        # Fork the random number stream at this point
        gen = torch.Generator()
        gen.set_state(torch.get_rng_state())
        self.assertEqual(gen.get_state(), torch.get_rng_state())

        target_value = torch.rand(1000)
        # Dramatically alter the internal state of the main generator
        _ = torch.rand(100000)
        forked_value = torch.rand(1000, generator=gen)
        self.assertEqual(target_value, forked_value, 0, "RNG has not forked correctly.")

    def test_RNG_after_pickle(self):
        torch.random.manual_seed(100)
        before = torch.rand(10)

        torch.random.manual_seed(100)
        buf = io.BytesIO()
        tensor = torch.Tensor([1, 2, 3])
        ForkingPickler(buf, pickle.HIGHEST_PROTOCOL).dump(tensor)
        after = torch.rand(10)

        self.assertEqual(before, after, 0)

    def test_boxMullerState(self):
        torch.manual_seed(123)
        odd_number = 101
        seeded = torch.randn(odd_number)
        state = torch.get_rng_state()
        midstream = torch.randn(odd_number)
        torch.set_rng_state(state)
        repeat_midstream = torch.randn(odd_number)
        torch.manual_seed(123)
        reseeded = torch.randn(odd_number)
        self.assertEqual(midstream, repeat_midstream, 0,
                         'get_rng_state/set_rng_state not generating same sequence of normally distributed numbers')
        self.assertEqual(seeded, reseeded, 0,
                         'repeated calls to manual_seed not generating same sequence of normally distributed numbers')

    def test_manual_seed(self):
        rng_state = torch.get_rng_state()
        torch.manual_seed(2)
        x = torch.randn(100)
        self.assertEqual(torch.initial_seed(), 2)
        torch.manual_seed(2)
        y = torch.randn(100)
        self.assertEqual(x, y)
        torch.set_rng_state(rng_state)

    @skipIfNoLapack
    def test_cholesky(self):
        x = torch.rand(10, 10) + 1e-1
        A = torch.mm(x, x.t())

        # default Case
        C = torch.potrf(A)
        B = torch.mm(C.t(), C)
        self.assertEqual(A, B, 1e-14)

        # test Upper Triangular
        U = torch.potrf(A, True)
        B = torch.mm(U.t(), U)
        self.assertEqual(A, B, 1e-14, 'potrf (upper) did not allow rebuilding the original matrix')

        # test Lower Triangular
        L = torch.potrf(A, False)
        B = torch.mm(L, L.t())
        self.assertEqual(A, B, 1e-14, 'potrf (lower) did not allow rebuilding the original matrix')

    @skipIfNoLapack
    def test_potrs(self):
        a = torch.Tensor(((6.80, -2.11, 5.66, 5.97, 8.23),
                          (-6.05, -3.30, 5.36, -4.44, 1.08),
                          (-0.45, 2.58, -2.70, 0.27, 9.04),
                          (8.32, 2.71, 4.35, -7.17, 2.14),
                          (-9.67, -5.14, -7.26, 6.08, -6.87))).t()
        b = torch.Tensor(((4.02, 6.19, -8.22, -7.57, -3.03),
                          (-1.56, 4.00, -8.67, 1.75, 2.86),
                          (9.81, -4.09, -4.57, -8.61, 8.99))).t()

        # make sure 'a' is symmetric PSD
        a = torch.mm(a, a.t())

        # upper Triangular Test
        U = torch.potrf(a)
        x = torch.potrs(b, U)
        self.assertLessEqual(b.dist(torch.mm(a, x)), 1e-12)

        # lower Triangular Test
        L = torch.potrf(a, False)
        x = torch.potrs(b, L, False)
        self.assertLessEqual(b.dist(torch.mm(a, x)), 1e-12)

    @skipIfNoLapack
    def tset_potri(self):
        a = torch.Tensor(((6.80, -2.11, 5.66, 5.97, 8.23),
                          (-6.05, -3.30, 5.36, -4.44, 1.08),
                          (-0.45, 2.58, -2.70, 0.27, 9.04),
                          (8.32, 2.71, 4.35, -7.17, 2.14),
                          (-9.67, -5.14, -7.26, 6.08, -6.87))).t()

        # make sure 'a' is symmetric PSD
        a = a * a.t()

        # compute inverse directly
        inv0 = torch.inverse(a)

        # default case
        chol = torch.potrf(a)
        inv1 = torch.potri(chol)
        self.assertLessEqual(inv0.dist(inv1), 1e-12)

        # upper Triangular Test
        chol = torch.potrf(a, 'U')
        inv1 = torch.potri(chol, 'U')
        self.assertLessEqual(inv0.dist(inv1), 1e-12)

        # lower Triangular Test
        chol = torch.potrf(a, 'L')
        inv1 = torch.potri(chol, 'L')
        self.assertLessEqual(inv0.dist(inv1), 1e-12)

    @skipIfNoLapack
    def test_pstrf(self):
        def checkPsdCholesky(a, uplo, inplace):
            if inplace:
                u = torch.empty_like(a)
                piv = a.new(a.size(0)).int()
                kwargs = {'out': (u, piv)}
            else:
                kwargs = {}
            args = [a]

            if uplo is not None:
                args += [uplo]

            u, piv = torch.pstrf(*args, **kwargs)

            if uplo is False:
                a_reconstructed = torch.mm(u, u.t())
            else:
                a_reconstructed = torch.mm(u.t(), u)

            piv = piv.long()
            a_permuted = a.index_select(0, piv).index_select(1, piv)
            self.assertEqual(a_permuted, a_reconstructed, 1e-14)

        dimensions = ((5, 1), (5, 3), (5, 5), (10, 10))
        for dim in dimensions:
            m = torch.Tensor(*dim).uniform_()
            a = torch.mm(m, m.t())
            # add a small number to the diagonal to make the matrix numerically positive semidefinite
            for i in range(m.size(0)):
                a[i][i] = a[i][i] + 1e-7
            for inplace in (True, False):
                for uplo in (None, True, False):
                    checkPsdCholesky(a, uplo, inplace)

    def test_numel(self):
        b = torch.ByteTensor(3, 100, 100)
        self.assertEqual(b.nelement(), 3 * 100 * 100)
        self.assertEqual(b.numel(), 3 * 100 * 100)

    def _consecutive(self, size, start=1):
        sequence = torch.ones(int(torch.Tensor(size).prod(0))).cumsum(0)
        sequence.add_(start - 1)
        return sequence.resize_(*size)

    @staticmethod
    def _test_index(self, conv_fn):

        def consec(size, start=1):
            sequence = torch.ones(int(torch.Tensor(size).prod(0))).cumsum(0)
            sequence.add_(start - 1)
            return sequence.view(*size)

        reference = conv_fn(consec((3, 3, 3)))

        # empty tensor indexing
        self.assertEqual(reference[conv_fn(torch.LongTensor())], reference.new(0, 3, 3))

        self.assertEqual(reference[0], consec((3, 3)), 0)
        self.assertEqual(reference[1], consec((3, 3), 10), 0)
        self.assertEqual(reference[2], consec((3, 3), 19), 0)
        self.assertEqual(reference[0, 1], consec((3,), 4), 0)
        self.assertEqual(reference[0:2], consec((2, 3, 3)), 0)
        self.assertEqual(reference[2, 2, 2], 27, 0)
        self.assertEqual(reference[:], consec((3, 3, 3)), 0)

        # indexing with Ellipsis
        self.assertEqual(reference[..., 2], torch.Tensor([[3, 6, 9],
                                                          [12, 15, 18],
                                                          [21, 24, 27]]), 0)
        self.assertEqual(reference[0, ..., 2], torch.Tensor([3, 6, 9]), 0)
        self.assertEqual(reference[..., 2], reference[:, :, 2], 0)
        self.assertEqual(reference[0, ..., 2], reference[0, :, 2], 0)
        self.assertEqual(reference[0, 2, ...], reference[0, 2], 0)
        self.assertEqual(reference[..., 2, 2, 2], 27, 0)
        self.assertEqual(reference[2, ..., 2, 2], 27, 0)
        self.assertEqual(reference[2, 2, ..., 2], 27, 0)
        self.assertEqual(reference[2, 2, 2, ...], 27, 0)
        self.assertEqual(reference[...], reference, 0)

        reference_5d = conv_fn(consec((3, 3, 3, 3, 3)))
        self.assertEqual(reference_5d[..., 1, 0], reference_5d[:, :, :, 1, 0], 0)
        self.assertEqual(reference_5d[2, ..., 1, 0], reference_5d[2, :, :, 1, 0], 0)
        self.assertEqual(reference_5d[2, 1, 0, ..., 1], reference_5d[2, 1, 0, :, 1], 0)
        self.assertEqual(reference_5d[...], reference_5d, 0)

        # LongTensor indexing
        reference = conv_fn(consec((5, 5, 5)))
        idx = conv_fn(torch.LongTensor([2, 4]))
        self.assertEqual(reference[idx], torch.stack([reference[2], reference[4]]))
        # TODO: enable one indexing is implemented like in numpy
        # self.assertEqual(reference[2, idx], torch.stack([reference[2, 2], reference[2, 4]]))
        # self.assertEqual(reference[3, idx, 1], torch.stack([reference[3, 2], reference[3, 4]])[:, 1])

        # None indexing
        self.assertEqual(reference[2, None], reference[2].unsqueeze(0))
        self.assertEqual(reference[2, None, None], reference[2].unsqueeze(0).unsqueeze(0))
        self.assertEqual(reference[2:4, None], reference[2:4].unsqueeze(1))
        self.assertEqual(reference[None, 2, None, None], reference.unsqueeze(0)[:, 2].unsqueeze(0).unsqueeze(0))
        self.assertEqual(reference[None, 2:5, None, None], reference.unsqueeze(0)[:, 2:5].unsqueeze(2).unsqueeze(2))

        # indexing 0-length slice
        self.assertEqual(torch.empty(0, 5, 5), reference[slice(0)])
        self.assertEqual(torch.empty(0, 5), reference[slice(0), 2])
        self.assertEqual(torch.empty(0, 5), reference[2, slice(0)])
        self.assertEqual(torch.tensor([]), reference[2, 1:1, 2])

        # indexing with step
        reference = consec((10, 10, 10))
        self.assertEqual(reference[1:5:2], torch.stack([reference[1], reference[3]], 0))
        self.assertEqual(reference[1:6:2], torch.stack([reference[1], reference[3], reference[5]], 0))
        self.assertEqual(reference[1:9:4], torch.stack([reference[1], reference[5]], 0))
        self.assertEqual(reference[2:4, 1:5:2], torch.stack([reference[2:4, 1], reference[2:4, 3]], 1))
        self.assertEqual(reference[3, 1:6:2], torch.stack([reference[3, 1], reference[3, 3], reference[3, 5]], 0))
        self.assertEqual(reference[None, 2, 1:9:4], torch.stack([reference[2, 1], reference[2, 5]], 0).unsqueeze(0))
        self.assertEqual(reference[:, 2, 1:6:2],
                         torch.stack([reference[:, 2, 1], reference[:, 2, 3], reference[:, 2, 5]], 1))

        lst = [list(range(i, i + 10)) for i in range(0, 100, 10)]
        tensor = conv_fn(torch.DoubleTensor(lst))
        for _i in range(100):
            idx1_start = random.randrange(10)
            idx1_end = idx1_start + random.randrange(1, 10 - idx1_start + 1)
            idx1_step = random.randrange(1, 8)
            idx1 = slice(idx1_start, idx1_end, idx1_step)
            if random.randrange(2) == 0:
                idx2_start = random.randrange(10)
                idx2_end = idx2_start + random.randrange(1, 10 - idx2_start + 1)
                idx2_step = random.randrange(1, 8)
                idx2 = slice(idx2_start, idx2_end, idx2_step)
                lst_indexed = list(map(lambda l: l[idx2], lst[idx1]))
                tensor_indexed = tensor[idx1, idx2]
            else:
                lst_indexed = lst[idx1]
                tensor_indexed = tensor[idx1]
            self.assertEqual(torch.DoubleTensor(lst_indexed), tensor_indexed)

        self.assertRaises(ValueError, lambda: reference[1:9:0])
        self.assertRaises(ValueError, lambda: reference[1:9:-1])

        self.assertRaises(IndexError, lambda: reference[1, 1, 1, 1])
        self.assertRaises(IndexError, lambda: reference[1, 1, 1, 1:1])
        self.assertRaises(IndexError, lambda: reference[3, 3, 3, 3, 3, 3, 3, 3])

        self.assertRaises(IndexError, lambda: reference[0.0])
        self.assertRaises(TypeError, lambda: reference[0.0:2.0])
        self.assertRaises(IndexError, lambda: reference[0.0, 0.0:2.0])
        self.assertRaises(IndexError, lambda: reference[0.0, :, 0.0:2.0])
        self.assertRaises(IndexError, lambda: reference[0.0, ..., 0.0:2.0])
        self.assertRaises(IndexError, lambda: reference[0.0, :, 0.0])

    def test_index(self):
        self._test_index(self, lambda x: x)

    @staticmethod
    def _test_advancedindex(self, conv_fn):
        # Tests for Integer Array Indexing, Part I - Purely integer array
        # indexing

        def consec(size, start=1):
            numel = reduce(lambda x, y: x * y, size, 1)
            sequence = torch.ones(numel).cumsum(0)
            sequence.add_(start - 1)
            return sequence.view(*size)

        # pick a random valid indexer type
        def ri(indices):
            choice = random.randint(0, 2)
            if choice == 0:
                return conv_fn(torch.LongTensor(indices))
            elif choice == 1:
                return list(indices)
            else:
                return tuple(indices)

        # First, we will test indexing to generate return values

        # Case 1: Purely Integer Array Indexing
        reference = conv_fn(consec((10,)))
        self.assertEqual(reference[[0]], consec((1,)))
        self.assertEqual(reference[ri([0]), ], consec((1,)))
        self.assertEqual(reference[ri([3]), ], consec((1,), 4))
        self.assertEqual(reference[[2, 3, 4]], consec((3,), 3))
        self.assertEqual(reference[ri([2, 3, 4]), ], consec((3,), 3))
        self.assertEqual(reference[ri([0, 2, 4]), ], torch.Tensor([1, 3, 5]))

        # setting values
        reference[[0]] = -2
        self.assertEqual(reference[[0]], torch.Tensor([-2]))
        reference[[0]] = -1
        self.assertEqual(reference[ri([0]), ], torch.Tensor([-1]))
        reference[[2, 3, 4]] = 4
        self.assertEqual(reference[[2, 3, 4]], torch.Tensor([4, 4, 4]))
        reference[ri([2, 3, 4]), ] = 3
        self.assertEqual(reference[ri([2, 3, 4]), ], torch.Tensor([3, 3, 3]))
        reference[ri([0, 2, 4]), ] = conv_fn(torch.Tensor([5, 4, 3]))
        self.assertEqual(reference[ri([0, 2, 4]), ], torch.Tensor([5, 4, 3]))

        # Tensor with stride != 1

        # strided is [1, 3, 5, 7]
        reference = conv_fn(consec((10,)))
        strided = conv_fn(torch.Tensor())
        strided.set_(reference.storage(), storage_offset=0,
                     size=torch.Size([4]), stride=[2])

        self.assertEqual(strided[[0]], torch.Tensor([1]))
        self.assertEqual(strided[ri([0]), ], torch.Tensor([1]))
        self.assertEqual(strided[ri([3]), ], torch.Tensor([7]))
        self.assertEqual(strided[[1, 2]], torch.Tensor([3, 5]))
        self.assertEqual(strided[ri([1, 2]), ], torch.Tensor([3, 5]))
        self.assertEqual(strided[ri([[2, 1], [0, 3]]), ],
                         torch.Tensor([[5, 3], [1, 7]]))

        # stride is [4, 8]
        strided = conv_fn(torch.Tensor())
        strided.set_(reference.storage(), storage_offset=4,
                     size=torch.Size([2]), stride=[4])
        self.assertEqual(strided[[0]], torch.Tensor([5]))
        self.assertEqual(strided[ri([0]), ], torch.Tensor([5]))
        self.assertEqual(strided[ri([1]), ], torch.Tensor([9]))
        self.assertEqual(strided[[0, 1]], torch.Tensor([5, 9]))
        self.assertEqual(strided[ri([0, 1]), ], torch.Tensor([5, 9]))
        self.assertEqual(strided[ri([[0, 1], [1, 0]]), ],
                         torch.Tensor([[5, 9], [9, 5]]))

        # reference is 1 2
        #              3 4
        #              5 6
        reference = conv_fn(consec((3, 2)))
        self.assertEqual(reference[ri([0, 1, 2]), ri([0])], torch.Tensor([1, 3, 5]))
        self.assertEqual(reference[ri([0, 1, 2]), ri([1])], torch.Tensor([2, 4, 6]))
        self.assertEqual(reference[ri([0]), ri([0])], consec((1,)))
        self.assertEqual(reference[ri([2]), ri([1])], consec((1,), 6))
        self.assertEqual(reference[[ri([0, 0]), ri([0, 1])]], torch.Tensor([1, 2]))
        self.assertEqual(reference[[ri([0, 1, 1, 0, 2]), ri([1])]],
                         torch.Tensor([2, 4, 4, 2, 6]))
        self.assertEqual(reference[[ri([0, 0, 1, 1]), ri([0, 1, 0, 0])]],
                         torch.Tensor([1, 2, 3, 3]))

        rows = ri([[0, 0],
                   [1, 2]])
        columns = [0],
        self.assertEqual(reference[rows, columns], torch.Tensor([[1, 1],
                                                                [3, 5]]))

        rows = ri([[0, 0],
                   [1, 2]])
        columns = ri([1, 0])
        self.assertEqual(reference[rows, columns], torch.Tensor([[2, 1],
                                                                [4, 5]]))
        rows = ri([[0, 0],
                   [1, 2]])
        columns = ri([[0, 1],
                      [1, 0]])
        self.assertEqual(reference[rows, columns], torch.Tensor([[1, 2],
                                                                [4, 5]]))

        # setting values
        reference[ri([0]), ri([1])] = -1
        self.assertEqual(reference[ri([0]), ri([1])], torch.Tensor([-1]))
        reference[ri([0, 1, 2]), ri([0])] = conv_fn(torch.Tensor([-1, 2, -4]))
        self.assertEqual(reference[ri([0, 1, 2]), ri([0])], torch.Tensor([-1,
                         2, -4]))
        reference[rows, columns] = conv_fn(torch.Tensor([[4, 6], [2, 3]]))
        self.assertEqual(reference[rows, columns],
                         torch.Tensor([[4, 6], [2, 3]]))

        # Verify still works with Transposed (i.e. non-contiguous) Tensors

        reference = conv_fn(torch.Tensor([[0, 1, 2, 3],
                                          [4, 5, 6, 7],
                                          [8, 9, 10, 11]])).t_()

        # Transposed: [[0, 4, 8],
        #              [1, 5, 9],
        #              [2, 6, 10],
        #              [3, 7, 11]]

        self.assertEqual(reference[ri([0, 1, 2]), ri([0])], torch.Tensor([0, 1,
                         2]))
        self.assertEqual(reference[ri([0, 1, 2]), ri([1])], torch.Tensor([4, 5,
                         6]))
        self.assertEqual(reference[ri([0]), ri([0])], torch.Tensor([0]))
        self.assertEqual(reference[ri([2]), ri([1])], torch.Tensor([6]))
        self.assertEqual(reference[[ri([0, 0]), ri([0, 1])]], torch.Tensor([0, 4]))
        self.assertEqual(reference[[ri([0, 1, 1, 0, 3]), ri([1])]],
                         torch.Tensor([4, 5, 5, 4, 7]))
        self.assertEqual(reference[[ri([0, 0, 1, 1]), ri([0, 1, 0, 0])]],
                         torch.Tensor([0, 4, 1, 1]))

        rows = ri([[0, 0],
                   [1, 2]])
        columns = [0],
        self.assertEqual(reference[rows, columns], torch.Tensor([[0, 0],
                                                                [1, 2]]))

        rows = ri([[0, 0],
                   [1, 2]])
        columns = ri([1, 0])
        self.assertEqual(reference[rows, columns], torch.Tensor([[4, 0],
                                                                [5, 2]]))
        rows = ri([[0, 0],
                   [1, 3]])
        columns = ri([[0, 1],
                      [1, 2]])
        self.assertEqual(reference[rows, columns], torch.Tensor([[0, 4],
                                                                [5, 11]]))

        # setting values
        reference[ri([0]), ri([1])] = -1
        self.assertEqual(reference[ri([0]), ri([1])], torch.Tensor([-1]))
        reference[ri([0, 1, 2]), ri([0])] = conv_fn(torch.Tensor([-1, 2, -4]))
        self.assertEqual(reference[ri([0, 1, 2]), ri([0])], torch.Tensor([-1,
                         2, -4]))
        reference[rows, columns] = conv_fn(torch.Tensor([[4, 6], [2, 3]]))
        self.assertEqual(reference[rows, columns],
                         torch.Tensor([[4, 6], [2, 3]]))

        # stride != 1

        # strided is [[1 3 5 7],
        #             [9 11 13 15]]

        reference = conv_fn(torch.arange(0., 24).view(3, 8))
        strided = conv_fn(torch.Tensor())
        strided.set_(reference.storage(), 1, size=torch.Size([2, 4]),
                     stride=[8, 2])

        self.assertEqual(strided[ri([0, 1]), ri([0])], torch.Tensor([1, 9]))
        self.assertEqual(strided[ri([0, 1]), ri([1])], torch.Tensor([3, 11]))
        self.assertEqual(strided[ri([0]), ri([0])], torch.Tensor([1]))
        self.assertEqual(strided[ri([1]), ri([3])], torch.Tensor([15]))
        self.assertEqual(strided[[ri([0, 0]), ri([0, 3])]], torch.Tensor([1, 7]))
        self.assertEqual(strided[[ri([1]), ri([0, 1, 1, 0, 3])]],
                         torch.Tensor([9, 11, 11, 9, 15]))
        self.assertEqual(strided[[ri([0, 0, 1, 1]), ri([0, 1, 0, 0])]],
                         torch.Tensor([1, 3, 9, 9]))

        rows = ri([[0, 0],
                   [1, 1]])
        columns = [0],
        self.assertEqual(strided[rows, columns], torch.Tensor([[1, 1],
                                                              [9, 9]]))

        rows = ri([[0, 1],
                   [1, 0]])
        columns = ri([1, 2])
        self.assertEqual(strided[rows, columns], torch.Tensor([[3, 13],
                                                              [11, 5]]))
        rows = ri([[0, 0],
                   [1, 1]])
        columns = ri([[0, 1],
                      [1, 2]])
        self.assertEqual(strided[rows, columns], torch.Tensor([[1, 3],
                                                              [11, 13]]))

        # setting values

        # strided is [[10, 11],
        #             [17, 18]]

        reference = conv_fn(torch.arange(0., 24).view(3, 8))
        strided = conv_fn(torch.Tensor())
        strided.set_(reference.storage(), 10, size=torch.Size([2, 2]),
                     stride=[7, 1])
        self.assertEqual(strided[ri([0]), ri([1])], torch.Tensor([11]))
        strided[ri([0]), ri([1])] = -1
        self.assertEqual(strided[ri([0]), ri([1])], torch.Tensor([-1]))

        reference = conv_fn(torch.arange(0., 24).view(3, 8))
        strided = conv_fn(torch.Tensor())
        strided.set_(reference.storage(), 10, size=torch.Size([2, 2]),
                     stride=[7, 1])
        self.assertEqual(strided[ri([0, 1]), ri([1, 0])], torch.Tensor([11,
                         17]))
        strided[ri([0, 1]), ri([1, 0])] = conv_fn(torch.Tensor([-1, 2]))
        self.assertEqual(strided[ri([0, 1]), ri([1, 0])], torch.Tensor([-1,
                         2]))

        reference = conv_fn(torch.arange(0., 24).view(3, 8))
        strided = conv_fn(torch.Tensor())
        strided.set_(reference.storage(), 10, size=torch.Size([2, 2]),
                     stride=[7, 1])

        rows = ri([[0],
                   [1]])
        columns = ri([[0, 1],
                      [0, 1]])
        self.assertEqual(strided[rows, columns],
                         torch.Tensor([[10, 11], [17, 18]]))
        strided[rows, columns] = conv_fn(torch.Tensor([[4, 6], [2, 3]]))
        self.assertEqual(strided[rows, columns],
                         torch.Tensor([[4, 6], [2, 3]]))

        # Tests using less than the number of dims, and ellipsis

        # reference is 1 2
        #              3 4
        #              5 6
        reference = conv_fn(consec((3, 2)))
        self.assertEqual(reference[ri([0, 2]), ], torch.Tensor([[1, 2], [5, 6]]))
        self.assertEqual(reference[ri([1]), ...], torch.Tensor([[3, 4]]))
        self.assertEqual(reference[..., ri([1])], torch.Tensor([[2], [4], [6]]))

        # verify too many indices fails
        with self.assertRaises(IndexError):
            reference[ri([1]), ri([0, 2]), ri([3])]

        # test invalid index fails
        reference = conv_fn(torch.empty(10))
        # can't test cuda because it is a device assert
        if not reference.is_cuda:
            for err_idx in (10, -11):
                with self.assertRaisesRegex(IndexError, r'out of'):
                    reference[err_idx]
                with self.assertRaisesRegex(RuntimeError, r'out of'):
                    reference[conv_fn(torch.LongTensor([err_idx]))]
                with self.assertRaisesRegex(RuntimeError, r'out of'):
                    reference[[err_idx]]

        if TEST_NUMPY:
            # we use numpy to compare against, to verify that our advanced
            # indexing semantics are the same, and also for ease of test
            # writing

            def tensor_indices_to_np(tensor, indices):
                # convert the Torch Tensor to a numpy array
                if (tensor.is_cuda):
                    tensor = tensor.cpu()
                npt = tensor.numpy()

                # convert indices
                idxs = tuple(i.tolist() if isinstance(i, torch.LongTensor) else
                             i for i in indices)

                return npt, idxs

            def get_numpy(tensor, indices):
                npt, idxs = tensor_indices_to_np(tensor, indices)

                # index and return as a Torch Tensor
                return torch.Tensor(npt[idxs])

            def set_numpy(tensor, indices, value):
                if not isinstance(value, int):
                    if value.is_cuda:
                        value = value.cpu()
                    value = value.numpy()

                npt, idxs = tensor_indices_to_np(tensor, indices)
                npt[idxs] = value
                return npt

            def assert_get_eq(tensor, indexer):
                self.assertEqual(tensor[indexer],
                                 conv_fn(get_numpy(tensor, indexer)))

            def assert_set_eq(tensor, indexer, val):
                pyt = tensor.clone()
                numt = tensor.clone()
                pyt[indexer] = val
                numt = conv_fn(torch.Tensor(set_numpy(numt, indexer, val)))
                self.assertEqual(pyt, numt)

            def get_set_tensor(indexed, indexer):
                set_size = indexed[indexer].size()
                set_count = indexed[indexer].numel()
                set_tensor = conv_fn(torch.randperm(set_count).view(set_size).double())
                return set_tensor

            # Tensor is  0  1  2  3  4
            #            5  6  7  8  9
            #           10 11 12 13 14
            #           15 16 17 18 19
            reference = conv_fn(torch.arange(0., 20).view(4, 5))

            indices_to_test = [
                # grab the second, fourth columns
                [slice(None), [1, 3]],

                # first, third rows,
                [[0, 2], slice(None)],

                # weird shape
                [slice(None), [[0, 1],
                               [2, 3]]],
                # negatives
                [[-1], [0]],
                [[0, 2], [-1]],
                [slice(None), [-1]],
            ]

            # only test dupes on gets
            get_indices_to_test = indices_to_test + [[slice(None), [0, 1, 1, 2, 2]]]

            for indexer in get_indices_to_test:
                assert_get_eq(reference, indexer)

            for indexer in indices_to_test:
                assert_set_eq(reference, indexer, 44)
                assert_set_eq(reference,
                              indexer,
                              get_set_tensor(reference, indexer))

            reference = conv_fn(torch.arange(0., 160).view(4, 8, 5))

            indices_to_test = [
                [slice(None), slice(None), [0, 3, 4]],
                [slice(None), [2, 4, 5, 7], slice(None)],
                [[2, 3], slice(None), slice(None)],
                [slice(None), [0, 2, 3], [1, 3, 4]],
                [slice(None), [0], [1, 2, 4]],
                [slice(None), [0, 1, 3], [4]],
                [slice(None), [[0, 1], [1, 0]], [[2, 3]]],
                [slice(None), [[0, 1], [2, 3]], [[0]]],
                [slice(None), [[5, 6]], [[0, 3], [4, 4]]],
                [[0, 2, 3], [1, 3, 4], slice(None)],
                [[0], [1, 2, 4], slice(None)],
                [[0, 1, 3], [4], slice(None)],
                [[[0, 1], [1, 0]], [[2, 1], [3, 5]], slice(None)],
                [[[0, 1], [1, 0]], [[2, 3]], slice(None)],
                [[[0, 1], [2, 3]], [[0]], slice(None)],
                [[[2, 1]], [[0, 3], [4, 4]], slice(None)],
                [[[2]], [[0, 3], [4, 1]], slice(None)],

                # less dim, ellipsis
                [[0, 2], ],
                [[0, 2], slice(None)],
                [[0, 2], Ellipsis],
                [[0, 2], slice(None), Ellipsis],
                [[0, 2], Ellipsis, slice(None)],
                [[0, 2], [1, 3]],
                [[0, 2], [1, 3], Ellipsis],
                [Ellipsis, [1, 3], [2, 3]],
                [Ellipsis, [2, 3, 4]],
                [Ellipsis, slice(None), [2, 3, 4]],
                [slice(None), Ellipsis, [2, 3, 4]],

                # ellipsis counts for nothing
                [Ellipsis, slice(None), slice(None), [0, 3, 4]],
                [slice(None), Ellipsis, slice(None), [0, 3, 4]],
                [slice(None), slice(None), Ellipsis, [0, 3, 4]],
                [slice(None), slice(None), [0, 3, 4], Ellipsis],
                [Ellipsis, [[0, 1], [1, 0]], [[2, 1], [3, 5]], slice(None)],
                [[[0, 1], [1, 0]], [[2, 1], [3, 5]], Ellipsis, slice(None)],
                [[[0, 1], [1, 0]], [[2, 1], [3, 5]], slice(None), Ellipsis],
            ]

            for indexer in indices_to_test:
                assert_get_eq(reference, indexer)
                assert_set_eq(reference, indexer, 212)
                assert_set_eq(reference,
                              indexer,
                              get_set_tensor(reference, indexer))

            reference = conv_fn(torch.arange(0., 1296).view(3, 9, 8, 6))

            indices_to_test = [
                [slice(None), slice(None), slice(None), [0, 3, 4]],
                [slice(None), slice(None), [2, 4, 5, 7], slice(None)],
                [slice(None), [2, 3], slice(None), slice(None)],
                [[1, 2], slice(None), slice(None), slice(None)],
                [slice(None), slice(None), [0, 2, 3], [1, 3, 4]],
                [slice(None), slice(None), [0], [1, 2, 4]],
                [slice(None), slice(None), [0, 1, 3], [4]],
                [slice(None), slice(None), [[0, 1], [1, 0]], [[2, 3]]],
                [slice(None), slice(None), [[0, 1], [2, 3]], [[0]]],
                [slice(None), slice(None), [[5, 6]], [[0, 3], [4, 4]]],
                [slice(None), [0, 2, 3], [1, 3, 4], slice(None)],
                [slice(None), [0], [1, 2, 4], slice(None)],
                [slice(None), [0, 1, 3], [4], slice(None)],
                [slice(None), [[0, 1], [3, 4]], [[2, 3], [0, 1]], slice(None)],
                [slice(None), [[0, 1], [3, 4]], [[2, 3]], slice(None)],
                [slice(None), [[0, 1], [3, 2]], [[0]], slice(None)],
                [slice(None), [[2, 1]], [[0, 3], [6, 4]], slice(None)],
                [slice(None), [[2]], [[0, 3], [4, 2]], slice(None)],
                [[0, 1, 2], [1, 3, 4], slice(None), slice(None)],
                [[0], [1, 2, 4], slice(None), slice(None)],
                [[0, 1, 2], [4], slice(None), slice(None)],
                [[[0, 1], [0, 2]], [[2, 4], [1, 5]], slice(None), slice(None)],
                [[[0, 1], [1, 2]], [[2, 0]], slice(None), slice(None)],
                [[[2, 2]], [[0, 3], [4, 5]], slice(None), slice(None)],
                [[[2]], [[0, 3], [4, 5]], slice(None), slice(None)],
                [slice(None), [3, 4, 6], [0, 2, 3], [1, 3, 4]],
                [slice(None), [2, 3, 4], [1, 3, 4], [4]],
                [slice(None), [0, 1, 3], [4], [1, 3, 4]],
                [slice(None), [6], [0, 2, 3], [1, 3, 4]],
                [slice(None), [2, 3, 5], [3], [4]],
                [slice(None), [0], [4], [1, 3, 4]],
                [slice(None), [6], [0, 2, 3], [1]],
                [slice(None), [[0, 3], [3, 6]], [[0, 1], [1, 3]], [[5, 3], [1, 2]]],
                [[2, 2, 1], [0, 2, 3], [1, 3, 4], slice(None)],
                [[2, 0, 1], [1, 2, 3], [4], slice(None)],
                [[0, 1, 2], [4], [1, 3, 4], slice(None)],
                [[0], [0, 2, 3], [1, 3, 4], slice(None)],
                [[0, 2, 1], [3], [4], slice(None)],
                [[0], [4], [1, 3, 4], slice(None)],
                [[1], [0, 2, 3], [1], slice(None)],
                [[[1, 2], [1, 2]], [[0, 1], [2, 3]], [[2, 3], [3, 5]], slice(None)],

                # less dim, ellipsis
                [Ellipsis, [0, 3, 4]],
                [Ellipsis, slice(None), [0, 3, 4]],
                [Ellipsis, slice(None), slice(None), [0, 3, 4]],
                [slice(None), Ellipsis, [0, 3, 4]],
                [slice(None), slice(None), Ellipsis, [0, 3, 4]],
                [slice(None), [0, 2, 3], [1, 3, 4]],
                [slice(None), [0, 2, 3], [1, 3, 4], Ellipsis],
                [Ellipsis, [0, 2, 3], [1, 3, 4], slice(None)],
                [[0], [1, 2, 4]],
                [[0], [1, 2, 4], slice(None)],
                [[0], [1, 2, 4], Ellipsis],
                [[0], [1, 2, 4], Ellipsis, slice(None)],
                [[1], ],
                [[0, 2, 1], [3], [4]],
                [[0, 2, 1], [3], [4], slice(None)],
                [[0, 2, 1], [3], [4], Ellipsis],
                [Ellipsis, [0, 2, 1], [3], [4]],
            ]

            for indexer in indices_to_test:
                assert_get_eq(reference, indexer)
                assert_set_eq(reference, indexer, 1333)
                assert_set_eq(reference,
                              indexer,
                              get_set_tensor(reference, indexer))
            indices_to_test += [
                [slice(None), slice(None), [[0, 1], [1, 0]], [[2, 3], [3, 0]]],
                [slice(None), slice(None), [[2]], [[0, 3], [4, 4]]],
            ]
            for indexer in indices_to_test:
                assert_get_eq(reference, indexer)
                assert_set_eq(reference, indexer, 1333)

    def test_advancedindex(self):
        self._test_advancedindex(self, lambda x: x)

    @staticmethod
    def _test_advancedindex_big(self, conv_fn):
        reference = conv_fn(torch.arange(0, 123344).int())

        self.assertEqual(reference[[0, 123, 44488, 68807, 123343], ],
                         torch.LongTensor([0, 123, 44488, 68807, 123343]))

    def test_advancedindex_big(self):
        self._test_advancedindex_big(self, lambda x: x)

    @unittest.skipIf(not TEST_NUMPY, "Numpy not found")
    def test_newaxis_numpy_comparison(self):
        def run_test(tensor, *idx):
            npt = tensor.numpy()
            self.assertEqual(tensor[idx], npt[idx])

        # 1D Tensor Tests
        x = torch.arange(0, 10)
        cases = [
            [None],
            [None, None],
            [Ellipsis, None],
            [None, Ellipsis],
            [2, None],
            [None, 2],
            [Ellipsis, None, 2],
            [Ellipsis, 2, None],
            [2, Ellipsis, None],
            [2, None, Ellipsis],
            [None, 2, Ellipsis],
            [None, Ellipsis, 2],
        ]

        for case in cases:
            run_test(x, *case)

        # 2D Tensor Tests
        x = torch.arange(0, 12).view(3, 4)
        cases = [
            [None],
            [None, None],
            [None, None, None],
            [Ellipsis, None],
            [Ellipsis, None, None],
            [None, Ellipsis],
            [None, Ellipsis, None],
            [None, None, Ellipsis],
            [2, None],
            [2, None, Ellipsis],
            [2, Ellipsis, None],
            [None, 2, Ellipsis],
            [Ellipsis, 2, None],
            [Ellipsis, None, 2],
            [None, Ellipsis, 2],
            [1, 2, None],
            [1, 2, Ellipsis, None],
            [1, Ellipsis, 2, None],
            [Ellipsis, 1, None, 2],
            [Ellipsis, 1, 2, None],
            [1, None, 2, Ellipsis],
            [None, 1, Ellipsis, 2],
            [None, 1, 2, Ellipsis],
        ]

        for case in cases:
            run_test(x, *case)

    def test_newindex(self):
        reference = self._consecutive((3, 3, 3))
        # This relies on __index__() being correct - but we have separate tests for that

        def checkPartialAssign(index):
            reference = torch.zeros(3, 3, 3)
            reference[index] = self._consecutive((3, 3, 3))[index]
            self.assertEqual(reference[index], self._consecutive((3, 3, 3))[index], 0)
            reference[index] = 0
            self.assertEqual(reference, torch.zeros(3, 3, 3), 0)

        checkPartialAssign(0)
        checkPartialAssign(1)
        checkPartialAssign(2)
        checkPartialAssign((0, 1))
        checkPartialAssign((1, 2))
        checkPartialAssign((0, 2))
        checkPartialAssign(torch.LongTensor((0, 2)))

        with self.assertRaises(IndexError):
            reference[1, 1, 1, 1] = 1
        with self.assertRaises(IndexError):
            reference[1, 1, 1, (1, 1)] = 1
        with self.assertRaises(IndexError):
            reference[3, 3, 3, 3, 3, 3, 3, 3] = 1
        with self.assertRaises(IndexError):
            reference[0.0] = 1
        with self.assertRaises(TypeError):
            reference[0.0:2.0] = 1
        with self.assertRaises(IndexError):
            reference[0.0, 0.0:2.0] = 1
        with self.assertRaises(IndexError):
            reference[0.0, :, 0.0:2.0] = 1
        with self.assertRaises(IndexError):
            reference[0.0, ..., 0.0:2.0] = 1
        with self.assertRaises(IndexError):
            reference[0.0, :, 0.0] = 1

    def test_index_copy(self):
        num_copy, num_dest = 3, 20
        dest = torch.randn(num_dest, 4, 5)
        src = torch.randn(num_copy, 4, 5)
        idx = torch.randperm(num_dest).narrow(0, 0, num_copy)
        dest2 = dest.clone()
        dest.index_copy_(0, idx, src)
        for i in range(idx.size(0)):
            dest2[idx[i]] = src[i]
        self.assertEqual(dest, dest2, 0)

        dest = torch.randn(num_dest)
        src = torch.randn(num_copy)
        idx = torch.randperm(num_dest).narrow(0, 0, num_copy)
        dest2 = dest.clone()
        dest.index_copy_(0, idx, src)
        for i in range(idx.size(0)):
            dest2[idx[i]] = src[i]
        self.assertEqual(dest, dest2, 0)

    def test_index_add(self):
        num_copy, num_dest = 3, 3
        dest = torch.randn(num_dest, 4, 5)
        src = torch.randn(num_copy, 4, 5)
        idx = torch.randperm(num_dest).narrow(0, 0, num_copy)
        dest2 = dest.clone()
        dest.index_add_(0, idx, src)
        for i in range(idx.size(0)):
            dest2[idx[i]] += src[i]
        self.assertEqual(dest, dest2)

        dest = torch.randn(num_dest)
        src = torch.randn(num_copy)
        idx = torch.randperm(num_dest).narrow(0, 0, num_copy)
        dest2 = dest.clone()
        dest.index_add_(0, idx, src)
        for i in range(idx.size(0)):
            dest2[idx[i]] = dest2[idx[i]] + src[i]
        self.assertEqual(dest, dest2)

    def test_index_select(self):
        src = torch.randn(3, 4, 5)
        # Index can be duplicated.
        idx = torch.LongTensor([2, 1, 0, 1, 2])
        dest = torch.index_select(src, 0, idx)
        self.assertEqual(dest.shape, (5, 4, 5))
        for i in range(idx.size(0)):
            self.assertEqual(dest[i], src[idx[i]])

        # Check that 'out' is used correctly.
        out = torch.randn(5 * 4 * 5)
        dest = torch.index_select(src, 0, idx, out=out.view(5, 4, 5))
        self.assertEqual(dest.shape, (5, 4, 5))
        for i in range(idx.size(0)):
            self.assertEqual(dest[i], src[idx[i]])
        out.fill_(0.123)
        self.assertEqual(out, dest.view(-1))  # Must point to the same storage.

    def test_take(self):
        def check(src, idx):
            expected = src.contiguous().view(-1).index_select(
                0, idx.contiguous().view(-1)).view_as(idx)
            actual = src.take(idx)
            self.assertEqual(actual.size(), idx.size())
            self.assertEqual(expected, actual)

        src = torch.randn(2, 3, 5)
        idx = torch.LongTensor([[0, 2], [3, 4]])
        check(src, idx)
        check(src.transpose(1, 2), idx)

    def test_take_empty(self):
        devices = ['cpu'] if not torch.cuda.is_available() else ['cpu', 'cuda']
        for device in devices:
            for input_shape in [(0,), (0, 1, 2, 0), (1, 2, 3)]:
                for indices_shape in [(0,), (0, 1, 2, 0)]:
                    input = torch.empty(input_shape, device=device)
                    indices = torch.empty(indices_shape, dtype=torch.int64, device=device)
                    self.assertEqual(indices, torch.take(input, indices))

    def test_put_(self):
        def check(dst, idx, value):
            expected = dst.clone().view(-1).index_copy_(
                0, idx.contiguous().view(-1), value.contiguous().view(-1))
            expected = expected.view_as(dst)
            dst.put_(idx, value)
            self.assertEqual(expected, dst)

        dst = torch.randn(2, 3, 5)
        idx = torch.LongTensor([[0, 2], [3, 4]])
        values = torch.randn(2, 2)
        check(dst, idx, values)
        check(dst.transpose(1, 2), idx, values)

    def test_put_accumulate(self):
        dst = torch.ones(2, 2)
        idx = torch.LongTensor([[0, 1], [0, 1]])
        src = torch.Tensor([1, 2, 3, 4])
        dst.put_(idx, src, accumulate=True)
        self.assertEqual(dst.tolist(), [[5, 7], [1, 1]])

    def test_put_empty(self):
        devices = ['cpu'] if not torch.cuda.is_available() else ['cpu', 'cuda']
        for device in devices:
            for dst_shape in [(0,), (0, 1, 2, 0), (1, 2, 3)]:
                for indices_shape in [(0,), (0, 1, 2, 0)]:
                    for accumulate in [False, True]:
                        dst = torch.randn(dst_shape, device=device)
                        indices = torch.empty(indices_shape, dtype=torch.int64, device=device)
                        src = torch.randn(indices_shape, device=device)
                        self.assertEqual(dst, dst.put_(indices, src, accumulate=accumulate))

    # Fill idx with valid indices.
    @staticmethod
    def _fill_indices(self, idx, dim, dim_size, elems_per_row, m, n, o):
        for i in range(1 if dim == 0 else m):
            for j in range(1 if dim == 1 else n):
                for k in range(1 if dim == 2 else o):
                    ii = [i, j, k]
                    ii[dim] = slice(0, idx.size(dim) + 1)
                    idx[tuple(ii)] = torch.randperm(dim_size)[0:elems_per_row]

    def test_flatten(self):
        src = torch.randn(5, 5, 5, 5)
        flat = src.flatten(0, -1)
        self.assertEqual(flat.shape, torch.Size([625]))
        self.assertEqual(src.view(-1), flat.view(-1))

        flat = src.flatten(0, 2)
        self.assertEqual(flat.shape, torch.Size([125, 5]))
        self.assertEqual(src.view(-1), flat.view(-1))

        flat = src.flatten(0, 1)
        self.assertEqual(flat.shape, torch.Size([25, 5, 5]))
        self.assertEqual(src.view(-1), flat.view(-1))

        flat = src.flatten(1, 2)
        self.assertEqual(flat.shape, torch.Size([5, 25, 5]))
        self.assertEqual(src.view(-1), flat.view(-1))

        flat = src.flatten(2, 3)
        self.assertEqual(flat.shape, torch.Size([5, 5, 25]))
        self.assertEqual(src.view(-1), flat.view(-1))

        flat = src.flatten(-2, -1)
        self.assertEqual(flat.shape, torch.Size([5, 5, 25]))
        self.assertEqual(src.view(-1), flat.view(-1))

        flat = src.flatten(2, 2)
        self.assertEqual(flat, src)

        # out of bounds index
        with self.assertRaisesRegex(RuntimeError, 'Dimension out of range'):
            src.flatten(5, 10)

        # invalid start and end
        with self.assertRaisesRegex(RuntimeError, 'start_dim cannot come after end_dim'):
            src.flatten(2, 0)

    @staticmethod
    def _test_gather(self, cast, test_bounds=True):
        m, n, o = random.randint(10, 20), random.randint(10, 20), random.randint(10, 20)
        elems_per_row = random.randint(1, 10)
        dim = random.randrange(3)

        src = torch.randn(m, n, o)
        idx_size = [m, n, o]
        idx_size[dim] = elems_per_row
        idx = torch.LongTensor().resize_(*idx_size)
        TestTorch._fill_indices(self, idx, dim, src.size(dim), elems_per_row, m, n, o)

        src = cast(src)
        idx = cast(idx)

        actual = torch.gather(src, dim, idx)
        expected = cast(torch.Tensor().resize_(*idx_size))
        for i in range(idx_size[0]):
            for j in range(idx_size[1]):
                for k in range(idx_size[2]):
                    ii = [i, j, k]
                    ii[dim] = idx[i, j, k]
                    expected[i, j, k] = src[tuple(ii)]
        self.assertEqual(actual, expected, 0)

        if test_bounds:
            idx[0][0][0] = 23
            self.assertRaises(RuntimeError, lambda: torch.gather(src, dim, idx))

        src = cast(torch.randn(3, 4, 5))
        expected, idx = src.max(2, True)
        expected = cast(expected)
        idx = cast(idx)
        actual = torch.gather(src, 2, idx)
        self.assertEqual(actual, expected, 0)

    def test_gather(self):
        self._test_gather(self, lambda t: t)

    @staticmethod
    def _test_scatter_base(self, cast, method, is_scalar=False, test_bounds=True):
        m, n, o = random.randint(10, 20), random.randint(10, 20), random.randint(10, 20)
        elems_per_row = random.randint(1, 10)
        dim = random.randrange(3)

        idx_size = [m, n, o]
        idx_size[dim] = elems_per_row
        idx = cast(torch.LongTensor().resize_(*idx_size))
        TestTorch._fill_indices(self, idx, dim, ([m, n, o])[dim], elems_per_row, m, n, o)

        if is_scalar:
            src = random.random()
        else:
            src = cast(torch.Tensor(*idx_size).normal_())

        base = cast(torch.randn(m, n, o))
        actual = getattr(base.clone(), method)(dim, idx, src)
        expected = base.clone()
        for i in range(idx_size[0]):
            for j in range(idx_size[1]):
                for k in range(idx_size[2]):
                    ii = [i, j, k]
                    ii[dim] = idx[i, j, k]
                    if method == 'scatter_' and not is_scalar:
                        expected[tuple(ii)] = src[i, j, k]
                    elif method == 'scatter_add_':
                        expected[tuple(ii)] += src[i, j, k]
                    else:
                        expected[tuple(ii)] = src
        self.assertEqual(actual, expected, 0)

        if test_bounds:
            idx[0][0][0] = 34
            with self.assertRaises(RuntimeError):
                getattr(base.clone(), method)(dim, idx, src)

    def test_scatter(self):
        self._test_scatter_base(self, lambda t: t, 'scatter_')

    def test_scatterAdd(self):
        self._test_scatter_base(self, lambda t: t, 'scatter_add_')

    def test_scatterFill(self):
        self._test_scatter_base(self, lambda t: t, 'scatter_', True)

    def test_masked_scatter(self):
        num_copy, num_dest = 3, 10
        dest = torch.randn(num_dest)
        src = torch.randn(num_copy)
        mask = torch.ByteTensor((0, 0, 0, 0, 1, 0, 1, 0, 1, 0))
        dest2 = dest.clone()
        dest.masked_scatter_(mask, src)
        j = 0
        for i in range(num_dest):
            if mask[i]:
                dest2[i] = src[j]
                j += 1
        self.assertEqual(dest, dest2, 0)

        # make source bigger than number of 1s in mask
        src = torch.randn(num_dest)
        dest.masked_scatter_(mask, src)

        # make src smaller. this should fail
        src = torch.randn(num_copy - 1)
        with self.assertRaises(RuntimeError):
            dest.masked_scatter_(mask, src)

    def test_masked_select(self):
        num_src = 10
        src = torch.randn(num_src)
        mask = torch.rand(num_src).clamp(0, 1).mul(2).floor().byte()
        dst = src.masked_select(mask)
        dst2 = []
        for i in range(num_src):
            if mask[i]:
                dst2 += [src[i]]
        self.assertEqual(dst, torch.Tensor(dst2), 0)

    def test_masked_fill(self):
        num_dest = 10
        dst = torch.randn(num_dest)
        mask = torch.rand(num_dest).mul(2).floor().byte()
        val = random.random()
        dst2 = dst.clone()
        dst.masked_fill_(mask, val)
        for i in range(num_dest):
            if mask[i]:
                dst2[i] = val
        self.assertEqual(dst, dst2, 0)

    def test_abs(self):
        def _test_abs(tensors_dict):
            for category, tensors in tensors_dict.items():
                for data in tensors:
                    switch = torch.rand(data.size()).mul(2).floor().mul(2).add(-1).type(data.dtype)
                    res = torch.mul(data, switch)
                    self.assertTensorsSlowEqual(res.abs(), data, 1e-16)

        max_val = 1000
        _test_abs(self._make_tensors((3, 4), val_range=(0, max_val)))
        _test_abs(self._make_tensors((3, 5, 7), val_range=(0, max_val)))
        _test_abs(self._make_tensors((2, 2, 5, 8, 2, 3), val_range=(0, max_val)))
        _test_abs(self._make_tensors((1000, ), val_range=(0, max_val)))
        _test_abs(self._make_tensors((30, 30, 30), val_range=(0, max_val)))

        # Checking that the right abs function is called for LongTensor
        bignumber = 2 ^ 31 + 1
        res = torch.LongTensor((-bignumber,))
        self.assertGreater(res.abs()[0], 0)

        # One of
        rec = torch.randn(2, 2, 3, 7, 6, 2).type(torch.float64).clamp(0, 1)
        val1 = rec.select(-1, -1).data[0][0][0].sum()
        val2 = rec.select(-1, -1).data.abs()[0][0][0].sum()
        self.assertEqual(val1, val2, 1e-8, 'absolute value')

    def test_hardshrink(self):
        data_original = torch.tensor([1, 0.5, 0.3, 0.6]).view(2, 2)
        float_types = [
            'torch.DoubleTensor',
            'torch.FloatTensor'
        ]
        for t in float_types:
            data = data_original.type(t)
            self.assertEqual(torch.tensor([1, 0.5, 0, 0.6]).view(2, 2), data.hardshrink(0.3))
            self.assertEqual(torch.tensor([1, 0, 0, 0.6]).view(2, 2), data.hardshrink(0.5))

            # test default lambd=0.5
            self.assertEqual(data.hardshrink(), data.hardshrink(0.5))

            # test non-contiguous case
            self.assertEqual(torch.tensor([1, 0, 0.5, 0.6]).view(2, 2), data.t().hardshrink(0.3))

    def test_unbiased(self):
        tensor = torch.randn(100)
        self.assertEqual(tensor.var(0), tensor.var(0, unbiased=True))
        self.assertEqual(tensor.var(), tensor.var(unbiased=True))
        self.assertEqual(tensor.var(unbiased=False), tensor.var(0, unbiased=False))

        tensor = torch.FloatTensor([1.0, 2.0])
        self.assertEqual(tensor.var(unbiased=True), 0.5)
        self.assertEqual(tensor.var(unbiased=False), 0.25)

        tensor = torch.FloatTensor([1.0, 2.0, 3.0])
        self.assertEqual(tensor.var(unbiased=True), 1.0)
        self.assertEqual(tensor.var(unbiased=False), 2.0 / 3.0)

        tensor = torch.randn(100)
        self.assertEqual(tensor.std(0), tensor.std(0, unbiased=True))
        self.assertEqual(tensor.std(), tensor.std(unbiased=True))
        self.assertEqual(tensor.std(unbiased=False), tensor.std(0, unbiased=False))

    def test_var_stability(self):
        tensor = torch.FloatTensor([2281.5, 2281.25])
        self.assertEqual(tensor.var(dim=0), 0.03125)
        self.assertEqual(tensor.var(), 0.03125)

    @staticmethod
    def _test_view(self, cast):
        tensor = cast(torch.rand(15))
        template = cast(torch.rand(3, 5))
        empty = cast(torch.Tensor())
        target = template.size()
        self.assertEqual(tensor.view_as(template).size(), target)
        self.assertEqual(tensor.view(3, 5).size(), target)
        self.assertEqual(tensor.view(torch.Size([3, 5])).size(), target)
        self.assertEqual(tensor.view(-1, 5).size(), target)
        self.assertEqual(tensor.view(3, -1).size(), target)
        tensor_view = tensor.view(5, 3)
        tensor_view.fill_(random.uniform(0, 1))
        self.assertEqual(empty.view_as(empty), empty)
        self.assertEqual(empty.view(0), empty)
        self.assertRaises(RuntimeError, lambda: tensor.view(15, 0))
        self.assertRaises(RuntimeError, lambda: tensor.view(7, -1))
        self.assertRaises(RuntimeError, lambda: tensor.view(15, -1, -1))
        # test view when tensor is not contiguous in every dimension, but only
        # contiguous dimensions are touched.
        tensor = cast(torch.rand(4, 2, 5, 1, 6, 2, 9, 3)).transpose(-1, 2).transpose(-2, 3)
        # size:                      [   4,    2,    3,    9,    6,    2,    1,    5]
        # stride:                    [3840, 1620,    1,    3,   54,   27,  324,  324]
        # contiguous dim chunks:     [__________, ____, ____, __________, ____, ____]
        # merging 1 to chunk after:  [__________, ____, ____, __________, __________]
        contig_tensor = tensor.clone()
        # [4, 2] => [8, 1]
        # [3] => [3]
        # [9] => [3, 3]
        # [6, 2] => [4, 1, 3]
        # [1, 5] => [5]
        view_size = [8, 1, 3, 3, 3, 4, 1, 3, 5]
        self.assertEqual(tensor.view(*view_size), contig_tensor.view(*view_size))
        # [4, 2] => [2, 4]
        # [3] => [3]
        # [9] => [1, 9]
        # [6, 2] => [2, 2, 3]
        # [1, 5] => [5, 1]
        view_size = [2, 4, 3, 1, 9, 2, 2, 3, 5, 1]
        self.assertEqual(tensor.view(*view_size), contig_tensor.view(*view_size))
        # adding size 1 dims
        view_size = [1, 1, 2, 1, 4, 3, 1, 1, 9, 1, 2, 1, 2, 3, 1, 5, 1, 1]
        self.assertEqual(tensor.view(*view_size), contig_tensor.view(*view_size))

        # invalid views
        self.assertRaises(RuntimeError, lambda: tensor.view(-1))
        # crossing [4, 2], [3]
        self.assertRaises(RuntimeError, lambda: tensor.view(24, 9, 6, 2, 1, 5))
        # crossing [6, 2], [1, 5]
        self.assertRaises(RuntimeError, lambda: tensor.view(8, 3, 9, 6, 10))
        # crossing [9], [6, 2]
        self.assertRaises(RuntimeError, lambda: tensor.view(8, 3, 54, 2, 1, 5))

        # view with stride 0 dims
        tensor = cast(torch.Tensor(1, 1)).expand(3, 4)  # all dims are contiguous
        contig_tensor = tensor.clone()
        self.assertEqual(tensor.view(-1), contig_tensor.view(-1))
        self.assertEqual(tensor.view(1, -1, 1), contig_tensor.view(1, -1, 1))
        self.assertEqual(tensor.view(-1, 1), contig_tensor.view(-1, 1))
        self.assertEqual(tensor.view(6, 2, 1), contig_tensor.view(6, 2, 1))
        self.assertEqual(tensor.view(1, 6, 2, 1), contig_tensor.view(1, 6, 2, 1))

    def test_view(self):
        TestTorch._test_view(self, lambda x: x)

    def test_view_empty(self):
        x = torch.randn(0, 6)
        self.assertEqual((1, 0, 6, 1, 1), x.view(1, 0, 6, 1, 1).shape)

    def test_reshape(self):
        x = torch.randn(3, 3)
        self.assertEqual(x.data_ptr(), x.reshape(-1).data_ptr())
        self.assertEqual(x.data_ptr(), x.reshape(1, 9, 1).data_ptr())
        self.assertEqual(torch.reshape(x, (9,)), x.reshape(9))
        self.assertRaises(RuntimeError, lambda: x.reshape(-1, -1))

        y = torch.randn(4, 4, 4)[:, 0, :]
        self.assertNotEqual(y.data_ptr(), y.reshape(-1).data_ptr())
        self.assertEqual(y.contiguous().view(-1), y.reshape(-1))
        self.assertEqual(y.reshape(2, 2, 4).data_ptr(), y.data_ptr())

        s = torch.randn(())
        self.assertEqual(s.data_ptr(), s.reshape(()).data_ptr())
        self.assertEqual(s.reshape(-1).shape, (1,))
        self.assertRaises(RuntimeError, lambda: s.reshape(2))

        empty = torch.tensor([])
        self.assertEqual(empty, empty.reshape(-1))
        self.assertEqual(empty, empty.reshape([0]))
        # TODO: fix these once we have multi-dimensional empty tensors
        self.assertEqual(empty.reshape([0, 1]).shape, (0, 1))
        self.assertEqual(empty.reshape([1, -1]).shape, (1, 0))
        self.assertRaises(RuntimeError, lambda: empty.reshape(1))

        x = torch.randn(3, 3)
        self.assertEqual(x.data_ptr(), x.reshape_as(torch.rand(9)).data_ptr())
        self.assertEqual(x.data_ptr(), x.reshape_as(torch.rand(1, 9, 1)).data_ptr())
        self.assertRaises(RuntimeError, lambda: x.reshape_as(torch.rand(10)))

    def test_empty_reshape(self):
        x = torch.randn(0, 6)
        self.assertEqual((1, 0, 6, 1, 1), x.reshape(1, 0, 6, 1, 1).shape)
        # should be viewable -- i.e. data_ptr is the same.
        self.assertEqual(x.data_ptr(), x.reshape(1, 0, 6, 1, 1).data_ptr())

        # match NumPy semantics -- don't infer the size of dimension with a degree of freedom
        self.assertRaises(RuntimeError, lambda: x.reshape(0, -1))

    def test_tensor_shape_empty(self):
        devices = ['cpu'] if not torch.cuda.is_available() else ['cpu', 'cuda']
        for device in devices:
            x = torch.randn((0, 1, 3, 0), device=device)
            # flatten
            self.assertEqual((0,), torch.flatten(x, 0, 3).shape)
            self.assertEqual((0, 0), torch.flatten(x, 0, 2).shape)
            self.assertEqual((0, 3, 0), torch.flatten(x, 1, 2).shape)

            # squeeze, unsqueeze
            self.assertEqual((0, 1, 1, 3, 0), torch.unsqueeze(x, 1).shape)
            self.assertEqual((0, 3, 0), torch.squeeze(x, 1).shape)
            self.assertEqual((0, 3, 0), torch.squeeze(x).shape)

            # transpose, t
            self.assertEqual((0, 0, 3, 1), torch.transpose(x, 1, 3).shape)
            y = torch.randn((5, 0), device=device)
            self.assertEqual((0, 5), y.t().shape)

            # select
            self.assertEqual((0, 1, 0), torch.select(x, 2, 2).shape)
            # unfold
            self.assertEqual((0, 1, 1, 0, 3), x.unfold(2, 3, 2).shape)
            y = torch.randn((0, 1, 3), device=device)
            self.assertEqual((1, 1, 3, 0), y.unfold(0, 0, 4).shape)

            # repeat, permute
            self.assertEqual((9, 0, 5, 6, 0), x.repeat(9, 7, 5, 2, 3).shape)
            self.assertEqual((3, 0, 0, 1), x.permute(2, 3, 0, 1).shape)

            # diagonal, diagflat
            self.assertEqual((0,), torch.diagonal(torch.randn((5, 0), device=device)).shape)
            self.assertEqual((0,), torch.diagonal(torch.randn((0, 5), device=device)).shape)
            # off the end offsets are valid
            self.assertEqual((0,), torch.diagonal(torch.randn((5, 0), device=device), offset=1).shape)
            self.assertEqual((0,), torch.diagonal(torch.randn((0, 5), device=device), offset=1).shape)
            # check non-zero sized offsets off the end
            self.assertEqual((5, 6, 0), torch.diagonal(torch.randn((3, 4, 5, 6), device=device), offset=45252).shape)
            self.assertEqual((5, 6, 0), torch.diagonal(torch.randn((3, 4, 5, 6), device=device), offset=-45252).shape)

            self.assertEqual((0, 0), torch.diagflat(torch.tensor([], device=device)).shape)
            self.assertEqual(torch.zeros(1, 1), torch.diagflat(torch.tensor([], device=device), offset=1))
            self.assertEqual((0, 0), torch.diagflat(torch.tensor([[]], device=device)).shape)
            self.assertEqual(torch.zeros(1, 1), torch.diagflat(torch.tensor([[]], device=device), offset=1))

            # stack, split, chunk
            self.assertEqual((4, 0, 1, 3, 0), torch.stack((x, x, x, x)).shape)
            self.assertEqual([(0, 1, 3, 0)],
                             [z.shape for z in torch.chunk(x, 1, dim=0)])

            self.assertEqual([(0, 1, 3, 0), ] * 3, [z.shape for z in torch.chunk(x, 3, dim=0)])
            self.assertEqual([(0, 1, 1, 0), ] * 3, [z.shape for z in torch.chunk(x, 3, dim=2)])

            # NOTE: split_with_sizes behaves differently than NumPy in that it
            # takes sizes rather than offsets
            self.assertEqual([(0, 1, 0, 0), (0, 1, 1, 0), (0, 1, 2, 0)],
                             [z.shape for z in torch.split(x, (0, 1, 2), dim=2)])

            self.assertRaises(RuntimeError, lambda: torch.split(x, 0, dim=1))
            # This is strange because the split size is larger than the dim size, but consistent with
            # how split handles that case generally (when no 0s are involved).
            self.assertEqual([(0, 1, 3, 0)], [z.shape for z in torch.split(x, 1, dim=0)])
            self.assertEqual([(0, 1, 3, 0)], [z.shape for z in torch.split(x, 0, dim=0)])

    # functions that operate over a dimension but don't reduce.
    def test_dim_function_empty(self):
        devices = ['cpu'] if not torch.cuda.is_available() else ['cpu', 'cuda']
        for device in devices:
            shape = (0, 1, 2, 0)
            x = torch.randn(shape, device=device)

            # size stride
            self.assertEqual(0, x.size(3))
            self.assertEqual(2, x.size(2))
            self.assertEqual(2, x.stride(0))
            self.assertEqual(1, x.stride(2))

            self.assertEqual(x, torch.nn.functional.glu(x, 0))
            self.assertEqual((0, 1, 1, 0), torch.nn.functional.glu(x, 2).shape)

            # softmax, logsoftmax
            self.assertEqual(x, torch.nn.functional.softmax(x, 0))
            self.assertEqual(x, torch.nn.functional.softmax(x, 2))

            self.assertEqual(x, torch.nn.functional.log_softmax(x, 0))
            self.assertEqual(x, torch.nn.functional.log_softmax(x, 2))

            # cumsum, cumprod
            self.assertEqual(shape, torch.cumsum(x, 0).shape)
            self.assertEqual(shape, torch.cumsum(x, 2).shape)
            self.assertEqual(shape, torch.cumprod(x, 0).shape)
            self.assertEqual(shape, torch.cumprod(x, 2).shape)

            # flip
            self.assertEqual(x, x.flip(0))
            self.assertEqual(x, x.flip(2))

            # unbind
            self.assertEqual((), x.unbind(0))
            self.assertEqual((torch.empty((0, 1, 0), device=device), torch.empty((0, 1, 0), device=device)),
                             x.unbind(2))

            # cross
            y = torch.randn((0, 1, 3, 0), device=device)
            self.assertEqual(y.shape, torch.cross(y, y).shape)

            # renorm
            self.assertEqual(shape, torch.renorm(x, 1, 0, 5).shape)
            self.assertEqual(shape, torch.renorm(x, 1, 2, 5).shape)

            # sort
            self.assertEqual([shape, shape], [z.shape for z in torch.sort(x, dim=0)])
            self.assertEqual([shape, shape], [z.shape for z in torch.sort(x, dim=2)])

            # topk
            self.assertEqual([shape, shape], [z.shape for z in torch.topk(x, 0, dim=0)])
            self.assertEqual([(0, 1, 1, 0), (0, 1, 1, 0)], [z.shape for z in torch.topk(x, 1, dim=2)])

            y = torch.randn((2, 3, 4), device=device)
            self.assertEqual([(2, 3, 0), (2, 3, 0)], [z.shape for z in torch.topk(y, 0)])

            # gather
            self.assertEqual(shape, torch.gather(x, 0, torch.empty(shape, dtype=torch.int64, device=device)).shape)
            self.assertEqual(shape, torch.gather(x, 2, torch.empty(shape, dtype=torch.int64, device=device)).shape)
            larger_shape = torch.empty((0, 1, 3, 0), dtype=torch.int64, device=device)
            self.assertEqual(larger_shape.shape, torch.gather(x, 2, larger_shape).shape)
            smaller_shape = torch.empty((0, 1, 0, 0), dtype=torch.int64, device=device)
            self.assertEqual(smaller_shape.shape, torch.gather(x, 2, smaller_shape).shape)
            y = torch.randn((2, 3, 4), device=device)
            self.assertEqual((0, 3, 4),
                             torch.gather(y, 0, torch.empty((0, 3, 4), dtype=torch.int64, device=device)).shape)

            # scatter, scatter_add
            for dim in [0, 2]:
                y = torch.randn(shape, device=device)
                y_src = torch.randn(shape, device=device)
                ind = torch.empty(shape, dtype=torch.int64, device=device)
                self.assertEqual(shape, y.scatter_(dim, ind, y_src).shape)
                self.assertEqual(shape, y.scatter_add_(dim, ind, y_src).shape)

            z = torch.randn((2, 3, 4), device=device)
            z_src = torch.randn((2, 3, 4), device=device)
            self.assertEqual(z, z.scatter_(2, torch.empty((2, 3, 0), dtype=torch.int64, device=device), z_src))
            self.assertEqual(z, z.scatter_add_(2, torch.empty((2, 3, 0), dtype=torch.int64, device=device), z_src))

            # index_fill, index_copy, index_add
            c = x.clone()
            c_clone = c.clone()
            ind_empty = torch.tensor([], dtype=torch.int64, device=device)
            ind_01 = torch.tensor([0, 1], dtype=torch.int64, device=device)
            self.assertEqual(c_clone, c.index_fill_(0, ind_empty, -1))
            self.assertEqual(c_clone, c.index_fill_(2, ind_empty, -1))
            self.assertEqual(c_clone, c.index_fill_(2, torch.tensor([0, 1], dtype=torch.int64, device=device), -1))
            self.assertEqual(c_clone, c.index_copy_(0, ind_empty, torch.empty((0, 1, 2, 0), device=device)))
            self.assertEqual(c_clone, c.index_copy_(2, ind_empty, torch.empty((0, 1, 0, 0), device=device)))
            self.assertEqual(c_clone, c.index_copy_(2, ind_01, torch.empty((0, 1, 2, 0), device=device)))
            self.assertEqual(c_clone, c.index_add_(0, ind_empty, torch.empty((0, 1, 2, 0), device=device)))
            self.assertEqual(c_clone, c.index_add_(2, ind_empty, torch.empty((0, 1, 0, 0), device=device)))
            self.assertEqual(c_clone, c.index_add_(2, ind_01, torch.empty((0, 1, 2, 0), device=device)))

            c = torch.randn((0, 1, 2), device=device)
            c_clone = c.clone()
            self.assertEqual(c_clone, c.index_fill_(0, ind_empty, -1))
            self.assertEqual(c_clone, c.index_copy_(0, ind_empty, torch.empty((0, 1, 2), device=device)))
            self.assertEqual(c_clone, c.index_add_(0, ind_empty, torch.empty((0, 1, 2), device=device)))
            self.assertEqual(c_clone, c.index_fill_(0, ind_empty, -1))
            self.assertEqual(c_clone, c.index_copy_(0, ind_empty, torch.empty((0, 1, 2), device=device)))
            self.assertEqual(c_clone, c.index_add_(0, ind_empty, torch.empty((0, 1, 2), device=device)))

            # index fill/copy/add non-empty
            z = torch.randn((2, 3, 4), device=device)
            self.assertEqual(z, z.index_fill_(0, ind_empty, -1))
            z = torch.randn((2, 3, 4), device=device)
            self.assertEqual(z, z.index_copy_(0, ind_empty, torch.empty((0, 3, 4), device=device)))
            z = torch.randn((2, 3, 4), device=device)
            self.assertEqual(z, z.index_add_(0, ind_empty, torch.empty((0, 3, 4), device=device)))

            # index_select
            self.assertEqual(x, x.index_select(0, ind_empty))
            self.assertEqual((0, 1, 0, 0), x.index_select(2, ind_empty).shape)
            self.assertEqual(x, x.index_select(2, ind_01))
            z = torch.randn((2, 3, 4), device=device)  # non-empty
            self.assertEqual((0, 3, 4), z.index_select(0, ind_empty).shape)
            c = torch.randn((0, 1, 2), device=device)
            self.assertEqual(c, c.index_select(0, ind_empty))
            c = torch.randn((0, 1, 2), device=device)
            self.assertEqual(c, c.index_select(0, ind_empty))

    def test_blas_empty(self):
        devices = ['cpu'] if not torch.cuda.is_available() else ['cpu', 'cuda']
        for device in devices:

            def fn(torchfn, *args):
                return torchfn(*tuple(torch.randn(shape, device=device) if isinstance(shape, tuple) else shape
                                      for shape in args))

            # mm, addmm
            self.assertEqual((0, 0), fn(torch.mm, (0, 0), (0, 0)).shape)
            self.assertEqual((0, 5), fn(torch.mm, (0, 0), (0, 5)).shape)
            self.assertEqual((5, 0), fn(torch.mm, (5, 0), (0, 0)).shape)
            self.assertEqual((3, 0), fn(torch.mm, (3, 2), (2, 0)).shape)
            self.assertEqual(torch.zeros((5, 6), device=device), fn(torch.mm, (5, 0), (0, 6)))

            self.assertEqual((0, 0), fn(torch.addmm, (0, 0), (0, 0), (0, 0)).shape)
            self.assertEqual((5, 6), fn(torch.addmm, (5, 6), (5, 0), (0, 6)).shape)

            # mv, addmv
            self.assertEqual((0,), fn(torch.mv, (0, 0), (0,)).shape)
            self.assertEqual((0,), fn(torch.mv, (0, 2), (2,)).shape)
            self.assertEqual(torch.zeros((3,), device=device), fn(torch.mv, (3, 0), (0,)))

            self.assertEqual((0,), fn(torch.addmv, (0,), (0, 0), (0,)).shape)
            self.assertEqual((3,), fn(torch.addmv, (3,), (3, 0), (0,)).shape)

            # ger, addr
            self.assertEqual((0, 0), fn(torch.ger, (0,), (0,)).shape)
            self.assertEqual((5, 0), fn(torch.ger, (5,), (0,)).shape)
            self.assertEqual((0, 4), fn(torch.ger, (0,), (4,)).shape)

            self.assertEqual((0, 0), fn(torch.addr, (0, 0), (0,), (0,)).shape)
            self.assertEqual((5, 0), fn(torch.addr, (5, 0), (5,), (0,)).shape)
            self.assertEqual((0, 4), fn(torch.addr, (0, 4), (0,), (4,)).shape)

            # bmm, baddbmm
            self.assertEqual((0, 0, 0), fn(torch.bmm, (0, 0, 0), (0, 0, 0)).shape)
            self.assertEqual((3, 0, 5), fn(torch.bmm, (3, 0, 0), (3, 0, 5)).shape)
            self.assertEqual((0, 5, 6), fn(torch.bmm, (0, 5, 0), (0, 0, 6)).shape)
            self.assertEqual(torch.zeros((3, 5, 6), device=device), fn(torch.bmm, (3, 5, 0), (3, 0, 6)))

            self.assertEqual((0, 0, 0), fn(torch.baddbmm, (0, 0, 0), (0, 0, 0), (0, 0, 0)).shape)
            self.assertEqual((3, 0, 5), fn(torch.baddbmm, (3, 0, 5), (3, 0, 0), (3, 0, 5)).shape)
            self.assertEqual((0, 5, 6), fn(torch.baddbmm, (0, 5, 6), (0, 5, 0), (0, 0, 6)).shape)
            self.assertEqual((3, 5, 6), fn(torch.baddbmm, (3, 5, 6), (3, 5, 0), (3, 0, 6)).shape)

            # addbmm
            self.assertEqual((0, 0), fn(torch.addbmm, (0, 0), (0, 0, 0), (0, 0, 0)).shape)
            self.assertEqual((0, 5), fn(torch.addbmm, (0, 5), (3, 0, 0), (3, 0, 5)).shape)
            self.assertEqual((5, 6), fn(torch.addbmm, (5, 6), (0, 5, 0), (0, 0, 6)).shape)

            # matmul
            self.assertEqual(torch.tensor(0., device=device), fn(torch.matmul, (0,), (0,)))
            self.assertEqual((0, 0), fn(torch.matmul, (0, 0), (0, 0)).shape)
            self.assertEqual((0, 0, 0), fn(torch.matmul, (0, 0, 0), (0, 0, 0)).shape)
            self.assertEqual((5, 0, 0), fn(torch.matmul, (5, 0, 0), (5, 0, 0)).shape)
            self.assertEqual(torch.zeros((5, 3, 4), device=device), fn(torch.matmul, (5, 3, 0), (5, 0, 4)))

            # dot
            self.assertEqual(torch.tensor(0., device=device), fn(torch.dot, (0,), (0,)))

            # btrifact
            A_LU, pivots = fn(torch.btrifact, (0, 5, 5))
            self.assertEqual([(0, 5, 5), (0, 5)], [A_LU.shape, pivots.shape])
            A_LU, pivots = fn(torch.btrifact, (0, 0, 0))
            self.assertEqual([(0, 0, 0), (0, 0)], [A_LU.shape, pivots.shape])
            A_LU, pivots = fn(torch.btrifact, (2, 0, 0))
            self.assertEqual([(2, 0, 0), (2, 0)], [A_LU.shape, pivots.shape])

    def test_blas_alpha_beta_empty(self):
        devices = ['cpu'] if not torch.cuda.is_available() else ['cpu', 'cuda']
        for device in devices:
            # ensure beta is respected
            value = 11
            input = torch.full((2,), value, device=device)
            mat = torch.ones((2, 0), device=device)
            vec = torch.ones((0,), device=device)
            out = torch.randn((2,), device=device)
            alpha = 6
            beta = 3
            self.assertEqual(torch.full((2,), beta * value, device=device),
                             torch.addmv(input=input, mat=mat, vec=vec, alpha=alpha, beta=beta))
            self.assertEqual(torch.full((2,), beta * value, device=device),
                             torch.addmv(input=input, mat=mat, vec=vec, alpha=alpha, beta=beta, out=out))

            # torch.addmm
            input = torch.full((2, 3), value, device=device)
            mat2 = torch.ones((0, 3), device=device)
            out = torch.randn((2, 3), device=device)
            self.assertEqual(torch.full((2, 3), beta * value, device=device),
                             torch.addmm(input=input, mat1=mat, mat2=mat2, alpha=alpha, beta=beta))
            self.assertEqual(torch.full((2, 3), beta * value, device=device),
                             torch.addmm(input=input, mat1=mat, mat2=mat2, alpha=alpha, beta=beta, out=out))

    @skipIfNoLapack
    def test_lapack_empty(self):
        # FIXME: these are just a selection of LAPACK functions -- we need a general strategy here.
        # The LAPACK functions themselves generally do NOT work with zero sized dimensions, although
        # numpy/sci often has a direct wrapper (e.g. lu_factor) and a wrapper that "does the right thing"
        # (e.g. lu).  We often name our functions identically to the lapack function, so it will take work
        # to name / migrate-to better wrappers.
        devices = ['cpu'] if not torch.cuda.is_available() else ['cpu', 'cuda']
        for device in devices:

            # need to init cuda to check has_magma
            empty = torch.randn((0, 0), device=device)
            if device == 'cuda' and not torch.cuda.has_magma:
                continue

            def fn(torchfn, *args):
                return torchfn(*tuple(torch.randn(shape, device=device) if isinstance(shape, tuple) else shape
                                      for shape in args))

            # inverse, pinverse
            self.assertEqual((0, 0), fn(torch.inverse, (0, 0)).shape)
            self.assertEqual((5, 0), fn(torch.pinverse, (0, 5)).shape)
            self.assertEqual((0, 5), fn(torch.pinverse, (5, 0)).shape)
            self.assertEqual((0, 0), fn(torch.pinverse, (0, 0)).shape)

            # svd
            self.assertRaises(RuntimeError, lambda: fn(torch.svd, (0, 0)))

            # det, logdet, slogdet
            self.assertEqual(torch.tensor(1., device=device), fn(torch.det, (0, 0)))
            self.assertEqual(torch.tensor(0., device=device), fn(torch.logdet, (0, 0)))
            self.assertEqual((torch.tensor(1., device=device), torch.tensor(0., device=device)),
                             fn(torch.slogdet, (0, 0)))

            # eig, symeig
            evalues, evectors = fn(torch.eig, (0, 0), True)
            self.assertEqual([(0, 2), (0, 0)], [evalues.shape, evectors.shape])
            evalues, evectors = fn(torch.symeig, (0, 0), True)
            self.assertEqual([(0,), (0, 0)], [evalues.shape, evectors.shape])

            # qr, gels
            self.assertRaises(RuntimeError, lambda: torch.qr(torch.randn(0, 0)))
            self.assertRaises(RuntimeError, lambda: torch.gels(torch.randn(0, 0), torch.randn(0, 0)))
            self.assertRaises(RuntimeError, lambda: torch.gels(torch.randn(0,), torch.randn(0, 0)))

    def test_expand(self):
        tensor = torch.rand(1, 8, 1)
        tensor2 = torch.rand(5)
        template = torch.rand(4, 8, 5)
        target = template.size()
        self.assertEqual(tensor.expand_as(template).size(), target)
        self.assertEqual(tensor.expand(4, 8, 5).size(), target)
        self.assertEqual(tensor.expand(target).size(), target)
        self.assertEqual(tensor2.expand_as(template).size(), target)
        self.assertEqual(tensor2.expand(4, 8, 5).size(), target)
        self.assertEqual(tensor2.expand(target).size(), target)

        # test double expand
        self.assertEqual(tensor2.expand(1, 5).expand(2, 2, 5), tensor2.repeat(2, 2, 1))

        # test non-contiguous
        noncontig = torch.randn(5, 2, 1, 3)[:, 0]
        self.assertFalse(noncontig.is_contiguous())
        self.assertEqual(noncontig.expand(2, 5, 4, 3), noncontig.contiguous().repeat(2, 1, 4, 1))

        # make sure it's compatible with unsqueeze
        expanded = tensor2.expand(1, 1, 5)
        unsqueezed = tensor2.unsqueeze(0).unsqueeze(1)
        self.assertEqual(expanded, unsqueezed)
        self.assertEqual(expanded.stride(), unsqueezed.stride())

        # test -1 as target size
        self.assertEqual(tensor.expand(4, -1, 5), tensor.expand(4, 8, 5))
        self.assertRaises(RuntimeError, lambda: tensor2.expand(-1, -1))

        # test expanding empty to empty
        self.assertEqual(torch.zeros(0).expand((0,)), torch.zeros(0))

    def test_repeat(self):

        initial_shape = (8, 4)
        tensor = torch.rand(*initial_shape)

        size = (3, 1, 1)
        torchSize = torch.Size(size)
        target = [3, 8, 4]
        self.assertEqual(tensor.repeat(*size).size(), target, 'Error in repeat')
        self.assertEqual(tensor.repeat(torchSize).size(), target,
                         'Error in repeat using LongStorage')
        result = tensor.repeat(*size)
        self.assertEqual(result.size(), target, 'Error in repeat using result')
        result = tensor.repeat(torchSize)
        self.assertEqual(result.size(), target, 'Error in repeat using result and LongStorage')
        self.assertEqual(result.mean(0).view(8, 4), tensor, 'Error in repeat (not equal)')

    @unittest.skipIf(not TEST_NUMPY, "Numpy not found")
    def test_repeat_tile(self):

        initial_shape = (8, 4)

        repeats = ((3, 1, 1),
                   (3, 3, 3),
                   (1, 2, 1),
                   (2, 2, 2, 2))

        def _generate_noncontiguous_input():

            out = np.broadcast_to(np.random.random((1, 4)),
                                  initial_shape)

            assert not (out.flags.c_contiguous or out.flags.f_contiguous)

            return out

        for repeat in repeats:
            for tensor in (torch.from_numpy(np.random.random(initial_shape)),
                           torch.from_numpy(_generate_noncontiguous_input()),):

                self.assertEqual(tensor.repeat(*repeat).numpy(),
                                 np.tile(tensor.numpy(), repeat))

    def test_is_same_size(self):
        t1 = torch.Tensor(3, 4, 9, 10)
        t2 = torch.Tensor(3, 4)
        t3 = torch.Tensor(1, 9, 3, 3)
        t4 = torch.Tensor(3, 4, 9, 10)

        self.assertFalse(t1.is_same_size(t2))
        self.assertFalse(t1.is_same_size(t3))
        self.assertTrue(t1.is_same_size(t4))

    def test_is_set_to(self):
        t1 = torch.Tensor(3, 4, 9, 10)
        t2 = torch.Tensor(3, 4, 9, 10)
        t3 = torch.Tensor().set_(t1)
        t4 = t3.clone().resize_(12, 90)
        self.assertFalse(t1.is_set_to(t2))
        self.assertTrue(t1.is_set_to(t3))
        self.assertTrue(t3.is_set_to(t1), "is_set_to should be symmetric")
        self.assertFalse(t1.is_set_to(t4))
        self.assertFalse(torch.Tensor().is_set_to(torch.Tensor()),
                         "Tensors with no storages should not appear to be set "
                         "to each other")

    def test_tensor_set(self):
        t1 = torch.Tensor()
        t2 = torch.Tensor(3, 4, 9, 10).uniform_()
        t1.set_(t2)
        self.assertEqual(t1.storage()._cdata, t2.storage()._cdata)
        size = torch.Size([9, 3, 4, 10])
        t1.set_(t2.storage(), 0, size)
        self.assertEqual(t1.size(), size)
        t1.set_(t2.storage(), 0, tuple(size))
        self.assertEqual(t1.size(), size)
        self.assertEqual(t1.stride(), (120, 40, 10, 1))
        stride = (10, 360, 90, 1)
        t1.set_(t2.storage(), 0, size, stride)
        self.assertEqual(t1.stride(), stride)
        t1.set_(t2.storage(), 0, size=size, stride=stride)
        self.assertEqual(t1.size(), size)
        self.assertEqual(t1.stride(), stride)

        # test argument names
        t1 = torch.Tensor()
        # 1. case when source is tensor
        t1.set_(source=t2)
        self.assertEqual(t1.storage()._cdata, t2.storage()._cdata)
        # 2. case when source is storage
        t1.set_(source=t2.storage())
        self.assertEqual(t1.storage()._cdata, t2.storage()._cdata)
        # 3. case when source is storage, and other args also specified
        t1.set_(source=t2.storage(), storage_offset=0, size=size, stride=stride)
        self.assertEqual(t1.size(), size)
        self.assertEqual(t1.stride(), stride)

    def test_equal(self):
        # Contiguous, 1D
        t1 = torch.Tensor((3, 4, 9, 10))
        t2 = t1.contiguous()
        t3 = torch.Tensor((1, 9, 3, 10))
        t4 = torch.Tensor((3, 4, 9))
        t5 = torch.Tensor()
        self.assertTrue(t1.equal(t2))
        self.assertFalse(t1.equal(t3))
        self.assertFalse(t1.equal(t4))
        self.assertFalse(t1.equal(t5))
        self.assertTrue(torch.equal(t1, t2))
        self.assertFalse(torch.equal(t1, t3))
        self.assertFalse(torch.equal(t1, t4))
        self.assertFalse(torch.equal(t1, t5))

        # Non contiguous, 2D
        s = torch.Tensor(((1, 2, 3, 4), (5, 6, 7, 8)))
        s1 = s[:, 1:3]
        s2 = s1.clone()
        s3 = torch.Tensor(((2, 3), (6, 7)))
        s4 = torch.Tensor(((0, 0), (0, 0)))

        self.assertFalse(s1.is_contiguous())
        self.assertTrue(s1.equal(s2))
        self.assertTrue(s1.equal(s3))
        self.assertFalse(s1.equal(s4))
        self.assertTrue(torch.equal(s1, s2))
        self.assertTrue(torch.equal(s1, s3))
        self.assertFalse(torch.equal(s1, s4))

    def test_element_size(self):
        byte = torch.ByteStorage().element_size()
        char = torch.CharStorage().element_size()
        short = torch.ShortStorage().element_size()
        int = torch.IntStorage().element_size()
        long = torch.LongStorage().element_size()
        float = torch.FloatStorage().element_size()
        double = torch.DoubleStorage().element_size()

        self.assertEqual(byte, torch.ByteTensor().element_size())
        self.assertEqual(char, torch.CharTensor().element_size())
        self.assertEqual(short, torch.ShortTensor().element_size())
        self.assertEqual(int, torch.IntTensor().element_size())
        self.assertEqual(long, torch.LongTensor().element_size())
        self.assertEqual(float, torch.FloatTensor().element_size())
        self.assertEqual(double, torch.DoubleTensor().element_size())

        self.assertGreater(byte, 0)
        self.assertGreater(char, 0)
        self.assertGreater(short, 0)
        self.assertGreater(int, 0)
        self.assertGreater(long, 0)
        self.assertGreater(float, 0)
        self.assertGreater(double, 0)

        # These tests are portable, not necessarily strict for your system.
        self.assertEqual(byte, 1)
        self.assertEqual(char, 1)
        self.assertGreaterEqual(short, 2)
        self.assertGreaterEqual(int, 2)
        self.assertGreaterEqual(int, short)
        self.assertGreaterEqual(long, 4)
        self.assertGreaterEqual(long, int)
        self.assertGreaterEqual(double, float)

    def test_split(self):
        tensor = torch.rand(7, 4)
        split_size = 3
        dim = 0
        target_sizes = ([3, 4], [3, 4], [1, 4])
        splits = tensor.split(split_size, dim)
        start = 0
        for target_size, split in zip(target_sizes, splits):
            self.assertEqual(split.size(), target_size)
            self.assertEqual(tensor.narrow(dim, start, target_size[dim]), split, 0)
            start = start + target_size[dim]

        # Variable sections split
        tensor = torch.randn(20, 10)
        dim = 0
        split_sizes = [5, 5, 10]
        target_sizes = ([[5, 10], [5, 10], [10, 10]])
        splits = tensor.split(split_sizes, dim)
        start = 0
        for target_size, split in zip(target_sizes, splits):
            self.assertEqual(split.size(), target_size)
            self.assertEqual(tensor.narrow(dim, start, target_size[dim]), split, 0)
            start = start + target_size[dim]

        split_sizes = [2, 2, 6]
        target_sizes = ([20, 2], [20, 2], [20, 6])
        dim = 1
        splits = tensor.split(split_sizes, dim)
        start = 0
        for target_size, split in zip(target_sizes, splits):
            self.assertEqual(split.size(), target_size)
            self.assertEqual(tensor.narrow(dim, start, target_size[dim]), split, 0)
            start = start + target_size[dim]

    def test_chunk(self):
        tensor = torch.rand(4, 7)
        num_chunks = 3
        dim = 1
        target_sizes = ([4, 3], [4, 3], [4, 1])
        splits = tensor.chunk(num_chunks, dim)
        start = 0
        for target_size, split in zip(target_sizes, splits):
            self.assertEqual(split.size(), target_size)
            self.assertEqual(tensor.narrow(dim, start, target_size[dim]), split, 0)
            start = start + target_size[dim]

        # Invalid chunk sizes
        error_regex = 'chunk expects.*greater than 0'
        with self.assertRaisesRegex(RuntimeError, error_regex):
            tensor.chunk(0)
        with self.assertRaisesRegex(RuntimeError, error_regex):
            tensor.chunk(-2)

    def test_tolist(self):
        list0D = []
        tensor0D = torch.Tensor(list0D)
        self.assertEqual(tensor0D.tolist(), list0D)

        table1D = [1, 2, 3]
        tensor1D = torch.Tensor(table1D)
        storage = torch.Storage(table1D)
        self.assertEqual(tensor1D.tolist(), table1D)
        self.assertEqual(storage.tolist(), table1D)
        self.assertEqual(tensor1D.tolist(), table1D)
        self.assertEqual(storage.tolist(), table1D)

        table2D = [[1, 2], [3, 4]]
        tensor2D = torch.Tensor(table2D)
        self.assertEqual(tensor2D.tolist(), table2D)

        tensor3D = torch.Tensor([[[1, 2], [3, 4]], [[5, 6], [7, 8]]])
        tensorNonContig = tensor3D.select(1, 1)
        self.assertFalse(tensorNonContig.is_contiguous())
        self.assertEqual(tensorNonContig.tolist(), [[3, 4], [7, 8]])

    def test_permute(self):
        orig = [1, 2, 3, 4, 5, 6, 7]
        perm = torch.randperm(7).tolist()
        x = torch.Tensor(*orig).fill_(0)
        new = list(map(lambda x: x - 1, x.permute(*perm).size()))
        self.assertEqual(perm, new)
        self.assertEqual(x.size(), orig)

    @staticmethod
    def _test_flip(self, use_cuda=False):
        if use_cuda:
            cuda = torch.device("cuda")
            data = torch.tensor([1, 2, 3, 4, 5, 6, 7, 8], device=cuda).view(2, 2, 2)
            # large data testing
            large_data = torch.arange(0, 100000000, device=cuda).view(10000, 10000)
            large_data.flip([0, 1])
        else:
            data = torch.tensor([1, 2, 3, 4, 5, 6, 7, 8]).view(2, 2, 2)

        self.assertEqual(torch.tensor([5, 6, 7, 8, 1, 2, 3, 4]).view(2, 2, 2), data.flip(0))
        self.assertEqual(torch.tensor([3, 4, 1, 2, 7, 8, 5, 6]).view(2, 2, 2), data.flip(1))
        self.assertEqual(torch.tensor([2, 1, 4, 3, 6, 5, 8, 7]).view(2, 2, 2), data.flip(2))
        self.assertEqual(torch.tensor([7, 8, 5, 6, 3, 4, 1, 2]).view(2, 2, 2), data.flip(0, 1))
        self.assertEqual(torch.tensor([8, 7, 6, 5, 4, 3, 2, 1]).view(2, 2, 2), data.flip(0, 1, 2))

        # check for wrap dim
        self.assertEqual(torch.tensor([2, 1, 4, 3, 6, 5, 8, 7]).view(2, 2, 2), data.flip(-1))
        # check for permute
        self.assertEqual(torch.tensor([6, 5, 8, 7, 2, 1, 4, 3]).view(2, 2, 2), data.flip(0, 2))
        self.assertEqual(torch.tensor([6, 5, 8, 7, 2, 1, 4, 3]).view(2, 2, 2), data.flip(2, 0))

        # not allow flip on the same dim more than once
        self.assertRaises(RuntimeError, lambda: data.flip(0, 1, 1))
        # not allow empty list as input
        self.assertRaises(TypeError, lambda: data.flip())
        # not allow size of flip dim > total dims
        self.assertRaises(RuntimeError, lambda: data.flip(0, 1, 2, 3))
        # not allow dim > max dim
        self.assertRaises(RuntimeError, lambda: data.flip(3))

        # test for non-contiguous case
        if use_cuda:
            expanded_data = torch.arange(1, 4, device=cuda).view(3, 1).expand(3, 2)
            tranposed_data = torch.arange(1, 9, device=cuda).view(2, 2, 2).transpose(0, 1)
        else:
            expanded_data = torch.arange(1, 4).view(3, 1).expand(3, 2)
            tranposed_data = torch.arange(1, 9).view(2, 2, 2).transpose(0, 1)
        self.assertEqual(torch.tensor([3, 3, 2, 2, 1, 1]).view(3, 2), expanded_data.flip(0))
        self.assertEqual(torch.tensor([8, 7, 4, 3, 6, 5, 2, 1]).view(2, 2, 2), tranposed_data.flip(0, 1, 2))

        # test rectangular case
        data = torch.tensor([1, 2, 3, 4, 5, 6]).view(2, 3)
        flip0_result = torch.tensor([[4, 5, 6], [1, 2, 3]])
        flip1_result = torch.tensor([[3, 2, 1], [6, 5, 4]])
        if use_cuda:
            data = data.cuda()
            flip0_result = flip0_result.cuda()
            flip1_result = flip1_result.cuda()
        self.assertEqual(flip0_result, data.flip(0))
        self.assertEqual(flip1_result, data.flip(1))

        # test empty tensor, should just return an empty tensor of the same shape
        data = torch.tensor([])
        self.assertEqual(data, data.flip(0))

    def test_flip(self):
        self._test_flip(self, use_cuda=False)

    def test_reversed(self):
        val = torch.arange(0, 10)
        self.assertEqual(reversed(val), torch.arange(9, -1, -1))

        val = torch.arange(1, 10).view(3, 3)
        self.assertEqual(reversed(val), torch.tensor([[7, 8, 9], [4, 5, 6], [1, 2, 3]]))

        val = torch.tensor(42)
        self.assertEqual(reversed(val), torch.tensor(42))

    @staticmethod
    def _test_rot90(self, use_cuda=False):
        device = torch.device("cuda" if use_cuda else "cpu")
        data = torch.arange(1, 5, device=device).view(2, 2)
        self.assertEqual(torch.tensor([1, 2, 3, 4]).view(2, 2), data.rot90(0, [0, 1]))
        self.assertEqual(torch.tensor([2, 4, 1, 3]).view(2, 2), data.rot90(1, [0, 1]))
        self.assertEqual(torch.tensor([4, 3, 2, 1]).view(2, 2), data.rot90(2, [0, 1]))
        self.assertEqual(torch.tensor([3, 1, 4, 2]).view(2, 2), data.rot90(3, [0, 1]))

        # test for default args k=1, dims=[0, 1]
        self.assertEqual(data.rot90(), data.rot90(1, [0, 1]))

        # test for reversed order of dims
        self.assertEqual(data.rot90(3, [0, 1]), data.rot90(1, [1, 0]))

        # test for modulo of k
        self.assertEqual(data.rot90(5, [0, 1]), data.rot90(1, [0, 1]))
        self.assertEqual(data.rot90(3, [0, 1]), data.rot90(-1, [0, 1]))
        self.assertEqual(data.rot90(-5, [0, 1]), data.rot90(-1, [0, 1]))

        # test for dims out-of-range error
        self.assertRaises(RuntimeError, lambda: data.rot90(1, [0, -3]))
        self.assertRaises(RuntimeError, lambda: data.rot90(1, [0, 2]))

        # test tensor with more than 2D
        data = torch.arange(1, 9, device=device).view(2, 2, 2)
        self.assertEqual(torch.tensor([2, 4, 1, 3, 6, 8, 5, 7]).view(2, 2, 2), data.rot90(1, [1, 2]))
        self.assertEqual(data.rot90(1, [1, -1]), data.rot90(1, [1, 2]))

        # test for errors
        self.assertRaises(RuntimeError, lambda: data.rot90(1, [0, 3]))
        self.assertRaises(RuntimeError, lambda: data.rot90(1, [1, 1]))
        self.assertRaises(RuntimeError, lambda: data.rot90(1, [0, 1, 2]))
        self.assertRaises(RuntimeError, lambda: data.rot90(1, [0]))

    def test_rot90(self):
        self._test_rot90(self, use_cuda=False)

    def test_storage(self):
        v = torch.randn(3, 5)
        self.assertEqual(v.storage()[0], v.data[0][0])
        self.assertEqual(v.storage()[14], v.data[2][4])

    def test_nonzero(self):
        num_src = 12

        types = [
            'torch.ByteTensor',
            'torch.CharTensor',
            'torch.ShortTensor',
            'torch.IntTensor',
            'torch.FloatTensor',
            'torch.DoubleTensor',
            'torch.LongTensor',
        ]

        shapes = [
            torch.Size((12,)),
            torch.Size((12, 1)),
            torch.Size((1, 12)),
            torch.Size((6, 2)),
            torch.Size((3, 2, 2)),
        ]

        for t in types:
            while True:
                tensor = torch.rand(num_src).mul(2).floor().type(t)
                if tensor.sum() > 0:
                    break
            for shape in shapes:
                tensor = tensor.clone().resize_(shape)
                dst1 = torch.nonzero(tensor)
                dst2 = tensor.nonzero()
                dst3 = torch.LongTensor()
                torch.nonzero(tensor, out=dst3)
                if len(shape) == 1:
                    dst = []
                    for i in range(num_src):
                        if tensor[i] != 0:
                            dst += [i]

                    self.assertEqual(dst1.select(1, 0), torch.LongTensor(dst), 0)
                    self.assertEqual(dst2.select(1, 0), torch.LongTensor(dst), 0)
                    self.assertEqual(dst3.select(1, 0), torch.LongTensor(dst), 0)
                elif len(shape) == 2:
                    # This test will allow through some False positives. It only checks
                    # that the elements flagged positive are indeed non-zero.
                    for i in range(dst1.size(0)):
                        self.assertNotEqual(tensor[dst1[i, 0], dst1[i, 1]].item(), 0)
                elif len(shape) == 3:
                    # This test will allow through some False positives. It only checks
                    # that the elements flagged positive are indeed non-zero.
                    for i in range(dst1.size(0)):
                        self.assertNotEqual(tensor[dst1[i, 0], dst1[i, 1], dst1[i, 2]].item(), 0)

    def test_nonzero_empty(self):
        devices = ['cpu'] if not torch.cuda.is_available() else ['cpu', 'cuda']
        for device in devices:
            x = torch.randn(0, 2, 0, 5, 0, device=device)
            y = torch.nonzero(x)
            self.assertEqual(0, y.numel())
            self.assertEqual(torch.Size([0, 5]), y.shape)

    def test_deepcopy(self):
        from copy import deepcopy
        a = torch.randn(5, 5)
        b = torch.randn(5, 5)
        c = a.view(25)
        q = [a, [a.storage(), b.storage()], b, c]
        w = deepcopy(q)
        self.assertEqual(w[0], q[0], 0)
        self.assertEqual(w[1][0], q[1][0], 0)
        self.assertEqual(w[1][1], q[1][1], 0)
        self.assertEqual(w[1], q[1], 0)
        self.assertEqual(w[2], q[2], 0)

        # Check that deepcopy preserves sharing
        w[0].add_(1)
        for i in range(a.numel()):
            self.assertEqual(w[1][0][i], q[1][0][i] + 1)
        self.assertEqual(w[3], c + 1)
        w[2].sub_(1)
        for i in range(a.numel()):
            self.assertEqual(w[1][1][i], q[1][1][i] - 1)

    def test_deepcopy_scalar(self):
        from copy import deepcopy
        a = torch.tensor(5)
        self.assertEqual(a.size(), deepcopy(a).size())
        self.assertEqual(a, deepcopy(a))

    def test_copy(self):
        from copy import copy
        a = torch.randn(5, 5)
        a_clone = a.clone()
        b = copy(a)
        b.fill_(1)
        # copy is a shallow copy, only copies the tensor view,
        # not the data
        self.assertEqual(a, b)

    def test_pickle(self):
        if sys.version_info[0] == 2:
            import cPickle as pickle
        else:
            import pickle
        a = torch.randn(5, 5)
        serialized = pickle.dumps(a)
        b = pickle.loads(serialized)
        self.assertEqual(a, b)

    def test_pickle_parameter(self):
        if sys.version_info[0] == 2:
            import cPickle as pickle
        else:
            import pickle
        a = torch.nn.Parameter(torch.randn(5, 5))
        serialized = pickle.dumps(a)
        b = pickle.loads(serialized)
        self.assertTrue(isinstance(b, torch.nn.Parameter))
        self.assertEqual(a.requires_grad, b.requires_grad)
        self.assertEqual(a, b)

    def test_pickle_parameter_no_requires_grad(self):
        if sys.version_info[0] == 2:
            import cPickle as pickle
        else:
            import pickle
        a = torch.nn.Parameter(torch.randn(5, 5), requires_grad=False)
        serialized = pickle.dumps(a)
        b = pickle.loads(serialized)
        self.assertTrue(isinstance(b, torch.nn.Parameter))
        self.assertEqual(a.requires_grad, b.requires_grad)
        self.assertEqual(a, b)

    def test_norm_fastpaths(self):
        x = torch.randn(3, 5)

        # slow path
        result = torch.norm(x, 4.5, 1)
        expected = torch.pow(x.abs().pow(4.5).sum(1), 1.0 / 4.5)
        self.assertEqual(result, expected)

        # fast 0-norm
        result = torch.norm(x, 0, 1)
        expected = (x != 0).type_as(x).sum(1)
        self.assertEqual(result, expected)

        # fast 1-norm
        result = torch.norm(x, 1, 1)
        expected = x.abs().sum(1)
        self.assertEqual(result, expected)

        # fast 2-norm
        result = torch.norm(x, 2, 1)
        expected = torch.sqrt(x.pow(2).sum(1))
        self.assertEqual(result, expected)

        # fast 3-norm
        result = torch.norm(x, 3, 1)
        expected = torch.pow(x.pow(3).abs().sum(1), 1.0 / 3.0)
        self.assertEqual(result, expected)

    def test_bernoulli(self):
        t = torch.ByteTensor(10, 10)

        def isBinary(t):
            return torch.ne(t, 0).mul_(torch.ne(t, 1)).sum() == 0

        p = 0.5
        t.bernoulli_(p)
        self.assertTrue(isBinary(t))

        p = torch.rand(10, 10)
        t.bernoulli_(p)
        self.assertTrue(isBinary(t))

        q = torch.rand(5, 5)
        self.assertTrue(isBinary(q.bernoulli()))

    def test_normal(self):
        q = torch.Tensor(100, 100)
        q.normal_()
        self.assertEqual(q.mean(), 0, 0.2)
        self.assertEqual(q.std(), 1, 0.2)

        q.normal_(2, 3)
        self.assertEqual(q.mean(), 2, 0.3)
        self.assertEqual(q.std(), 3, 0.3)

        mean = torch.Tensor(100, 100)
        std = torch.Tensor(100, 100)
        mean[:50] = 0
        mean[50:] = 1
        std[:, :50] = 4
        std[:, 50:] = 1

        r = torch.normal(mean)
        self.assertEqual(r[:50].mean(), 0, 0.2)
        self.assertEqual(r[50:].mean(), 1, 0.2)
        self.assertEqual(r.std(), 1, 0.2)

        r = torch.normal(mean, 3)
        self.assertEqual(r[:50].mean(), 0, 0.2)
        self.assertEqual(r[50:].mean(), 1, 0.2)
        self.assertEqual(r.std(), 3, 0.2)

        r = torch.normal(2, std)
        self.assertEqual(r.mean(), 2, 0.2)
        self.assertEqual(r[:, :50].std(), 4, 0.3)
        self.assertEqual(r[:, 50:].std(), 1, 0.2)

        r = torch.normal(mean, std)
        self.assertEqual(r[:50].mean(), 0, 0.2)
        self.assertEqual(r[50:].mean(), 1, 0.2)
        self.assertEqual(r[:, :50].std(), 4, 0.3)
        self.assertEqual(r[:, 50:].std(), 1, 0.2)

    def test_parsing_int64(self):
        # accepts integer arguments
        x = torch.cumsum(torch.ones(5, 5), 0)
        self.assertEqual(x, torch.cumsum(torch.ones(5, 5), torch.tensor(0)))
        # doesn't accept floating point variables
        self.assertRaises(TypeError, lambda: torch.cumsum(torch.ones(5, 5), torch.tensor(0.)))

    def test_parsing_double(self):
        # accepts floating point and integer arguments
        x = torch.randn(2, 3)
        torch.isclose(x, x, 1, 1)
        self.assertTrue(torch.isclose(x, x, 1, 1).all())
        self.assertTrue(torch.isclose(x, x, 1.5, 1.).all())
        # accepts floating point and integer tensors
        self.assertTrue(torch.isclose(x, x, torch.tensor(1), torch.tensor(1)).all())
        self.assertTrue(torch.isclose(x, x, torch.tensor(1.5), torch.tensor(1.)).all())
        # doesn't accept variables with requires_grad
        self.assertRaises(TypeError,
                          lambda: torch.isclose(x, x, torch.tensor(1.5), torch.tensor(1., requires_grad=True)).all())

    def test_parsing_intlist(self):
        #  parse with integer variables
        self.assertEqual(torch.Size([3, 4]), torch.ones((torch.tensor(3), torch.tensor(4))).shape)
        self.assertEqual(torch.Size([3, 4]), torch.ones(torch.tensor(3), torch.tensor(4)).shape)
        # parse with numpy integers
        if TEST_NUMPY:
            self.assertEqual(torch.Size([3, 4]), torch.ones((np.array(3), np.int64(4))).shape)
            self.assertEqual(torch.Size([3, 4]), torch.ones(np.array(3), np.int64(4)).shape)
            self.assertEqual(torch.Size([3, 4]), torch.ones((np.int64(3), np.array(4))).shape)
            self.assertEqual(torch.Size([3, 4]), torch.ones(np.int64(3), np.array(4)).shape)

        # fail parse with float variables
        self.assertRaises(TypeError, lambda: torch.ones((torch.tensor(3.), torch.tensor(4))))
        # fail parse with numpy floats
        if TEST_NUMPY:
            self.assertRaises(TypeError, lambda: torch.ones((np.float(3.), torch.tensor(4))))
            self.assertRaises(TypeError, lambda: torch.ones((np.array(3.), torch.tensor(4))))

        # fail parse with > 1 element variables
        self.assertRaises(TypeError, lambda: torch.ones(torch.tensor(3, 3)))
        self.assertRaises(TypeError, lambda: torch.ones((torch.tensor(3, 3))))
        if TEST_NUMPY:
            self.assertRaises(TypeError, lambda: torch.ones(np.array(3, 3)))
            self.assertRaises(TypeError, lambda: torch.ones((np.array(3, 3))))

    def _test_serialization_data(self):
        a = [torch.randn(5, 5).float() for i in range(2)]
        b = [a[i % 2] for i in range(4)]  # 0-3
        b += [a[0].storage()]  # 4
        b += [a[0].reshape(-1)[1:4].storage()]  # 5
        b += [torch.arange(1, 11).int()]  # 6
        t1 = torch.FloatTensor().set_(a[0].reshape(-1)[1:4].clone().storage(), 0, (3,), (1,))
        t2 = torch.FloatTensor().set_(a[0].reshape(-1)[1:4].clone().storage(), 0, (3,), (1,))
        b += [(t1.storage(), t1.storage(), t2.storage())]  # 7
        b += [a[0].reshape(-1)[0:2].storage()]  # 8
        return b

    def _test_serialization_assert(self, b, c):
        self.assertEqual(b, c, 0)
        self.assertTrue(isinstance(c[0], torch.FloatTensor))
        self.assertTrue(isinstance(c[1], torch.FloatTensor))
        self.assertTrue(isinstance(c[2], torch.FloatTensor))
        self.assertTrue(isinstance(c[3], torch.FloatTensor))
        self.assertTrue(isinstance(c[4], torch.FloatStorage))
        c[0].fill_(10)
        self.assertEqual(c[0], c[2], 0)
        self.assertEqual(c[4], torch.FloatStorage(25).fill_(10), 0)
        c[1].fill_(20)
        self.assertEqual(c[1], c[3], 0)
        # I have to do it in this roundabout fashion, because there's no
        # way to slice storages
        for i in range(4):
            self.assertEqual(c[4][i + 1], c[5][i])

        # check that serializing the same storage view object unpickles
        # it as one object not two (and vice versa)
        views = c[7]
        self.assertEqual(views[0]._cdata, views[1]._cdata)
        self.assertEqual(views[0], views[2])
        self.assertNotEqual(views[0]._cdata, views[2]._cdata)

        rootview = c[8]
        self.assertEqual(rootview.data_ptr(), c[0].data_ptr())

    def test_serialization(self):
        # Test serialization with a real file
        b = self._test_serialization_data()
        for use_name in (False, True):
            # Passing filename to torch.save(...) will cause the file to be opened twice,
            # which is not supported on Windows
            if sys.platform == "win32" and use_name:
                continue
            with tempfile.NamedTemporaryFile() as f:
                handle = f if not use_name else f.name
                torch.save(b, handle)
                f.seek(0)
                c = torch.load(handle)
            self._test_serialization_assert(b, c)

    def test_serialization_filelike(self):
        # Test serialization (load and save) with a filelike object
        b = self._test_serialization_data()
        with BytesIOContext() as f:
            torch.save(b, f)
            f.seek(0)
            c = torch.load(f)
        self._test_serialization_assert(b, c)

    def test_serialization_gzip(self):
        # Test serialization with gzip file
        b = self._test_serialization_data()
        f1 = tempfile.NamedTemporaryFile(delete=False)
        f2 = tempfile.NamedTemporaryFile(delete=False)
        torch.save(b, f1)
        with open(f1.name, 'rb') as f_in, gzip.open(f2.name, 'wb') as f_out:
            shutil.copyfileobj(f_in, f_out)

        with gzip.open(f2.name, 'rb') as f:
            c = torch.load(f)
        self._test_serialization_assert(b, c)

    def test_serialization_offset(self):
        a = torch.randn(5, 5)
        i = 41
        for use_name in (False, True):
            # Passing filename to torch.save(...) will cause the file to be opened twice,
            # which is not supported on Windows
            if sys.platform == "win32" and use_name:
                continue
            with tempfile.NamedTemporaryFile() as f:
                handle = f if not use_name else f.name
                pickle.dump(i, f)
                torch.save(a, f)
                f.seek(0)
                j = pickle.load(f)
                b = torch.load(f)
            self.assertTrue(torch.equal(a, b))
            self.assertEqual(i, j)

    def test_serialization_offset_filelike(self):
        a = torch.randn(5, 5)
        i = 41
        with BytesIOContext() as f:
            pickle.dump(i, f)
            torch.save(a, f)
            f.seek(0)
            j = pickle.load(f)
            b = torch.load(f)
        self.assertTrue(torch.equal(a, b))
        self.assertEqual(i, j)

    def test_serialization_offset_gzip(self):
        a = torch.randn(5, 5)
        i = 41
        f1 = tempfile.NamedTemporaryFile(delete=False)
        f2 = tempfile.NamedTemporaryFile(delete=False)
        with open(f1.name, 'wb') as f:
            pickle.dump(i, f)
            torch.save(a, f)
        with open(f1.name, 'rb') as f_in, gzip.open(f2.name, 'wb') as f_out:
            shutil.copyfileobj(f_in, f_out)

        with gzip.open(f2.name, 'rb') as f:
            j = pickle.load(f)
            b = torch.load(f)
        self.assertTrue(torch.equal(a, b))
        self.assertEqual(i, j)

    def test_half_tensor(self):
        x = torch.randn(5, 5).float()
        y = torch.randn(5, 5).float()
        xh, yh = x.half(), y.half()

        self.assertEqual(x.half().float(), x, 1e-3)

        z = torch.Tensor(5, 5)
        self.assertEqual(z.copy_(xh), x, 1e-3)

        with tempfile.NamedTemporaryFile() as f:
            torch.save(xh, f)
            f.seek(0)
            xh2 = torch.load(f)
            self.assertEqual(xh.float(), xh2.float())

    def test_serialize_device(self):
        device_str = ['cpu', 'cpu:0', 'cuda', 'cuda:0']
        device_obj = [torch.device(d) for d in device_str]
        for device in device_obj:
            device_copied = copy.deepcopy(device)
            self.assertEqual(device, device_copied)

    @unittest.skipIf(not torch.cuda.is_available(), 'no CUDA')
    @unittest.skipIf(TEST_WITH_ROCM, "test doesn't currently work on the ROCm stack")
    def test_half_tensor_cuda(self):
        x = torch.randn(5, 5).half()
        self.assertEqual(x.cuda(), x)

        xc = x.cuda()
        with tempfile.NamedTemporaryFile() as f:
            torch.save(xc, f)
            f.seek(0)
            xc2 = torch.load(f)
            self.assertIsInstance(xc2, type(xc))
            self.assertEqual(xc.float(), xc2.float())

    def _test_serialization_cuda(self, filecontext_lambda):
        device_count = torch.cuda.device_count()
        t0 = torch.cuda.FloatTensor(5).fill_(1)
        torch.cuda.set_device(device_count - 1)
        tn = torch.cuda.FloatTensor(3).fill_(2)
        torch.cuda.set_device(0)
        b = (t0, tn)
        with filecontext_lambda() as f:
            torch.save(b, f)
            f.seek(0)
            c = torch.load(f)
            self.assertEqual(b, c, 0)
            u0, un = c
            self.assertEqual(u0.get_device(), 0)
            self.assertEqual(un.get_device(), device_count - 1)

    @unittest.skipIf(not torch.cuda.is_available(), 'no CUDA')
    def test_serialization_cuda(self):
        self._test_serialization_cuda(tempfile.NamedTemporaryFile)

    @unittest.skipIf(not torch.cuda.is_available(), 'no CUDA')
    def test_serialization_cuda_filelike(self):
        self._test_serialization_cuda(BytesIOContext)

    def test_serialization_backwards_compat(self):
        a = [torch.arange(1 + i, 26 + i).view(5, 5).float() for i in range(2)]
        b = [a[i % 2] for i in range(4)]
        b += [a[0].storage()]
        b += [a[0].reshape(-1)[1:4].clone().storage()]
        path = download_file('https://download.pytorch.org/test_data/legacy_serialized.pt')
        c = torch.load(path)
        self.assertEqual(b, c, 0)
        self.assertTrue(isinstance(c[0], torch.FloatTensor))
        self.assertTrue(isinstance(c[1], torch.FloatTensor))
        self.assertTrue(isinstance(c[2], torch.FloatTensor))
        self.assertTrue(isinstance(c[3], torch.FloatTensor))
        self.assertTrue(isinstance(c[4], torch.FloatStorage))
        c[0].fill_(10)
        self.assertEqual(c[0], c[2], 0)
        self.assertEqual(c[4], torch.FloatStorage(25).fill_(10), 0)
        c[1].fill_(20)
        self.assertEqual(c[1], c[3], 0)

        # test some old tensor serialization mechanism
        class OldTensorBase(object):
            def __init__(self, new_tensor):
                self.new_tensor = new_tensor

            def __getstate__(self):
                return (self.new_tensor.storage(),
                        self.new_tensor.storage_offset(),
                        tuple(self.new_tensor.size()),
                        self.new_tensor.stride())

        class OldTensorV1(OldTensorBase):
            def __reduce__(self):
                return (torch.Tensor, (), self.__getstate__())

        class OldTensorV2(OldTensorBase):
            def __reduce__(self):
                return (_rebuild_tensor, self.__getstate__())

        x = torch.randn(30).as_strided([2, 3], [9, 3], 2)
        for old_cls in [OldTensorV1, OldTensorV2]:
            with tempfile.NamedTemporaryFile() as f:
                old_x = old_cls(x)
                torch.save(old_x, f)
                f.seek(0)
                load_x = torch.load(f)
                self.assertEqual(x.storage(), load_x.storage())
                self.assertEqual(x.storage_offset(), load_x.storage_offset())
                self.assertEqual(x.size(), load_x.size())
                self.assertEqual(x.stride(), load_x.stride())

    # unique_key is necessary because on Python 2.7, if a warning passed to
    # the warning module is the same, it is not raised again.
    def _test_serialization_container(self, unique_key, filecontext_lambda):
        tmpmodule_name = 'tmpmodule{}'.format(unique_key)

        def import_module(name, filename):
            if sys.version_info >= (3, 5):
                import importlib.util
                spec = importlib.util.spec_from_file_location(name, filename)
                module = importlib.util.module_from_spec(spec)
                spec.loader.exec_module(module)
            else:
                import imp
                module = imp.load_source(name, filename)
            sys.modules[module.__name__] = module
            return module

        with filecontext_lambda() as checkpoint:
            fname = get_file_path_2(os.path.dirname(__file__), 'data', 'network1.py')
            module = import_module(tmpmodule_name, fname)
            torch.save(module.Net(), checkpoint)

            # First check that the checkpoint can be loaded without warnings
            checkpoint.seek(0)
            with warnings.catch_warnings(record=True) as w:
                loaded = torch.load(checkpoint)
                self.assertTrue(isinstance(loaded, module.Net))
                if can_retrieve_source:
                    self.assertEquals(len(w), 0)

            # Replace the module with different source
            fname = get_file_path_2(os.path.dirname(__file__), 'data', 'network2.py')
            module = import_module(tmpmodule_name, fname)
            checkpoint.seek(0)
            with warnings.catch_warnings(record=True) as w:
                loaded = torch.load(checkpoint)
                self.assertTrue(isinstance(loaded, module.Net))
                if can_retrieve_source:
                    self.assertEquals(len(w), 1)
                    self.assertTrue(w[0].category, 'SourceChangeWarning')

    def test_serialization_container(self):
        self._test_serialization_container('file', tempfile.NamedTemporaryFile)

    def test_serialization_container_filelike(self):
        self._test_serialization_container('filelike', BytesIOContext)

    def test_serialization_map_location(self):
        test_file_path = download_file('https://download.pytorch.org/test_data/gpu_tensors.pt')

        def map_location(storage, loc):
            return storage

        def load_bytes():
            with open(test_file_path, 'rb') as f:
                return io.BytesIO(f.read())

        fileobject_lambdas = [lambda: test_file_path, load_bytes]
        cpu_map_locations = [
            map_location,
            {'cuda:0': 'cpu'},
            'cpu',
            torch.device('cpu'),
        ]
        gpu_0_map_locations = [
            {'cuda:0': 'cuda:0'},
            'cuda',
            'cuda:0',
            torch.device('cuda'),
            torch.device('cuda', 0)
        ]
        gpu_last_map_locations = [
            'cuda:{}'.format(torch.cuda.device_count() - 1),
        ]

        def check_map_locations(map_locations, tensor_class, intended_device):
            for fileobject_lambda in fileobject_lambdas:
                for map_location in map_locations:
                    tensor = torch.load(fileobject_lambda(), map_location=map_location)

                    self.assertEqual(tensor.device, intended_device)
                    self.assertIsInstance(tensor, tensor_class)
                    self.assertEqual(tensor, tensor_class([[1.0, 2.0], [3.0, 4.0]]))

        check_map_locations(cpu_map_locations, torch.FloatTensor, torch.device('cpu'))
        if torch.cuda.is_available():
            check_map_locations(gpu_0_map_locations, torch.cuda.FloatTensor, torch.device('cuda', 0))
            check_map_locations(
                gpu_last_map_locations,
                torch.cuda.FloatTensor,
                torch.device('cuda', torch.cuda.device_count() - 1)
            )

    @unittest.skipIf(torch.cuda.is_available(), "Testing torch.load on CPU-only machine")
    @unittest.skipIf(not PY3, "Test tensors were serialized using python 3")
    def test_load_nonexistent_device(self):
        # Setup: create a serialized file object with a 'cuda:0' restore location
        # The following was generated by saving a torch.randn(2, device='cuda') tensor.
        serialized = (b'\x80\x02\x8a\nl\xfc\x9cF\xf9 j\xa8P\x19.\x80\x02M\xe9'
                      b'\x03.\x80\x02}q\x00(X\x10\x00\x00\x00protocol_versionq'
                      b'\x01M\xe9\x03X\r\x00\x00\x00little_endianq\x02\x88X\n'
                      b'\x00\x00\x00type_sizesq\x03}q\x04(X\x05\x00\x00\x00shortq'
                      b'\x05K\x02X\x03\x00\x00\x00intq\x06K\x04X\x04\x00\x00\x00'
                      b'longq\x07K\x04uu.\x80\x02ctorch._utils\n_rebuild_tensor_v2'
                      b'\nq\x00((X\x07\x00\x00\x00storageq\x01ctorch\nFloatStorage'
                      b'\nq\x02X\x0e\x00\x00\x0094919395964320q\x03X\x06\x00\x00'
                      b'\x00cuda:0q\x04K\x02Ntq\x05QK\x00K\x02\x85q\x06K\x01\x85q'
                      b'\x07\x89Ntq\x08Rq\t.\x80\x02]q\x00X\x0e\x00\x00\x00'
                      b'94919395964320q\x01a.\x02\x00\x00\x00\x00\x00\x00\x00\xbb'
                      b'\x1f\x82\xbe\xea\x81\xd1>')

        buf = io.BytesIO(serialized)

        error_msg = r'Attempting to deserialize object on a CUDA device'
        with self.assertRaisesRegex(RuntimeError, error_msg):
            _ = torch.load(buf)

    def test_serialization_filelike_api_requirements(self):
        filemock = FilelikeMock(b'', has_readinto=False)
        tensor = torch.randn(3, 5)
        torch.save(tensor, filemock)
        expected_superset = set(['write', 'flush'])
        self.assertTrue(expected_superset.issuperset(filemock.calls))

        # Reset between save and load
        filemock.seek(0)
        filemock.calls.clear()

        _ = torch.load(filemock)
        expected_superset = set(['read', 'readline', 'seek', 'tell'])
        self.assertTrue(expected_superset.issuperset(filemock.calls))

    def _test_serialization_filelike(self, tensor, mock, desc):
        f = mock(b'')
        torch.save(tensor, f)
        f.seek(0)
        data = mock(f.read())

        msg = 'filelike serialization with {}'

        b = torch.load(data)
        self.assertTrue(torch.equal(tensor, b), msg.format(desc))

    def test_serialization_filelike_missing_attrs(self):
        # Test edge cases where filelike objects are missing attributes.
        # The Python io docs suggests that these attributes should really exist
        # and throw io.UnsupportedOperation, but that isn't always the case.
        mocks = [
            ('no readinto', lambda x: FilelikeMock(x)),
            ('has readinto', lambda x: FilelikeMock(x, has_readinto=True)),
            ('no fileno', lambda x: FilelikeMock(x, has_fileno=False)),
        ]

        to_serialize = torch.randn(3, 10)
        for desc, mock in mocks:
            self._test_serialization_filelike(to_serialize, mock, desc)

    def test_serialization_filelike_stress(self):
        a = torch.randn(11 * (2 ** 9) + 1, 5 * (2 ** 9))

        # This one should call python read multiple times
        self._test_serialization_filelike(a, lambda x: FilelikeMock(x, has_readinto=False),
                                          'read() stress test')
        self._test_serialization_filelike(a, lambda x: FilelikeMock(x, has_readinto=True),
                                          'readinto() stress test')

    def test_serialization_filelike_uses_readinto(self):
        # For maximum effiency, when reading a file-like object,
        # ensure the C API calls readinto instead of read.
        a = torch.randn(5, 4)

        f = io.BytesIO()
        torch.save(a, f)
        f.seek(0)
        data = FilelikeMock(f.read(), has_readinto=True)

        b = torch.load(data)
        self.assertTrue(data.was_called('readinto'))

    def test_load_error_msg(self):
        expected_err_msg = (".*You can only torch.load from a file that is seekable. " +
                            "Please pre-load the data into a buffer like io.BytesIO and " +
                            "try to load from it instead.")

        resource = FilelikeMock(data=b"data")
        delattr(resource, "tell")
        delattr(resource, "seek")
        self.assertRaisesRegex(AttributeError, expected_err_msg, lambda: torch.load(resource))

    def test_from_buffer(self):
        a = bytearray([1, 2, 3, 4])
        self.assertEqual(torch.ByteStorage.from_buffer(a).tolist(), [1, 2, 3, 4])
        shorts = torch.ShortStorage.from_buffer(a, 'big')
        self.assertEqual(shorts.size(), 2)
        self.assertEqual(shorts.tolist(), [258, 772])
        ints = torch.IntStorage.from_buffer(a, 'little')
        self.assertEqual(ints.size(), 1)
        self.assertEqual(ints[0], 67305985)
        f = bytearray([0x40, 0x10, 0x00, 0x00])
        floats = torch.FloatStorage.from_buffer(f, 'big')
        self.assertEqual(floats.size(), 1)
        self.assertEqual(floats[0], 2.25)

    @unittest.skipIf(IS_WINDOWS, "TODO: need to fix this test case for Windows")
    def test_from_file(self):
        size = 10000
        with tempfile.NamedTemporaryFile() as f:
            s1 = torch.FloatStorage.from_file(f.name, True, size)
            t1 = torch.FloatTensor(s1).copy_(torch.randn(size))

            # check mapping
            s2 = torch.FloatStorage.from_file(f.name, True, size)
            t2 = torch.FloatTensor(s2)
            self.assertEqual(t1, t2, 0)

            # check changes to t1 from t2
            rnum = random.uniform(-1, 1)
            t1.fill_(rnum)
            self.assertEqual(t1, t2, 0)

            # check changes to t2 from t1
            rnum = random.uniform(-1, 1)
            t2.fill_(rnum)
            self.assertEqual(t1, t2, 0)

    @unittest.skipIf(TEST_WITH_ROCM, "test doesn't currently work on the ROCm stack")
    def test_print(self):
        default_type = torch.Tensor().type()
        for t in torch._tensor_classes:
            if t == torch.HalfTensor:
                continue  # HalfTensor does not support fill
            if t.is_sparse:
                continue
            if t.is_cuda and not torch.cuda.is_available():
                continue
            obj = t(100, 100).fill_(1)
            obj.__repr__()
            str(obj)
        for t in torch._storage_classes:
            if t.is_cuda and not torch.cuda.is_available():
                continue
            obj = t(100).fill_(1)
            obj.__repr__()
            str(obj)

        # test big integer
        x = torch.tensor(2341234123412341)
        self.assertEqual(x.__repr__(), str(x))
        self.assertExpected(str(x), subname='bigint')

        # test scientific notation
        x = torch.tensor([1e28, 1e-28])
        self.assertEqual(x.__repr__(), str(x))
        self.assertExpected(str(x), subname='scimode')

        # test no leading space if all elements positive
        x = torch.tensor([1, 2])
        self.assertEqual(x.__repr__(), str(x))
        self.assertExpected(str(x), subname='posint')

        # test for leading space if there are negative elements
        x = torch.tensor([1, -2])
        self.assertEqual(x.__repr__(), str(x))
        self.assertExpected(str(x), subname='negint')

        # test inf and nan
        x = torch.tensor([4, inf, 1.5, -inf, 0, nan, 1])
        self.assertEqual(x.__repr__(), str(x))
        self.assertExpected(str(x), subname='nonfinite')

        # test dtype
        torch.set_default_dtype(torch.float)
        x = torch.tensor([1e-324, 1e-323, 1e-322, 1e307, 1e308, 1e309], dtype=torch.float64)
        self.assertEqual(x.__repr__(), str(x))
        self.assertExpected(str(x), subname='dtype')

        # test changing default dtype
        torch.set_default_dtype(torch.float64)
        self.assertEqual(x.__repr__(), str(x))
        self.assertExpected(str(x), subname='default_dtype')

        # test summary
        x = torch.zeros(10000)
        self.assertEqual(x.__repr__(), str(x))
        self.assertExpected(str(x), subname='summary')

        # test device
        if torch.cuda.is_available():
            x = torch.tensor([123], device='cuda:0')
            self.assertEqual(x.__repr__(), str(x))
            self.assertExpected(str(x), subname='device')

            # test changing default to cuda
            torch.set_default_tensor_type(torch.cuda.FloatTensor)
            self.assertEqual(x.__repr__(), str(x))
            self.assertExpected(str(x), subname='default_device')
        torch.set_default_tensor_type(default_type)

        # test integral floats and requires_grad
        x = torch.tensor([123.], requires_grad=True)
        self.assertEqual(x.__repr__(), str(x))
        self.assertExpected(str(x), subname='requires_grad')

    def test_sizeof(self):
        sizeof_empty = torch.randn(0).storage().__sizeof__()
        sizeof_10 = torch.randn(10).storage().__sizeof__()
        sizeof_100 = torch.randn(100).storage().__sizeof__()
        self.assertEqual((sizeof_100 - sizeof_empty) // (sizeof_10 - sizeof_empty), 10)
        self.assertEqual((sizeof_100 - sizeof_empty) % (sizeof_10 - sizeof_empty), 0)

        sizeof_empty = torch.randn(0).type(torch.ByteTensor).storage().__sizeof__()
        sizeof_10 = torch.randn(10).type(torch.ByteTensor).storage().__sizeof__()
        sizeof_100 = torch.randn(100).type(torch.ByteTensor).storage().__sizeof__()
        self.assertEqual((sizeof_100 - sizeof_empty) // (sizeof_10 - sizeof_empty), 10)
        self.assertEqual((sizeof_100 - sizeof_empty) % (sizeof_10 - sizeof_empty), 0)

    def test_unsqueeze(self):
        x = torch.randn(2, 3, 4)
        y = x.unsqueeze(1)
        self.assertEqual(y, x.view(2, 1, 3, 4))
        y = x.clone().unsqueeze_(2)
        self.assertEqual(y, x.view(2, 3, 1, 4))

        x = x[:, 1]
        self.assertFalse(x.is_contiguous())
        y = x.unsqueeze(1)
        self.assertEqual(y, x.contiguous().view(2, 1, 4))
        y = x.clone().unsqueeze_(2)
        self.assertEqual(y, x.contiguous().view(2, 4, 1))

    def test_iter(self):
        x = torch.randn(5, 5)
        for i, sub in enumerate(x):
            self.assertEqual(sub, x[i])

        x = torch.Tensor()
        self.assertEqual(list(x), [])

    def test_accreal_type(self):
        x = torch.ones(2, 3, 4)
        self.assertIsInstance(x.double().sum().item(), float)
        self.assertIsInstance(x.float().sum().item(), float)
        self.assertIsInstance(x.long().sum().item(), int)
        self.assertIsInstance(x.int().sum().item(), int)
        self.assertIsInstance(x.short().sum().item(), int)
        self.assertIsInstance(x.char().sum().item(), int)
        self.assertIsInstance(x.byte().sum().item(), int)

    def test_assertEqual(self):
        x = torch.FloatTensor([0])
        self.assertEqual(x, 0)
        xv = torch.autograd.Variable(x)
        self.assertEqual(xv, 0)
        self.assertEqual(x, xv)
        self.assertEqual(xv, x)

    def test_new(self):
        x = torch.autograd.Variable(torch.Tensor())
        y = torch.autograd.Variable(torch.randn(4, 4))
        z = torch.autograd.Variable(torch.IntTensor([1, 2, 3]))
        self.assertEqual(x.new().shape, [0])
        self.assertEqual(x.new(), x)
        self.assertEqual(x.new(1, 2).shape, [1, 2])
        self.assertEqual(x.new(torch.Size([3, 4])).shape, [3, 4])
        self.assertEqual(x.new([3, 4]).shape, [2])
        self.assertEqual(x.new([3, 4]).tolist(), [3, 4])
        self.assertEqual(x.new((3, 4)).tolist(), [3, 4])
        if TEST_NUMPY:
            self.assertEqual(x.new([np.int32(3), np.float64(4)]).tolist(), [3, 4])
            self.assertEqual(x.new(np.array((3, 4))).tolist(), [3, 4])
        self.assertEqual(x.new([z[2], z[0] + 3]).tolist(), [3, 4])
        self.assertEqual(x.new(size=(3, 4)).shape, [3, 4])
        self.assertEqual(x.new(tuple()).shape, [0])
        self.assertEqual(x.new(y.storage()).data_ptr(), y.data_ptr())
        self.assertEqual(x.new(y).data_ptr(), y.data_ptr())
        self.assertIsNot(x.new(y), y)

        self.assertRaises(TypeError, lambda: x.new(z))
        # TypeError would be better
        self.assertRaises(RuntimeError, lambda: x.new(z.storage()))

    def test_empty_like(self):
        x = torch.autograd.Variable(torch.Tensor())
        y = torch.autograd.Variable(torch.randn(4, 4))
        z = torch.autograd.Variable(torch.IntTensor([1, 2, 3]))
        for a in (x, y, z):
            self.assertEqual(torch.empty_like(a).shape, a.shape)
            self.assertEqual(torch.empty_like(a).type(), a.type())

    @unittest.skipIf(not torch.cuda.is_available(), 'no CUDA')
    @unittest.skipIf(TEST_WITH_ROCM, "test doesn't currently work on the ROCm stack")
    def test_pin_memory(self):
        x = torch.randn(3, 5)
        self.assertFalse(x.is_pinned())
        pinned = x.pin_memory()
        self.assertTrue(pinned.is_pinned())
        self.assertEqual(pinned, x)
        self.assertNotEqual(pinned.data_ptr(), x.data_ptr())

    @unittest.skipIf(not TEST_NUMPY, "Numpy not found")
    def test_numpy_unresizable(self):
        x = np.zeros((2, 2))
        y = torch.from_numpy(x)
        with self.assertRaises(ValueError):
            x.resize((5, 5))

        z = torch.randn(5, 5)
        w = z.numpy()
        with self.assertRaises(RuntimeError):
            z.resize_(10, 10)
        with self.assertRaises(ValueError):
            w.resize((10, 10))

    @unittest.skipIf(not TEST_NUMPY, "Numpy not found")
    def test_toNumpy(self):
        types = [
            'torch.ByteTensor',
            'torch.IntTensor',
            'torch.HalfTensor',
            'torch.FloatTensor',
            'torch.DoubleTensor',
            'torch.LongTensor',
        ]
        for tp in types:
            # 1D
            sz = 10
            x = torch.randn(sz).mul(255).type(tp)
            y = x.numpy()
            for i in range(sz):
                self.assertEqual(x[i], y[i])

            # 1D > 0 storage offset
            xm = torch.randn(sz * 2).mul(255).type(tp)
            x = xm.narrow(0, sz - 1, sz)
            self.assertTrue(x.storage_offset() > 0)
            y = x.numpy()
            for i in range(sz):
                self.assertEqual(x[i], y[i])

            def check2d(x, y):
                for i in range(sz1):
                    for j in range(sz2):
                        self.assertEqual(x[i][j], y[i][j])

            # empty
            x = torch.Tensor().type(tp)
            y = x.numpy()
            self.assertEqual(y.size, 0)

            # contiguous 2D
            sz1 = 3
            sz2 = 5
            x = torch.randn(sz1, sz2).mul(255).type(tp)
            y = x.numpy()
            check2d(x, y)
            self.assertTrue(y.flags['C_CONTIGUOUS'])

            # with storage offset
            xm = torch.randn(sz1 * 2, sz2).mul(255).type(tp)
            x = xm.narrow(0, sz1 - 1, sz1)
            y = x.numpy()
            self.assertTrue(x.storage_offset() > 0)
            check2d(x, y)
            self.assertTrue(y.flags['C_CONTIGUOUS'])

            # non-contiguous 2D
            x = torch.randn(sz2, sz1).mul(255).type(tp).t()
            y = x.numpy()
            check2d(x, y)
            self.assertFalse(y.flags['C_CONTIGUOUS'])

            # with storage offset
            xm = torch.randn(sz2 * 2, sz1).mul(255).type(tp)
            x = xm.narrow(0, sz2 - 1, sz2).t()
            y = x.numpy()
            self.assertTrue(x.storage_offset() > 0)
            check2d(x, y)

            # non-contiguous 2D with holes
            xm = torch.randn(sz2 * 2, sz1 * 2).mul(255).type(tp)
            x = xm.narrow(0, sz2 - 1, sz2).narrow(1, sz1 - 1, sz1).t()
            y = x.numpy()
            self.assertTrue(x.storage_offset() > 0)
            check2d(x, y)

            if tp != 'torch.HalfTensor':
                # check writeable
                x = torch.randn(3, 4).mul(255).type(tp)
                y = x.numpy()
                self.assertTrue(y.flags.writeable)
                y[0][1] = 3
                self.assertTrue(x[0][1] == 3)
                y = x.t().numpy()
                self.assertTrue(y.flags.writeable)
                y[0][1] = 3
                self.assertTrue(x[0][1] == 3)

    def test_dlpack_conversion(self):
        x = torch.randn(1, 2, 3, 4).type('torch.FloatTensor')
        z = from_dlpack(to_dlpack(x))
        self.assertEqual(z, x)

    @unittest.skipIf(not torch.cuda.is_available(), "No CUDA")
    def test_dlpack_cuda(self):
        x = torch.randn(1, 2, 3, 4).cuda()
        z = from_dlpack(to_dlpack(x))
        self.assertEqual(z, x)

    @unittest.skipIf(not TEST_NUMPY, "Numpy not found")
    def test_from_numpy(self):
        dtypes = [
            np.double,
            np.float,
            np.float16,
            np.int64,
            np.int32,
            np.int16,
            np.uint8,
            np.longlong,
        ]
        for dtype in dtypes:
            array = np.array([1, 2, 3, 4], dtype=dtype)
            tensor_from_array = torch.from_numpy(array)
            # TODO: change to tensor equality check once HalfTensor
            # implements `==`
            for i in range(len(array)):
                self.assertEqual(tensor_from_array[i], array[i])

        # check storage offset
        x = np.linspace(1, 125, 125)
        x.shape = (5, 5, 5)
        x = x[1]
        expected = torch.arange(1, 126).view(5, 5, 5)[1]
        self.assertEqual(torch.from_numpy(x), expected)

        # check noncontiguous
        x = np.linspace(1, 25, 25)
        x.shape = (5, 5)
        expected = torch.arange(1, 26).view(5, 5).t()
        self.assertEqual(torch.from_numpy(x.T), expected)

        # check noncontiguous with holes
        x = np.linspace(1, 125, 125)
        x.shape = (5, 5, 5)
        x = x[:, 1]
        expected = torch.arange(1, 126).view(5, 5, 5)[:, 1]
        self.assertEqual(torch.from_numpy(x), expected)

        # check zero dimensional
        x = np.zeros((0, 2))
        self.assertEqual(torch.from_numpy(x).shape, (0, 2))

        # check ill-sized strides raise exception
        x = np.array([3., 5., 8.])
        x.strides = (3,)
        self.assertRaises(ValueError, lambda: torch.from_numpy(x))

    @unittest.skipIf(not TEST_NUMPY, "Numpy not found")
    @unittest.skipIf(TEST_WITH_ROCM, "test doesn't currently work on the ROCm stack")
    def test_ctor_with_numpy_array(self):
        dtypes = [
            np.double,
            np.float,
            np.float16,
            np.int64,
            np.int32,
            np.int16,
            np.uint8
        ]
        for dtype in dtypes:
            array = np.array([1, 2, 3, 4], dtype=dtype)

            # Upcast
            tensor = torch.DoubleTensor(array)
            for i in range(len(array)):
                self.assertEqual(tensor[i], array[i])

            if torch.cuda.is_available():
                tensor = torch.cuda.DoubleTensor(array)
                for i in range(len(array)):
                    self.assertEqual(tensor[i], array[i])

            # Downcast (sometimes)
            tensor = torch.FloatTensor(array)
            for i in range(len(array)):
                self.assertEqual(tensor[i], array[i])

            tensor = torch.HalfTensor(array)
            for i in range(len(array)):
                self.assertEqual(tensor[i], array[i])

            if torch.cuda.is_available():
                tensor = torch.cuda.FloatTensor(array)
                for i in range(len(array)):
                    self.assertEqual(tensor[i], array[i])

                tensor = torch.cuda.HalfTensor(array)
                for i in range(len(array)):
                    self.assertEqual(tensor[i], array[i])

    @unittest.skipIf(not TEST_NUMPY, "Numpy not found")
    def test_ctor_with_numpy_scalar_ctor(self):
        dtypes = [
            np.double,
            np.float,
            np.float16,
            np.int64,
            np.int32,
            np.int16,
            np.uint8
        ]
        for dtype in dtypes:
            self.assertEqual(dtype(42), torch.tensor(dtype(42)).item())

    @unittest.skipIf(not TEST_NUMPY, "Numpy not found")
    def test_numpy_index(self):
        i = np.int32([0, 1, 2])
        x = torch.randn(5, 5)
        for idx in i:
            self.assertFalse(isinstance(idx, int))
            self.assertEqual(x[idx], x[int(idx)])

    @unittest.skipIf(not TEST_NUMPY, "Numpy not found")
    def test_numpy_array_interface(self):
        types = [
            torch.DoubleTensor,
            torch.FloatTensor,
            torch.HalfTensor,
            torch.LongTensor,
            torch.IntTensor,
            torch.ShortTensor,
            torch.ByteTensor,
        ]
        dtypes = [
            np.float64,
            np.float32,
            np.float16,
            np.int64,
            np.int32,
            np.int16,
            np.uint8,
        ]
        for tp, dtype in zip(types, dtypes):
            if np.dtype(dtype).kind == 'u':
                x = torch.Tensor([1, 2, 3, 4]).type(tp)
                array = np.array([1, 2, 3, 4], dtype=dtype)
            else:
                x = torch.Tensor([1, -2, 3, -4]).type(tp)
                array = np.array([1, -2, 3, -4], dtype=dtype)

            # Test __array__ w/o dtype argument
            asarray = np.asarray(x)
            self.assertIsInstance(asarray, np.ndarray)
            self.assertEqual(asarray.dtype, dtype)
            for i in range(len(x)):
                self.assertEqual(asarray[i], x[i])

            # Test __array_wrap__, same dtype
            abs_x = np.abs(x)
            abs_array = np.abs(array)
            self.assertIsInstance(abs_x, tp)
            for i in range(len(x)):
                self.assertEqual(abs_x[i], abs_array[i])

        # Test __array__ with dtype argument
        for dtype in dtypes:
            x = torch.IntTensor([1, -2, 3, -4])
            asarray = np.asarray(x, dtype=dtype)
            self.assertEqual(asarray.dtype, dtype)
            if np.dtype(dtype).kind == 'u':
                wrapped_x = np.array([1, -2, 3, -4], dtype=dtype)
                for i in range(len(x)):
                    self.assertEqual(asarray[i], wrapped_x[i])
            else:
                for i in range(len(x)):
                    self.assertEqual(asarray[i], x[i])

        # Test some math functions with float types
        float_types = [torch.DoubleTensor, torch.FloatTensor]
        float_dtypes = [np.float64, np.float32]
        for tp, dtype in zip(float_types, float_dtypes):
            x = torch.Tensor([1, 2, 3, 4]).type(tp)
            array = np.array([1, 2, 3, 4], dtype=dtype)
            for func in ['sin', 'sqrt', 'ceil']:
                ufunc = getattr(np, func)
                res_x = ufunc(x)
                res_array = ufunc(array)
                self.assertIsInstance(res_x, tp)
                for i in range(len(x)):
                    self.assertEqual(res_x[i], res_array[i])

        # Test functions with boolean return value
        for tp, dtype in zip(types, dtypes):
            x = torch.Tensor([1, 2, 3, 4]).type(tp)
            array = np.array([1, 2, 3, 4], dtype=dtype)
            geq2_x = np.greater_equal(x, 2)
            geq2_array = np.greater_equal(array, 2).astype('uint8')
            self.assertIsInstance(geq2_x, torch.ByteTensor)
            for i in range(len(x)):
                self.assertEqual(geq2_x[i], geq2_array[i])

    @unittest.skipIf(not TEST_NUMPY, "Numpy not found")
    def test_multiplication_numpy_scalar(self):
        np_sc = np.float64(2.0)
        t = torch.ones(2, requires_grad=True)
        r1 = np_sc * t
        self.assertIsInstance(r1, torch.Tensor)
        self.assertTrue(r1.requires_grad)
        r2 = t * np_sc
        self.assertIsInstance(r2, torch.Tensor)
        self.assertTrue(r2.requires_grad)

    def test_error_msg_type_translation(self):
        with self.assertRaisesRegex(
                RuntimeError,
                # message includes both Double and Long
                '(?=.*Double)(?=.*Long)'):

            # Calls model with a DoubleTensor input but LongTensor weights
            input = torch.autograd.Variable(torch.randn(1, 1, 1, 6).double())
            weight = torch.zeros(1, 1, 1, 3).long()
            model = torch.nn.Conv2d(1, 1, (1, 3), stride=1, padding=0, bias=False)
            model.weight.data = weight
            out = model(input)

    def test_tensor_from_sequence(self):
        class MockSequence(object):
            def __init__(self, lst):
                self.lst = lst

            def __len__(self):
                return len(self.lst)

            def __getitem__(self, item):
                raise TypeError

        class GoodMockSequence(MockSequence):
            def __getitem__(self, item):
                return self.lst[item]

        bad_mock_seq = MockSequence([1.0, 2.0, 3.0])
        good_mock_seq = GoodMockSequence([1.0, 2.0, 3.0])
        with self.assertRaisesRegex(ValueError, 'could not determine the shape'):
            torch.Tensor(bad_mock_seq)
        self.assertEqual(torch.Tensor([1.0, 2.0, 3.0]), torch.Tensor(good_mock_seq))

    def test_comparison_ops(self):
        x = torch.randn(5, 5)
        y = torch.randn(5, 5)

        eq = x == y
        for idx in iter_indices(x):
            self.assertEqual(x[idx] == y[idx], eq[idx] == 1)

        ne = x != y
        for idx in iter_indices(x):
            self.assertEqual(x[idx] != y[idx], ne[idx] == 1)

        lt = x < y
        for idx in iter_indices(x):
            self.assertEqual(x[idx] < y[idx], lt[idx] == 1)

        le = x <= y
        for idx in iter_indices(x):
            self.assertEqual(x[idx] <= y[idx], le[idx] == 1)

        gt = x > y
        for idx in iter_indices(x):
            self.assertEqual(x[idx] > y[idx], gt[idx] == 1)

        ge = x >= y
        for idx in iter_indices(x):
            self.assertEqual(x[idx] >= y[idx], ge[idx] == 1)

    def test_bitwise_ops(self):
        x = torch.randn(5, 5).gt(0)
        y = torch.randn(5, 5).gt(0)

        and_result = x & y
        for idx in iter_indices(x):
            if and_result[idx]:
                self.assertTrue(x[idx] and y[idx])
            else:
                self.assertFalse(x[idx] and y[idx])

        or_result = x | y
        for idx in iter_indices(x):
            if or_result[idx]:
                self.assertTrue(x[idx] or y[idx])
            else:
                self.assertFalse(x[idx] or y[idx])

        xor_result = x ^ y
        for idx in iter_indices(x):
            if xor_result[idx]:
                self.assertTrue(x[idx] ^ y[idx])
            else:
                self.assertFalse(x[idx] ^ y[idx])

        invert_result = ~x
        for idx in iter_indices(x):
            self.assertEqual(1 - x[idx], invert_result[idx])

        x_clone = x.clone()
        x_clone &= y
        self.assertEqual(x_clone, and_result)

        x_clone = x.clone()
        x_clone |= y
        self.assertEqual(x_clone, or_result)

        x_clone = x.clone()
        x_clone ^= y
        self.assertEqual(x_clone, xor_result)

    def test_invert(self):
        x = torch.ByteTensor([0, 1, 1])
        self.assertEqual((~x).tolist(), [1, 0, 0])

    def test_apply(self):
        x = torch.arange(1, 6)
        res = x.clone().apply_(lambda k: k + k)
        self.assertEqual(res, x * 2)
        self.assertRaises(TypeError, lambda: x.apply_(lambda k: "str"))

    def test_map(self):
        x = torch.autograd.Variable(torch.randn(3, 3))
        y = torch.autograd.Variable(torch.randn(3))
        res = x.clone()
        res.map_(y, lambda a, b: a + b)
        self.assertEqual(res, x + y)
        self.assertRaisesRegex(TypeError, "not callable", lambda: res.map_(y, "str"))

    def test_map2(self):
        x = torch.autograd.Variable(torch.randn(3, 3))
        y = torch.autograd.Variable(torch.randn(3))
        z = torch.autograd.Variable(torch.randn(1, 3))
        res = x.clone()
        res.map2_(y, z, lambda a, b, c: a + b * c)
        self.assertEqual(res, x + y * z)
        z.requires_grad = True
        self.assertRaisesRegex(
            RuntimeError, "requires grad",
            lambda: res.map2_(y, z, lambda a, b, c: a + b * c))

    def test_Size(self):
        x = torch.Size([1, 2, 3])
        self.assertIsInstance(x, tuple)
        self.assertEqual(x[0], 1)
        self.assertEqual(x[1], 2)
        self.assertEqual(x[2], 3)
        self.assertEqual(len(x), 3)
        self.assertRaises(TypeError, lambda: torch.Size(torch.ones(3)))

        self.assertIsInstance(x * 2, torch.Size)
        self.assertIsInstance(x[:-1], torch.Size)
        self.assertIsInstance(x + x, torch.Size)

    def test_Size_scalar(self):
        three = torch.tensor(3)
        two = torch.tensor(2)
        x = torch.Size([0, 1, two, three, 4])
        for i in range(1, 5):
            self.assertEqual(x[i], i)

    def test_Size_iter(self):
        for sizes in [iter([1, 2, 3, 4, 5]), range(1, 6)]:
            x = torch.Size(sizes)
            for i in range(0, 5):
                self.assertEqual(x[i], i + 1)

    def test_t_not_2d_error(self):
        self.assertRaises(RuntimeError, lambda: torch.randn(2, 3, 4).t())
        self.assertRaises(RuntimeError, lambda: torch.randn(2, 3, 4).t_())

    # unit test for THTensor_(copyTranspose)
    @unittest.skipIf(not TEST_NUMPY, "Numpy not found")
    def test_big_transpose(self):
        t = torch.rand(456, 789)
        t1 = t.t().contiguous()
        t2 = torch.from_numpy(t.numpy().transpose())
        self.assertEqual(t1, t2)

    def test_inplace_division(self):
        t = torch.rand(5, 5)
        id_before = id(t)
        t /= 2
        id_after = id(t)
        self.assertEqual(id_before, id_after)

    def test_simple_scalar_cast(self):
        ok = [torch.Tensor([1.5]), torch.zeros(1, 1, 1, 1)]
        ok_values = [1.5, 0]

        not_ok = map(torch.Tensor, [[], [1, 2], [[1, 2], [3, 4]]])

        for tensor, value in zip(ok, ok_values):
            self.assertEqual(int(tensor), int(value))
            self.assertEqual(float(tensor), float(value))
            if sys.version_info[0] < 3:
                self.assertEqual(long(tensor), long(value))

        for tensor in not_ok:
            self.assertRaises(ValueError, lambda: int(tensor))
            self.assertRaises(ValueError, lambda: float(tensor))
            if sys.version_info[0] < 3:
                self.assertRaises(ValueError, lambda: long(tensor))

    def test_offset_scalar_cast(self):
        x = torch.Tensor([1, 2, 3])
        y = x[2:]
        self.assertEqual(int(y), 3)

    # skip this test for now as it affects all tests
    @unittest.skipIf(True, "flush_denormal not supported")
    def test_set_flush_denormal(self):
        tiny_float = 1e-42
        tiny_double = 1e-320
        float_tensor = torch.FloatTensor([1.0, tiny_float])
        double_tensor = torch.DoubleTensor([1.0, tiny_float, tiny_double])

        self.assertEqual(float_tensor[0], 1.0, prec=0.0)
        self.assertEqual(float_tensor[1], tiny_float, prec=tiny_float / 16)
        self.assertEqual(double_tensor[0], 1.0, prec=0.0)
        self.assertEqual(double_tensor[1], tiny_float, prec=0.0)
        self.assertEqual(double_tensor[2], tiny_double, prec=0.0)

        torch.set_flush_denormal(True)
        self.assertEqual(float_tensor[0], 1.0, prec=0.0)
        self.assertEqual(float_tensor[1], 0.0, prec=0.0)  # tiny_float to zero
        self.assertEqual(double_tensor[0], 1.0, prec=0.0)
        # tiny_float is not converted to zero in double type
        self.assertEqual(double_tensor[1], tiny_float, prec=0.0)
        self.assertEqual(double_tensor[2], 0.0, prec=0.0)  # tiny_double to zero
        torch.set_flush_denormal(False)

    def test_unique(self):
        x = torch.LongTensor([1, 2, 3, 2, 8, 5, 2, 3])
        expected_unique = torch.LongTensor([1, 2, 3, 5, 8])
        expected_inverse = torch.LongTensor([0, 1, 2, 1, 4, 3, 1, 2])

        x_unique = torch.unique(x)
        self.assertEqual(
            expected_unique.tolist(), sorted(x_unique.tolist()))

        x_unique, x_inverse = x.unique(return_inverse=True)
        self.assertEqual(
            expected_unique.tolist(), sorted(x_unique.tolist()))
        self.assertEqual(expected_inverse.numel(), x_inverse.numel())

        x_unique = x.unique(sorted=True)
        self.assertEqual(expected_unique, x_unique)

        x_unique, x_inverse = torch.unique(
            x, sorted=True, return_inverse=True)
        self.assertEqual(expected_unique, x_unique)
        self.assertEqual(expected_inverse, x_inverse)

        # Tests per-element unique on a higher rank tensor.
        y = x.view(2, 2, 2)
        y_unique, y_inverse = y.unique(sorted=True, return_inverse=True)
        self.assertEqual(expected_unique, y_unique)
        self.assertEqual(expected_inverse.view(y.size()), y_inverse)

        # Tests unique on other types.
        int_unique, int_inverse = torch.unique(
            torch.IntTensor([2, 1, 2]), sorted=True, return_inverse=True)
        self.assertEqual(torch.IntTensor([1, 2]), int_unique)
        self.assertEqual(torch.LongTensor([1, 0, 1]), int_inverse)

        double_unique, double_inverse = torch.unique(
            torch.DoubleTensor([2., 1.5, 2.1, 2.]),
            sorted=True,
            return_inverse=True,
        )
        self.assertEqual(torch.DoubleTensor([1.5, 2., 2.1]), double_unique)
        self.assertEqual(torch.LongTensor([1, 0, 2, 1]), double_inverse)

        byte_unique, byte_inverse = torch.unique(
            torch.ByteTensor([133, 7, 7, 7, 42, 128]),
            sorted=True,
            return_inverse=True,
        )
        self.assertEqual(torch.ByteTensor([7, 42, 128, 133]), byte_unique)
        self.assertEqual(torch.LongTensor([3, 0, 0, 0, 1, 2]), byte_inverse)

    @staticmethod
    def _test_bincount(self, device):
        # negative input throws
        with self.assertRaisesRegex(RuntimeError, '1-d non-negative integral'):
            torch.bincount(torch.tensor([1, -1], device=device))
        # n-d input, with n > 1 throws
        with self.assertRaisesRegex(RuntimeError, '1-d non-negative integral'):
            torch.bincount(torch.tensor([[1, 2], [3, 4]], device=device))
        # floating input type throws
        with self.assertRaisesRegex(RuntimeError, 'not implemented'):
            torch.bincount(torch.tensor([1., 0.3], device=device))
        # minlength < 0 throws
        with self.assertRaisesRegex(RuntimeError, 'minlength should be >= 0'):
            torch.bincount(torch.tensor([1, 3], device=device),
                           torch.tensor([.2, .2], device=device),
                           minlength=-1)
        # input and weights dim mismatch
        with self.assertRaisesRegex(RuntimeError, 'same length'):
            torch.bincount(torch.tensor([1, 0], device=device),
                           torch.tensor([1., 0.3, 0.5], device=device))

        # test tensor method without weights
        long_counts = torch.tensor(
            [0, 3, 2, 1, 3], dtype=torch.uint8, device=device).bincount()
        self.assertEqual(
            torch.tensor([1, 1, 1, 2], dtype=torch.int64, device=device),
            long_counts)
        # test minlength functionality
        int_counts = torch.bincount(
            torch.tensor([1, 1, 1, 1], device=device), minlength=5)
        self.assertEqual(
            torch.tensor([0, 4, 0, 0, 0], dtype=torch.int64, device=device),
            int_counts)
        # test weights
        byte_counts = torch.bincount(
            torch.tensor([0, 1, 1, 1, 4], device=device),
            torch.tensor([.1, .2, .3, .4, .5], device=device))
        self.assertEqual(
            torch.tensor([0.1, 0.9, 0, 0, 0.5], device=device), byte_counts)
        byte_counts = torch.bincount(
            torch.tensor([0, 1, 1, 1, 4], device=device),
            torch.tensor([1, 2, 3, 4, 5], dtype=torch.int8, device=device))
        self.assertEqual(
            torch.tensor([1, 9, 0, 0, 5], device=device), byte_counts)
        # test large number of bins - global memory use
        big_exp = torch.zeros(10000000, device=device)
        big_exp[-1] = 50.0
        big_w = torch.tensor([.5] * 100, device=device)
        big_out = torch.tensor([9999999] * 100, device=device).bincount(big_w)
        self.assertEqual(big_exp, big_out)
        # test large input size
        big_exp = torch.zeros(2, device=device)
        big_exp[1] = 1000000
        big_out = torch.ones(1000000, dtype=torch.int8, device=device).bincount()
        self.assertEqual(big_exp, big_out)

    def test_bincount_cpu(self):
        self._test_bincount(self, device='cpu')

    def test_is_nonzero(self):
        self.assertExpectedRaises(RuntimeError, lambda: torch.tensor([]).is_nonzero(), subname="empty")
        self.assertExpectedRaises(RuntimeError, lambda: torch.tensor([0, 0]).is_nonzero(), subname="multiple")
        self.assertFalse(torch.tensor(0).is_nonzero())
        self.assertTrue(torch.tensor(1).is_nonzero())
        self.assertFalse(torch.tensor([0]).is_nonzero())
        self.assertTrue(torch.tensor([1]).is_nonzero())
        self.assertFalse(torch.tensor([[0]]).is_nonzero())
        self.assertTrue(torch.tensor([[1]]).is_nonzero())

    def test_meshgrid(self):
        a = torch.tensor(1)
        b = torch.tensor([1, 2, 3])
        c = torch.tensor([1, 2])
        grid_a, grid_b, grid_c = torch.meshgrid([a, b, c])
        self.assertEqual(grid_a.shape, torch.Size([1, 3, 2]))
        self.assertEqual(grid_b.shape, torch.Size([1, 3, 2]))
        self.assertEqual(grid_c.shape, torch.Size([1, 3, 2]))
        expected_grid_a = torch.ones(1, 3, 2, dtype=torch.int64)
        expected_grid_b = torch.tensor([[[1, 1],
                                         [2, 2],
                                         [3, 3]]])
        expected_grid_c = torch.tensor([[[1, 2],
                                         [1, 2],
                                         [1, 2]]])
        self.assertTrue(grid_a.equal(expected_grid_a))
        self.assertTrue(grid_b.equal(expected_grid_b))
        self.assertTrue(grid_c.equal(expected_grid_c))


# Functions to test negative dimension wrapping
METHOD = 1
INPLACE_METHOD = 2
FUNCTIONAL = 4
DIM_ARG = None


def make_neg_dim_test(name, tensor_arg, arg_constr, types, extra_dim=0):
    def neg_dim_test(self):
        if isinstance(tensor_arg, list):
            assert METHOD not in types and INPLACE_METHOD not in types
            x = [torch.randn(arg) for arg in tensor_arg]
            ndim = len(tensor_arg[-1])
        else:
            x = torch.randn(*tensor_arg)
            ndim = len(tensor_arg)
        ndim += extra_dim

        n_dim_to_test = sum(map(lambda e: e is DIM_ARG, arg_constr()))

        for dims_val in combinations(range(ndim), n_dim_to_test):
            arg = arg_constr()
            arg_neg = copy.deepcopy(arg)
            idx = 0
            for i, v in enumerate(arg):
                if v is DIM_ARG:
                    arg[i] = dims_val[idx]
                    arg_neg[i] = dims_val[idx] - ndim
                    idx += 1

            if METHOD in types:
                a = getattr(x, name)(*arg)
                b = getattr(x, name)(*arg_neg)
                self.assertEqual(a, b)

            if INPLACE_METHOD in types:
                a = x.clone()
                getattr(a, name + '_')(*arg)
                b = x.clone()
                getattr(b, name + '_')(*arg_neg)
                self.assertEqual(a, b)

            if FUNCTIONAL in types:
                a = getattr(torch, name)(x, *arg)
                b = getattr(torch, name)(x, *arg_neg)
                self.assertEqual(a, b)

    return neg_dim_test


def idx_tensor(size, max_val):
    return torch.LongTensor(*size).random_(0, max_val - 1)

neg_dim_tests = [
    ('narrow', (10, 20, 30), lambda: [DIM_ARG, 0, 5], [METHOD]),
    ('transpose', (10, 20, 30), lambda: [DIM_ARG, DIM_ARG], [METHOD, INPLACE_METHOD, FUNCTIONAL]),
    ('size', (10, 20, 30), lambda: [DIM_ARG], [METHOD]),
    ('cat', [(2, 3, 4), (2, 3, 4)], lambda: [DIM_ARG], [FUNCTIONAL]),
    ('chunk', (10, 20, 30), lambda: [5, DIM_ARG], [METHOD, FUNCTIONAL]),
    ('gather', (10, 20), lambda: [DIM_ARG, idx_tensor((10, 20), 10)], [METHOD, FUNCTIONAL]),
    ('index_select', (10, 10), lambda: [DIM_ARG, idx_tensor((10,), 10)], [METHOD, FUNCTIONAL]),
    ('split', (10, 20), lambda: [5, DIM_ARG], [METHOD, FUNCTIONAL]),
    ('squeeze', (10, 1, 20, 1), lambda: [DIM_ARG], [METHOD, INPLACE_METHOD, FUNCTIONAL]),
    ('unbind', (2, 3, 4), lambda: [DIM_ARG], [FUNCTIONAL]),
    ('unsqueeze', (10, 20), lambda: [DIM_ARG], [METHOD, INPLACE_METHOD, FUNCTIONAL], 1),
    ('cumprod', (10, 20), lambda: [DIM_ARG], [METHOD, FUNCTIONAL]),
    ('cumsum', (10, 20), lambda: [DIM_ARG], [METHOD, FUNCTIONAL]),
    ('mean', (10, 20), lambda: [DIM_ARG], [METHOD, FUNCTIONAL]),
    ('median', (10, 20), lambda: [DIM_ARG], [METHOD, FUNCTIONAL]),
    ('mode', (10, 20), lambda: [DIM_ARG], [METHOD, FUNCTIONAL]),
    ('norm', (10, 20), lambda: [2, DIM_ARG], [METHOD, FUNCTIONAL]),
    ('prod', (10, 20), lambda: [DIM_ARG], [METHOD, FUNCTIONAL]),
    ('std', (10, 20), lambda: [DIM_ARG], [METHOD, FUNCTIONAL]),
    ('sum', (10, 20), lambda: [DIM_ARG], [METHOD, FUNCTIONAL]),
    ('var', (10, 20), lambda: [DIM_ARG], [METHOD, FUNCTIONAL]),
    ('kthvalue', (10, 20), lambda: [3, DIM_ARG], [METHOD, FUNCTIONAL]),
    ('max', (10, 20), lambda: [DIM_ARG], [METHOD, FUNCTIONAL]),
    ('min', (10, 20), lambda: [DIM_ARG], [METHOD, FUNCTIONAL]),
    ('sort', (10, 20), lambda: [DIM_ARG], [METHOD, FUNCTIONAL]),
    ('topk', (10, 20), lambda: [5, DIM_ARG], [METHOD, FUNCTIONAL]),
    ('renorm', (10, 20), lambda: [2, DIM_ARG, 1], [METHOD, INPLACE_METHOD, FUNCTIONAL]),
    ('index_add', (10, 10), lambda: [DIM_ARG, idx_tensor((10,), 10), torch.randn(10, 10)], [INPLACE_METHOD]),
    ('index_copy', (10, 10), lambda: [DIM_ARG, idx_tensor((10,), 10), torch.randn(10, 10)], [INPLACE_METHOD]),
    ('index_fill', (10, 10), lambda: [DIM_ARG, idx_tensor((10,), 10), 12], [INPLACE_METHOD]),
    ('scatter', (10, 10), lambda: [DIM_ARG, idx_tensor((10, 10), 10), torch.randn(10, 10)], [INPLACE_METHOD]),
    ('select', (10, 20), lambda: [DIM_ARG, 3], [METHOD]),
    ('unfold', (10, 20), lambda: [DIM_ARG, 5, 2], [METHOD]),
]

for decl in neg_dim_tests:
    if len(decl) == 4:
        name, tensor_arg, arg_constr, types = decl
        extra_dim = 0
    elif len(decl) == 5:
        name, tensor_arg, arg_constr, types, extra_dim = decl

    test_name = 'test_' + name + '_neg_dim'

    assert not hasattr(TestTorch, test_name), "Duplicated test name: " + test_name
    setattr(TestTorch, test_name, make_neg_dim_test(name, tensor_arg, arg_constr, types, extra_dim))

if __name__ == '__main__':
    run_tests()<|MERGE_RESOLUTION|>--- conflicted
+++ resolved
@@ -22,11 +22,7 @@
 from torch import multiprocessing as mp
 from common import TestCase, iter_indices, TEST_NUMPY, TEST_SCIPY, TEST_MKL, \
     TEST_LIBROSA, run_tests, download_file, skipIfNoLapack, suppress_warnings, \
-<<<<<<< HEAD
-    IS_WINDOWS, PY3, NO_MULTIPROCESSING_SPAWN, skipIfNoZeroSize, TEST_WITH_ROCM
-=======
-    IS_WINDOWS, PY3, NO_MULTIPROCESSING_SPAWN
->>>>>>> 4a5cd4f6
+    IS_WINDOWS, PY3, NO_MULTIPROCESSING_SPAWN, TEST_WITH_ROCM
 from multiprocessing.reduction import ForkingPickler
 
 if TEST_NUMPY:
