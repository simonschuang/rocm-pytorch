--- conflicted
+++ resolved
@@ -44,15 +44,10 @@
     (cd test && ! get_exit_code python -c "import torch; torch._C._crash_if_aten_asan(3)")
 fi
 
-<<<<<<< HEAD
 if [[ "$BUILD_ENVIRONMENT" == *rocm* ]]; then
   export PYTORCH_TEST_WITH_ROCM=1
 fi
 
-export ATEN_DISABLE_AVX=
-export ATEN_DISABLE_AVX2=
-=======
->>>>>>> 2c7e7e37
 if [[ "${JOB_BASE_NAME}" == *-NO_AVX-* ]]; then
   export ATEN_CPU_CAPABILITY=default
 elif [[ "${JOB_BASE_NAME}" == *-NO_AVX2-* ]]; then
