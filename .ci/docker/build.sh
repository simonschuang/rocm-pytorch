--- conflicted
+++ resolved
@@ -358,12 +358,8 @@
        --build-arg "CONDA_CMAKE=${CONDA_CMAKE}" \
        --build-arg "TRITON=${TRITON}" \
        --build-arg "ONNX=${ONNX}" \
-<<<<<<< HEAD
+       --build-arg "DOCS=${DOCS}" \
        -f $(dirname ${DOCKERFILE})/${DOCKERFILE_NAME} \
-=======
-       --build-arg "DOCS=${DOCS}" \
-       -f $(dirname ${DOCKERFILE})/Dockerfile \
->>>>>>> 70f36455
        -t "$tmp_tag" \
        "$@" \
        .
