#!/bin/bash

set -ex

ver() {
    printf "%3d%03d%03d%03d" $(echo "$1" | tr '.' ' ');
}

# Map ROCm version to AMDGPU version
declare -A AMDGPU_VERSIONS=()

install_ubuntu() {
    apt-get update
    if [[ $UBUNTU_VERSION == 18.04 ]]; then
      # gpg-agent is not available by default on 18.04
      apt-get install -y --no-install-recommends gpg-agent
    fi
    if [[ $UBUNTU_VERSION == 20.04 ]]; then
      # gpg-agent is not available by default on 20.04
      apt-get install -y --no-install-recommends gpg-agent
    fi
    apt-get install -y kmod
    apt-get install -y wget

    # Need the libc++1 and libc++abi1 libraries to allow torch._C to load at runtime
    apt-get install -y libc++1
    apt-get install -y libc++abi1

    if [[ $(ver $ROCM_VERSION) -ge $(ver 4.5) ]]; then
        # Add amdgpu repository
        UBUNTU_VERSION_NAME=`cat /etc/os-release | grep UBUNTU_CODENAME | awk -F= '{print $2}'`
        local amdgpu_baseurl
        if [[ $(ver $ROCM_VERSION) -ge $(ver 5.3) ]]; then
          amdgpu_baseurl="https://repo.radeon.com/amdgpu/${ROCM_VERSION}/ubuntu"
        else
          amdgpu_baseurl="https://repo.radeon.com/amdgpu/${AMDGPU_VERSIONS[$ROCM_VERSION]}/ubuntu"
        fi
        echo "deb [arch=amd64] ${amdgpu_baseurl} ${UBUNTU_VERSION_NAME} main" > /etc/apt/sources.list.d/amdgpu.list
    fi

    ROCM_REPO="ubuntu"
    if [[ $(ver $ROCM_VERSION) -lt $(ver 4.2) ]]; then
        ROCM_REPO="xenial"
    fi

    if [[ $(ver $ROCM_VERSION) -ge $(ver 5.3) ]]; then
        ROCM_REPO="${UBUNTU_VERSION_NAME}"
    fi

    # Add rocm repository
    wget -qO - http://repo.radeon.com/rocm/rocm.gpg.key | apt-key add -
    local rocm_baseurl="http://repo.radeon.com/rocm/apt/${ROCM_VERSION}"
    echo "deb [arch=amd64] ${rocm_baseurl} ${ROCM_REPO} main" > /etc/apt/sources.list.d/rocm.list
    apt-get update --allow-insecure-repositories

    DEBIAN_FRONTEND=noninteractive apt-get install -y --allow-unauthenticated \
                   rocm-dev \
                   rocm-utils \
                   rocm-libs \
                   rccl \
                   rocprofiler-dev \
                   roctracer-dev

    # precompiled miopen kernels added in ROCm 3.5; search for all unversioned packages
    # if search fails it will abort this script; use true to avoid case where search fails
    MIOPENKERNELS=$(apt-cache search --names-only miopenkernels | awk '{print $1}' | grep -F -v . || true)
    if [[ "x${MIOPENKERNELS}" = x ]]; then
      echo "miopenkernels package not available"
    else
      DEBIAN_FRONTEND=noninteractive apt-get install -y --allow-unauthenticated ${MIOPENKERNELS}
    fi

    if [[ $(ver $ROCM_VERSION) -ge $(ver 5.4) ]]; then
        MIOPENHIPGFX=$(apt-cache search --names-only miopen-hip-gfx | awk '{print $1}' | grep -F -v . || true)
        if [[ "x${MIOPENHIPGFX}" = x ]]; then
          echo "miopen-hip-gfx package not available"
        else
          DEBIAN_FRONTEND=noninteractive apt-get install -y --allow-unauthenticated ${MIOPENHIPGFX}
        fi
    fi

    install_magma

    # Cleanup
    apt-get autoclean && apt-get clean
    rm -rf /var/lib/apt/lists/* /tmp/* /var/tmp/*
}

install_centos() {

  yum update -y
  yum install -y kmod
  yum install -y wget
  
  if [[ $OS_VERSION == 9 ]]; then 
      dnf install -y openblas-serial
      dnf install -y dkms kernel-headers kernel-devel
  else
      yum install -y openblas-devel
      yum install -y dkms kernel-headers-`uname -r` kernel-devel-`uname -r`
  fi

  yum install -y epel-release

  if [[ $(ver $ROCM_VERSION) -ge $(ver 4.5) ]]; then
      # Add amdgpu repository
      local amdgpu_baseurl
      if [[ $OS_VERSION == 9 ]]; then
<<<<<<< HEAD
        if [[ $(ver $ROCM_VERSION) -ge $(ver 5.3) ]]; then
          amdgpu_baseurl="https://repo.radeon.com/amdgpu/${ROCM_VERSION}/rhel/9.0/main/x86_64"
        else
          amdgpu_baseurl="https://repo.radeon.com/amdgpu/${AMDGPU_VERSIONS[$ROCM_VERSION]}/rhel/9.0/main/x86_64"
	fi
=======
          amdgpu_baseurl="https://repo.radeon.com/amdgpu/${AMDGPU_VERSIONS[$ROCM_VERSION]}/rhel/9.0/main/x86_64"
>>>>>>> a18d1f3b
      else
        if [[ $(ver $ROCM_VERSION) -ge $(ver 5.3) ]]; then
          amdgpu_baseurl="https://repo.radeon.com/amdgpu/${ROCM_VERSION}/rhel/7.9/main/x86_64"
        else
          amdgpu_baseurl="https://repo.radeon.com/amdgpu/${AMDGPU_VERSIONS[$ROCM_VERSION]}/rhel/7.9/main/x86_64"
        fi
      fi
      echo "[AMDGPU]" > /etc/yum.repos.d/amdgpu.repo
      echo "name=AMDGPU" >> /etc/yum.repos.d/amdgpu.repo
      echo "baseurl=${amdgpu_baseurl}" >> /etc/yum.repos.d/amdgpu.repo
      echo "enabled=1" >> /etc/yum.repos.d/amdgpu.repo
      echo "gpgcheck=1" >> /etc/yum.repos.d/amdgpu.repo
      echo "gpgkey=http://repo.radeon.com/rocm/rocm.gpg.key" >> /etc/yum.repos.d/amdgpu.repo
  fi

  if [[ $OS_VERSION == 9 ]]; then
      local rocm_baseurl="invalid-url"
  else
      local rocm_baseurl="http://repo.radeon.com/rocm/yum/${ROCM_VERSION}/main"
  fi
  echo "[ROCm]" > /etc/yum.repos.d/rocm.repo
  echo "name=ROCm" >> /etc/yum.repos.d/rocm.repo
  echo "baseurl=${rocm_baseurl}" >> /etc/yum.repos.d/rocm.repo
  echo "enabled=1" >> /etc/yum.repos.d/rocm.repo
  echo "gpgcheck=1" >> /etc/yum.repos.d/rocm.repo
  echo "gpgkey=http://repo.radeon.com/rocm/rocm.gpg.key" >> /etc/yum.repos.d/rocm.repo

  if [[ $OS_VERSION == 9 ]]; then
      yum update -y --nogpgcheck
      dnf --enablerepo=crb install -y perl-File-BaseDir
      yum install -y --nogpgcheck rocm-ml-sdk rocm-developer-tools
  else
      yum update -y
      yum install -y \
                   rocm-dev \
                   rocm-utils \
                   rocm-libs \
                   rccl \
                   rocprofiler-dev \
                   roctracer-dev
  fi

  # if search fails it will abort this script; use true to avoid case where search fails
  MIOPENKERNELS=$(yum -q search miopenkernels | grep miopenkernels- | awk '{print $1}'| grep -F kdb. || true)
  if [[ "x${MIOPENKERNELS}" = x ]]; then
    echo "miopenkernels package not available"
  else
    yum install -y ${MIOPENKERNELS}
  fi

<<<<<<< HEAD
  # precompiled miopen kernels; search for all unversioned packages
  # if search fails it will abort this script; use true to avoid case where search fails
  MIOPENKERNELS=$(yum -q search miopenkernels | grep miopenkernels- | awk '{print $1}'| grep -F kdb. || true)
  if [[ "x${MIOPENKERNELS}" = x ]]; then
    echo "miopenkernels package not available"
  else
    yum install -y ${MIOPENKERNELS}
  fi

=======
>>>>>>> a18d1f3b
  if [[ $(ver $ROCM_VERSION) -ge $(ver 5.4) ]]; then
      MIOPENHIPGFX=$(yum -q search miopen-hip-gfx | grep miopen-hip-gfx | awk '{print $1}'| grep -F kdb. || true)
      if [[ "x${MIOPENHIPGFX}" = x ]]; then
        echo "miopen-hip-gfx package not available"
      else
        yum install -y ${MIOPENHIPGFX}
      fi
  fi

  install_magma

  # Cleanup
  yum clean all
  rm -rf /var/cache/yum
  rm -rf /var/lib/yum/yumdb
  rm -rf /var/lib/yum/history
}

OS_VERSION=$(grep -oP '(?<=^VERSION_ID=).+' /etc/os-release | tr -d '"')

# Install Python packages depending on the base OS
ID=$(grep -oP '(?<=^ID=).+' /etc/os-release | tr -d '"')
case "$ID" in
  ubuntu)
    install_ubuntu
    ;;
  centos)
    install_centos
    ;;
  *)
    echo "Unable to determine OS..."
    exit 1
    ;;
esac<|MERGE_RESOLUTION|>--- conflicted
+++ resolved
@@ -79,8 +79,6 @@
         fi
     fi
 
-    install_magma
-
     # Cleanup
     apt-get autoclean && apt-get clean
     rm -rf /var/lib/apt/lists/* /tmp/* /var/tmp/*
@@ -106,15 +104,11 @@
       # Add amdgpu repository
       local amdgpu_baseurl
       if [[ $OS_VERSION == 9 ]]; then
-<<<<<<< HEAD
         if [[ $(ver $ROCM_VERSION) -ge $(ver 5.3) ]]; then
           amdgpu_baseurl="https://repo.radeon.com/amdgpu/${ROCM_VERSION}/rhel/9.0/main/x86_64"
         else
           amdgpu_baseurl="https://repo.radeon.com/amdgpu/${AMDGPU_VERSIONS[$ROCM_VERSION]}/rhel/9.0/main/x86_64"
 	fi
-=======
-          amdgpu_baseurl="https://repo.radeon.com/amdgpu/${AMDGPU_VERSIONS[$ROCM_VERSION]}/rhel/9.0/main/x86_64"
->>>>>>> a18d1f3b
       else
         if [[ $(ver $ROCM_VERSION) -ge $(ver 5.3) ]]; then
           amdgpu_baseurl="https://repo.radeon.com/amdgpu/${ROCM_VERSION}/rhel/7.9/main/x86_64"
@@ -165,18 +159,6 @@
     yum install -y ${MIOPENKERNELS}
   fi
 
-<<<<<<< HEAD
-  # precompiled miopen kernels; search for all unversioned packages
-  # if search fails it will abort this script; use true to avoid case where search fails
-  MIOPENKERNELS=$(yum -q search miopenkernels | grep miopenkernels- | awk '{print $1}'| grep -F kdb. || true)
-  if [[ "x${MIOPENKERNELS}" = x ]]; then
-    echo "miopenkernels package not available"
-  else
-    yum install -y ${MIOPENKERNELS}
-  fi
-
-=======
->>>>>>> a18d1f3b
   if [[ $(ver $ROCM_VERSION) -ge $(ver 5.4) ]]; then
       MIOPENHIPGFX=$(yum -q search miopen-hip-gfx | grep miopen-hip-gfx | awk '{print $1}'| grep -F kdb. || true)
       if [[ "x${MIOPENHIPGFX}" = x ]]; then
@@ -185,8 +167,6 @@
         yum install -y ${MIOPENHIPGFX}
       fi
   fi
-
-  install_magma
 
   # Cleanup
   yum clean all
