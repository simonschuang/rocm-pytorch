--- conflicted
+++ resolved
@@ -123,7 +123,6 @@
                    rocprofiler-dev \
                    roctracer-dev
 
-<<<<<<< HEAD
   # if search fails it will abort this script; use true to avoid case where search fails
   MIOPENKERNELS=$(yum -q search miopenkernels | grep miopenkernels- | awk '{print $1}'| grep -F kdb. || true)
   if [[ "x${MIOPENKERNELS}" = x ]]; then
@@ -143,8 +142,6 @@
 
   install_magma
 
-=======
->>>>>>> 5ef49fbc
   # Cleanup
   yum clean all
   rm -rf /var/cache/yum
