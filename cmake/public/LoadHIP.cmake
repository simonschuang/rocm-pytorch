--- conflicted
+++ resolved
@@ -137,29 +137,19 @@
   set(miopen_DIR ${MIOPEN_PATH}/lib/cmake/miopen)
   set(rocfft_DIR ${ROCFFT_PATH}/lib/cmake/rocfft)
   set(hipsparse_DIR ${HIPSPARSE_PATH}/lib/cmake/hipsparse)
-<<<<<<< HEAD
-=======
-  set(rocsparse_DIR ${ROCSPARSE_PATH}/lib/cmake/rocsparse)
   set(rocprim_DIR ${ROCPRIM_PATH}/lib/cmake/rocprim)
   set(hipcub_DIR ${HIPCUB_PATH}/lib/cmake/hipcub)
   set(rocthrust_DIR ${ROCTHRUST_PATH}/lib/cmake/rocthrust)
->>>>>>> 912923c8
 
   find_package_and_print_version(hiprand REQUIRED)
   find_package_and_print_version(rocblas REQUIRED)
   find_package_and_print_version(miopen REQUIRED)
   find_package_and_print_version(rocfft REQUIRED)
-<<<<<<< HEAD
   find_package_and_print_version(hipsparse REQUIRED)
-
-=======
-  #find_package_and_print_version(hipsparse REQUIRED)
-  find_package_and_print_version(rocsparse REQUIRED)
   find_package_and_print_version(rocprim REQUIRED)
   find_package_and_print_version(hipcub REQUIRED)
   find_package_and_print_version(rocthrust REQUIRED)
   
->>>>>>> 912923c8
   # TODO: hip_hcc has an interface include flag "-hc" which is only
   # recognizable by hcc, but not gcc and clang. Right now in our
   # setup, hcc is only used for linking, but it should be used to
@@ -168,14 +158,8 @@
   # TODO: miopen_LIBRARIES should return fullpath to the library file,
   # however currently it's just the lib name
   FIND_LIBRARY(PYTORCH_MIOPEN_LIBRARIES ${miopen_LIBRARIES} HINTS ${MIOPEN_PATH}/lib)
-<<<<<<< HEAD
-=======
-  FIND_LIBRARY(hiprand_LIBRARIES hiprand HINTS ${HIPRAND_PATH}/lib)
-  FIND_LIBRARY(rocsparse_LIBRARIES rocsparse HINTS ${ROCSPARSE_PATH}/lib)
-  FIND_LIBRARY(hipsparse_LIBRARIES hipsparse HINTS ${HIPSPARSE_PATH}/lib)
   # hiprtc is part of HIP
   FIND_LIBRARY(ROCM_HIPRTC_LIB hiprtc HINTS ${HIP_PATH}/lib)
->>>>>>> 912923c8
 
 
   # Necessary includes for building PyTorch since we include HIP headers that depend on hcc/hsa headers.
