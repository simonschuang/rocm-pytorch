import copy
import glob
import importlib
import importlib.abc
import os
import re
import shlex
import setuptools
import subprocess
import sys
import sysconfig
import warnings
import collections

import torch
import torch._appdirs
from .file_baton import FileBaton
from ._cpp_extension_versioner import ExtensionVersioner
from .hipify import hipify_python
<<<<<<< HEAD
from .hipify.hipify_python import GeneratedFileCleaner, get_hip_file_path
=======
from .hipify.hipify_python import GeneratedFileCleaner
>>>>>>> c9e1ee48
from typing import List, Optional, Union, Tuple
from torch.torch_version import TorchVersion

from setuptools.command.build_ext import build_ext
from pkg_resources import packaging  # type: ignore[attr-defined]

IS_WINDOWS = sys.platform == 'win32'
IS_MACOS = sys.platform.startswith('darwin')
IS_LINUX = sys.platform.startswith('linux')
LIB_EXT = '.pyd' if IS_WINDOWS else '.so'
EXEC_EXT = '.exe' if IS_WINDOWS else ''
CLIB_PREFIX = '' if IS_WINDOWS else 'lib'
CLIB_EXT = '.dll' if IS_WINDOWS else '.so'
SHARED_FLAG = '/DLL' if IS_WINDOWS else '-shared'

_HERE = os.path.abspath(__file__)
_TORCH_PATH = os.path.dirname(os.path.dirname(_HERE))
TORCH_LIB_PATH = os.path.join(_TORCH_PATH, 'lib')


BUILD_SPLIT_CUDA = os.getenv('BUILD_SPLIT_CUDA') or (os.path.exists(os.path.join(
    TORCH_LIB_PATH, f'{CLIB_PREFIX}torch_cuda_cu{CLIB_EXT}')) and os.path.exists(os.path.join(TORCH_LIB_PATH, f'{CLIB_PREFIX}torch_cuda_cpp{CLIB_EXT}')))

SUBPROCESS_DECODE_ARGS = ('oem',) if IS_WINDOWS else ()
MINIMUM_GCC_VERSION = (5, 0, 0)
MINIMUM_MSVC_VERSION = (19, 0, 24215)

# The following values were taken from the following GitHub gist that
# summarizes the minimum valid major versions of g++/clang++ for each supported
# CUDA version: https://gist.github.com/ax3l/9489132
CUDA_GCC_VERSIONS = {
    '10.2': (MINIMUM_GCC_VERSION, (8, 0, 0)),
    '11.1': (MINIMUM_GCC_VERSION, (10, 0, 0)),
    '11.2': (MINIMUM_GCC_VERSION, (10, 0, 0)),
    '11.3': (MINIMUM_GCC_VERSION, (10, 0, 0)),
    '11.4': ((6, 0, 0), (10, 0, 0))
}

CUDA_CLANG_VERSIONS = {
    '10.2': ((3, 3, 0), (8, 0, 0)),
    '11.1': ((6, 0, 0), (10, 0, 0)),
    '11.2': ((6, 0, 0), (10, 0, 0)),
    '11.3': ((6, 0, 0), (10, 0, 0)),
    '11.4': ((6, 0, 0), (10, 0, 0))
}


# Taken directly from python stdlib < 3.9
# See https://github.com/pytorch/pytorch/issues/48617
def _nt_quote_args(args: Optional[List[str]]) -> List[str]:
    """Quote command-line arguments for DOS/Windows conventions.

    Just wraps every argument which contains blanks in double quotes, and
    returns a new argument list.
    """
    # Cover None-type
    if not args:
        return []
    return [f'"{arg}"' if ' ' in arg else arg for arg in args]

def _find_cuda_home() -> Optional[str]:
    r'''Finds the CUDA install path.'''
    # Guess #1
    cuda_home = os.environ.get('CUDA_HOME') or os.environ.get('CUDA_PATH')
    if cuda_home is None:
        # Guess #2
        try:
            which = 'where' if IS_WINDOWS else 'which'
            with open(os.devnull, 'w') as devnull:
                nvcc = subprocess.check_output([which, 'nvcc'],
                                               stderr=devnull).decode(*SUBPROCESS_DECODE_ARGS).rstrip('\r\n')
                cuda_home = os.path.dirname(os.path.dirname(nvcc))
        except Exception:
            # Guess #3
            if IS_WINDOWS:
                cuda_homes = glob.glob(
                    'C:/Program Files/NVIDIA GPU Computing Toolkit/CUDA/v*.*')
                if len(cuda_homes) == 0:
                    cuda_home = ''
                else:
                    cuda_home = cuda_homes[0]
            else:
                cuda_home = '/usr/local/cuda'
            if not os.path.exists(cuda_home):
                cuda_home = None
    if cuda_home and not torch.cuda.is_available():
        print(f"No CUDA runtime is found, using CUDA_HOME='{cuda_home}'")
    return cuda_home

def _find_rocm_home() -> Optional[str]:
    r'''Finds the ROCm install path.'''
    # Guess #1
    rocm_home = os.environ.get('ROCM_HOME') or os.environ.get('ROCM_PATH')
    if rocm_home is None:
        # Guess #2
        try:
            pipe_hipcc = subprocess.Popen(
                ["which hipcc | xargs readlink -f"], stdout=subprocess.PIPE, stderr=subprocess.PIPE, shell=True)
            hipcc, _ = pipe_hipcc.communicate()
            # this will be either <ROCM_HOME>/hip/bin/hipcc or <ROCM_HOME>/bin/hipcc
            rocm_home = os.path.dirname(os.path.dirname(hipcc.decode(*SUBPROCESS_DECODE_ARGS).rstrip('\r\n')))
            if os.path.basename(rocm_home) == 'hip':
                rocm_home = os.path.dirname(rocm_home)
        except Exception:
            # Guess #3
            rocm_home = '/opt/rocm'
            if not os.path.exists(rocm_home):
                rocm_home = None
    if rocm_home and torch.version.hip is None:
        print(f"No ROCm runtime is found, using ROCM_HOME='{rocm_home}'")
    return rocm_home


def _join_rocm_home(*paths) -> str:
    r'''
    Joins paths with ROCM_HOME, or raises an error if it ROCM_HOME is not set.

    This is basically a lazy way of raising an error for missing $ROCM_HOME
    only once we need to get any ROCm-specific path.
    '''
    if ROCM_HOME is None:
        raise EnvironmentError('ROCM_HOME environment variable is not set. '
                               'Please set it to your ROCm install root.')
    elif IS_WINDOWS:
        raise EnvironmentError('Building PyTorch extensions using '
                               'ROCm and Windows is not supported.')
    return os.path.join(ROCM_HOME, *paths)


ABI_INCOMPATIBILITY_WARNING = '''

                               !! WARNING !!

!!!!!!!!!!!!!!!!!!!!!!!!!!!!!!!!!!!!!!!!!!!!!!!!!!!!!!!!!!!!!!!!!!!!!!!!!!!!!!!
Your compiler ({}) may be ABI-incompatible with PyTorch!
Please use a compiler that is ABI-compatible with GCC 5.0 and above.
See https://gcc.gnu.org/onlinedocs/libstdc++/manual/abi.html.

See https://gist.github.com/goldsborough/d466f43e8ffc948ff92de7486c5216d6
for instructions on how to install GCC 5 or higher.
!!!!!!!!!!!!!!!!!!!!!!!!!!!!!!!!!!!!!!!!!!!!!!!!!!!!!!!!!!!!!!!!!!!!!!!!!!!!!!!

                              !! WARNING !!
'''
WRONG_COMPILER_WARNING = '''

                               !! WARNING !!

!!!!!!!!!!!!!!!!!!!!!!!!!!!!!!!!!!!!!!!!!!!!!!!!!!!!!!!!!!!!!!!!!!!!!!!!!!!!!!!
Your compiler ({user_compiler}) is not compatible with the compiler Pytorch was
built with for this platform, which is {pytorch_compiler} on {platform}. Please
use {pytorch_compiler} to to compile your extension. Alternatively, you may
compile PyTorch from source using {user_compiler}, and then you can also use
{user_compiler} to compile your extension.

See https://github.com/pytorch/pytorch/blob/master/CONTRIBUTING.md for help
with compiling PyTorch from source.
!!!!!!!!!!!!!!!!!!!!!!!!!!!!!!!!!!!!!!!!!!!!!!!!!!!!!!!!!!!!!!!!!!!!!!!!!!!!!!!

                              !! WARNING !!
'''
CUDA_MISMATCH_MESSAGE = '''
The detected CUDA version ({0}) mismatches the version that was used to compile
PyTorch ({1}). Please make sure to use the same CUDA versions.
'''
CUDA_MISMATCH_WARN = "The detected CUDA version ({0}) has a minor version mismatch with the version that was used to compile PyTorch ({1}). Most likely this shouldn't be a problem."
CUDA_NOT_FOUND_MESSAGE = '''
CUDA was not found on the system, please set the CUDA_HOME or the CUDA_PATH
environment variable or add NVCC to your system PATH. The extension compilation will fail.
'''
ROCM_HOME = _find_rocm_home()
MIOPEN_HOME = _join_rocm_home('miopen') if ROCM_HOME else None
HIP_HOME = _join_rocm_home('hip') if ROCM_HOME else None
IS_HIP_EXTENSION = True if ((ROCM_HOME is not None) and (torch.version.hip is not None)) else False
ROCM_VERSION = None
if torch.version.hip is not None:
    ROCM_VERSION = tuple(int(v) for v in torch.version.hip.split('.')[:2])

CUDA_HOME = _find_cuda_home()
CUDNN_HOME = os.environ.get('CUDNN_HOME') or os.environ.get('CUDNN_PATH')
# PyTorch releases have the version pattern major.minor.patch, whereas when
# PyTorch is built from source, we append the git commit hash, which gives
# it the below pattern.
BUILT_FROM_SOURCE_VERSION_PATTERN = re.compile(r'\d+\.\d+\.\d+\w+\+\w+')

COMMON_MSVC_FLAGS = ['/MD', '/wd4819', '/wd4251', '/wd4244', '/wd4267', '/wd4275', '/wd4018', '/wd4190', '/EHsc']

MSVC_IGNORE_CUDAFE_WARNINGS = [
    'base_class_has_different_dll_interface',
    'field_without_dll_interface',
    'dll_interface_conflict_none_assumed',
    'dll_interface_conflict_dllexport_assumed'
]

COMMON_NVCC_FLAGS = [
    '-D__CUDA_NO_HALF_OPERATORS__',
    '-D__CUDA_NO_HALF_CONVERSIONS__',
    '-D__CUDA_NO_BFLOAT16_CONVERSIONS__',
    '-D__CUDA_NO_HALF2_OPERATORS__',
    '--expt-relaxed-constexpr'
]

COMMON_HIP_FLAGS = [
    '-fPIC',
    '-D__HIP_PLATFORM_HCC__=1',
    '-DUSE_ROCM=1',
]

COMMON_HIPCC_FLAGS = [
    '-DCUDA_HAS_FP16=1',
    '-D__HIP_NO_HALF_OPERATORS__=1',
    '-D__HIP_NO_HALF_CONVERSIONS__=1',
]

JIT_EXTENSION_VERSIONER = ExtensionVersioner()

PLAT_TO_VCVARS = {
    'win32' : 'x86',
    'win-amd64' : 'x86_amd64',
}


def _is_binary_build() -> bool:
    return not BUILT_FROM_SOURCE_VERSION_PATTERN.match(torch.version.__version__)


def _accepted_compilers_for_platform() -> List[str]:
    # gnu-c++ and gnu-cc are the conda gcc compilers
    return ['clang++', 'clang'] if IS_MACOS else ['g++', 'gcc', 'gnu-c++', 'gnu-cc']


def get_default_build_root() -> str:
    r'''
    Returns the path to the root folder under which extensions will built.

    For each extension module built, there will be one folder underneath the
    folder returned by this function. For example, if ``p`` is the path
    returned by this function and ``ext`` the name of an extension, the build
    folder for the extension will be ``p/ext``.

    This directory is **user-specific** so that multiple users on the same
    machine won't meet permission issues.
    '''
    return os.path.realpath(torch._appdirs.user_cache_dir(appname='torch_extensions'))


def check_compiler_ok_for_platform(compiler: str) -> bool:
    r'''
    Verifies that the compiler is the expected one for the current platform.

    Args:
        compiler (str): The compiler executable to check.

    Returns:
        True if the compiler is gcc/g++ on Linux or clang/clang++ on macOS,
        and always True for Windows.
    '''
    if IS_WINDOWS:
        return True
    which = subprocess.check_output(['which', compiler], stderr=subprocess.STDOUT)
    # Use os.path.realpath to resolve any symlinks, in particular from 'c++' to e.g. 'g++'.
    compiler_path = os.path.realpath(which.decode(*SUBPROCESS_DECODE_ARGS).strip())
    # Check the compiler name
    if any(name in compiler_path for name in _accepted_compilers_for_platform()):
        return True
    # If compiler wrapper is used try to infer the actual compiler by invoking it with -v flag
    version_string = subprocess.check_output([compiler, '-v'], stderr=subprocess.STDOUT).decode(*SUBPROCESS_DECODE_ARGS)
    if IS_LINUX:
        # Check for 'gcc' or 'g++' for sccache warpper
        pattern = re.compile("^COLLECT_GCC=(.*)$", re.MULTILINE)
        results = re.findall(pattern, version_string)
        if len(results) != 1:
            return False
        compiler_path = os.path.realpath(results[0].strip())
        # On RHEL/CentOS c++ is a gcc compiler wrapper
        if os.path.basename(compiler_path) == 'c++' and 'gcc version' in version_string:
            return True
        return any(name in compiler_path for name in _accepted_compilers_for_platform())
    if IS_MACOS:
        # Check for 'clang' or 'clang++'
        return version_string.startswith("Apple clang")
    return False


def get_compiler_abi_compatibility_and_version(compiler) -> Tuple[bool, TorchVersion]:
    r'''
    Determine if the given compiler is ABI-compatible with PyTorch alongside
    its version.

    Args:
        compiler (str): The compiler executable name to check (e.g. ``g++``).
            Must be executable in a shell process.

    Returns:
        A tuple that contains a boolean that defines if the compiler is (likely) ABI-incompatible with PyTorch,
        followed by a `TorchVersion` string that contains the compiler version separated by dots.
    '''
    if not _is_binary_build():
        return (True, TorchVersion('0.0.0'))
    if os.environ.get('TORCH_DONT_CHECK_COMPILER_ABI') in ['ON', '1', 'YES', 'TRUE', 'Y']:
        return (True, TorchVersion('0.0.0'))

    # First check if the compiler is one of the expected ones for the particular platform.
    if not check_compiler_ok_for_platform(compiler):
        warnings.warn(WRONG_COMPILER_WARNING.format(
            user_compiler=compiler,
            pytorch_compiler=_accepted_compilers_for_platform()[0],
            platform=sys.platform))
        return (False, TorchVersion('0.0.0'))

    if IS_MACOS:
        # There is no particular minimum version we need for clang, so we're good here.
        return (True, TorchVersion('0.0.0'))
    try:
        if IS_LINUX:
            minimum_required_version = MINIMUM_GCC_VERSION
            versionstr = subprocess.check_output([compiler, '-dumpfullversion', '-dumpversion'])
            version = versionstr.decode(*SUBPROCESS_DECODE_ARGS).strip().split('.')
        else:
            minimum_required_version = MINIMUM_MSVC_VERSION
            compiler_info = subprocess.check_output(compiler, stderr=subprocess.STDOUT)
            match = re.search(r'(\d+)\.(\d+)\.(\d+)', compiler_info.decode(*SUBPROCESS_DECODE_ARGS).strip())
            version = ['0', '0', '0'] if match is None else list(match.groups())
    except Exception:
        _, error, _ = sys.exc_info()
        warnings.warn(f'Error checking compiler version for {compiler}: {error}')
        return (False, TorchVersion('0.0.0'))

    if tuple(map(int, version)) >= minimum_required_version:
        return (True, TorchVersion('.'.join(version)))

    compiler = f'{compiler} {".".join(version)}'
    warnings.warn(ABI_INCOMPATIBILITY_WARNING.format(compiler))

    return (False, TorchVersion('.'.join(version)))


# See below for why we inherit BuildExtension from object.
# https://stackoverflow.com/questions/1713038/super-fails-with-error-typeerror-argument-1-must-be-type-not-classobj-when


class BuildExtension(build_ext, object):
    r'''
    A custom :mod:`setuptools` build extension .

    This :class:`setuptools.build_ext` subclass takes care of passing the
    minimum required compiler flags (e.g. ``-std=c++14``) as well as mixed
    C++/CUDA compilation (and support for CUDA files in general).

    When using :class:`BuildExtension`, it is allowed to supply a dictionary
    for ``extra_compile_args`` (rather than the usual list) that maps from
    languages (``cxx`` or ``nvcc``) to a list of additional compiler flags to
    supply to the compiler. This makes it possible to supply different flags to
    the C++ and CUDA compiler during mixed compilation.

    ``use_ninja`` (bool): If ``use_ninja`` is ``True`` (default), then we
    attempt to build using the Ninja backend. Ninja greatly speeds up
    compilation compared to the standard ``setuptools.build_ext``.
    Fallbacks to the standard distutils backend if Ninja is not available.

    .. note::
        By default, the Ninja backend uses #CPUS + 2 workers to build the
        extension. This may use up too many resources on some systems. One
        can control the number of workers by setting the `MAX_JOBS` environment
        variable to a non-negative number.
    '''

    @classmethod
    def with_options(cls, **options):
        r'''
        Returns a subclass with alternative constructor that extends any original keyword
        arguments to the original constructor with the given options.
        '''
        class cls_with_options(cls):  # type: ignore[misc, valid-type]
            def __init__(self, *args, **kwargs):
                kwargs.update(options)
                super().__init__(*args, **kwargs)

        return cls_with_options

    def __init__(self, *args, **kwargs) -> None:
        super(BuildExtension, self).__init__(*args, **kwargs)
        self.no_python_abi_suffix = kwargs.get("no_python_abi_suffix", False)

        self.use_ninja = kwargs.get('use_ninja', True)
        if self.use_ninja:
            # Test if we can use ninja. Fallback otherwise.
            msg = ('Attempted to use ninja as the BuildExtension backend but '
                   '{}. Falling back to using the slow distutils backend.')
            if not is_ninja_available():
                warnings.warn(msg.format('we could not find ninja.'))
                self.use_ninja = False

    def finalize_options(self) -> None:
        super().finalize_options()
        if self.use_ninja:
            self.force = True

    def build_extensions(self) -> None:
        compiler_name, compiler_version = self._check_abi()

        cuda_ext = False
        extension_iter = iter(self.extensions)
        extension = next(extension_iter, None)
        while not cuda_ext and extension:
            for source in extension.sources:
                _, ext = os.path.splitext(source)
                if ext == '.cu':
                    cuda_ext = True
                    break
            extension = next(extension_iter, None)

        if cuda_ext and not IS_HIP_EXTENSION:
            self._check_cuda_version(compiler_name, compiler_version)

        for extension in self.extensions:
            # Ensure at least an empty list of flags for 'cxx' and 'nvcc' when
            # extra_compile_args is a dict. Otherwise, default torch flags do
            # not get passed. Necessary when only one of 'cxx' and 'nvcc' is
            # passed to extra_compile_args in CUDAExtension, i.e.
            #   CUDAExtension(..., extra_compile_args={'cxx': [...]})
            # or
            #   CUDAExtension(..., extra_compile_args={'nvcc': [...]})
            if isinstance(extension.extra_compile_args, dict):
                for ext in ['cxx', 'nvcc']:
                    if ext not in extension.extra_compile_args:
                        extension.extra_compile_args[ext] = []

            self._add_compile_flag(extension, '-DTORCH_API_INCLUDE_EXTENSION_H')
            # See note [Pybind11 ABI constants]
            for name in ["COMPILER_TYPE", "STDLIB", "BUILD_ABI"]:
                val = getattr(torch._C, f"_PYBIND11_{name}")
                if val is not None and not IS_WINDOWS:
                    self._add_compile_flag(extension, f'-DPYBIND11_{name}="{val}"')
            self._define_torch_extension_name(extension)
            self._add_gnu_cpp_abi_flag(extension)

            if 'nvcc_dlink' in extension.extra_compile_args:
                assert self.use_ninja, f"With dlink=True, ninja is required to build cuda extension {extension.name}."

        # Register .cu, .cuh and .hip as valid source extensions.
        self.compiler.src_extensions += ['.cu', '.cuh', '.hip']
        # Save the original _compile method for later.
        if self.compiler.compiler_type == 'msvc':
            self.compiler._cpp_extensions += ['.cu', '.cuh']
            original_compile = self.compiler.compile
            original_spawn = self.compiler.spawn
        else:
            original_compile = self.compiler._compile

        def append_std14_if_no_std_present(cflags) -> None:
            # NVCC does not allow multiple -std to be passed, so we avoid
            # overriding the option if the user explicitly passed it.
            cpp_format_prefix = '/{}:' if self.compiler.compiler_type == 'msvc' else '-{}='
            cpp_flag_prefix = cpp_format_prefix.format('std')
            cpp_flag = cpp_flag_prefix + 'c++14'
            if not any(flag.startswith(cpp_flag_prefix) for flag in cflags):
                cflags.append(cpp_flag)

        def unix_cuda_flags(cflags):
            cflags = (COMMON_NVCC_FLAGS +
                      ['--compiler-options', "'-fPIC'"] +
                      cflags + _get_cuda_arch_flags(cflags))

            # NVCC does not allow multiple -ccbin/--compiler-bindir to be passed, so we avoid
            # overriding the option if the user explicitly passed it.
            _ccbin = os.getenv("CC")
            if (
                _ccbin is not None
                and not any([flag.startswith('-ccbin') or flag.startswith('--compiler-bindir') for flag in cflags])
            ):
                cflags.extend(['-ccbin', _ccbin])

            return cflags

        def convert_to_absolute_paths_inplace(paths):
            # Helper function. See Note [Absolute include_dirs]
            if paths is not None:
                for i in range(len(paths)):
                    if not os.path.isabs(paths[i]):
                        paths[i] = os.path.abspath(paths[i])

        def unix_wrap_single_compile(obj, src, ext, cc_args, extra_postargs, pp_opts) -> None:
            # Copy before we make any modifications.
            cflags = copy.deepcopy(extra_postargs)
            try:
                original_compiler = self.compiler.compiler_so
                if _is_cuda_file(src):
                    nvcc = [_join_rocm_home('bin', 'hipcc') if IS_HIP_EXTENSION else _join_cuda_home('bin', 'nvcc')]
                    self.compiler.set_executable('compiler_so', nvcc)
                    if isinstance(cflags, dict):
                        cflags = cflags['nvcc']
                    if IS_HIP_EXTENSION:
                        cflags = COMMON_HIPCC_FLAGS + cflags + _get_rocm_arch_flags(cflags)
                    else:
                        cflags = unix_cuda_flags(cflags)
                elif isinstance(cflags, dict):
                    cflags = cflags['cxx']
                if IS_HIP_EXTENSION:
                    cflags = COMMON_HIP_FLAGS + cflags
                append_std14_if_no_std_present(cflags)

                original_compile(obj, src, ext, cc_args, cflags, pp_opts)
            finally:
                # Put the original compiler back in place.
                self.compiler.set_executable('compiler_so', original_compiler)

        def unix_wrap_ninja_compile(sources,
                                    output_dir=None,
                                    macros=None,
                                    include_dirs=None,
                                    debug=0,
                                    extra_preargs=None,
                                    extra_postargs=None,
                                    depends=None):
            r"""Compiles sources by outputting a ninja file and running it."""
            # NB: I copied some lines from self.compiler (which is an instance
            # of distutils.UnixCCompiler). See the following link.
            # https://github.com/python/cpython/blob/f03a8f8d5001963ad5b5b28dbd95497e9cc15596/Lib/distutils/ccompiler.py#L564-L567
            # This can be fragile, but a lot of other repos also do this
            # (see https://github.com/search?q=_setup_compile&type=Code)
            # so it is probably OK; we'll also get CI signal if/when
            # we update our python version (which is when distutils can be
            # upgraded)

            # Use absolute path for output_dir so that the object file paths
            # (`objects`) get generated with absolute paths.
            output_dir = os.path.abspath(output_dir)

            # See Note [Absolute include_dirs]
            convert_to_absolute_paths_inplace(self.compiler.include_dirs)

            _, objects, extra_postargs, pp_opts, _ = \
                self.compiler._setup_compile(output_dir, macros,
                                             include_dirs, sources,
                                             depends, extra_postargs)
            common_cflags = self.compiler._get_cc_args(pp_opts, debug, extra_preargs)
            extra_cc_cflags = self.compiler.compiler_so[1:]
            with_cuda = any(map(_is_cuda_file, sources))

            # extra_postargs can be either:
            # - a dict mapping cxx/nvcc to extra flags
            # - a list of extra flags.
            if isinstance(extra_postargs, dict):
                post_cflags = extra_postargs['cxx']
            else:
                post_cflags = list(extra_postargs)
            if IS_HIP_EXTENSION:
                post_cflags = COMMON_HIP_FLAGS + post_cflags
            append_std14_if_no_std_present(post_cflags)

            cuda_post_cflags = None
            cuda_cflags = None
            if with_cuda:
                cuda_cflags = common_cflags
                if isinstance(extra_postargs, dict):
                    cuda_post_cflags = extra_postargs['nvcc']
                else:
                    cuda_post_cflags = list(extra_postargs)
                if IS_HIP_EXTENSION:
                    cuda_post_cflags = cuda_post_cflags + _get_rocm_arch_flags(cuda_post_cflags)
                    cuda_post_cflags = COMMON_HIP_FLAGS + COMMON_HIPCC_FLAGS + cuda_post_cflags
                else:
                    cuda_post_cflags = unix_cuda_flags(cuda_post_cflags)
                append_std14_if_no_std_present(cuda_post_cflags)
                cuda_cflags = [shlex.quote(f) for f in cuda_cflags]
                cuda_post_cflags = [shlex.quote(f) for f in cuda_post_cflags]

            if isinstance(extra_postargs, dict) and 'nvcc_dlink' in extra_postargs:
                cuda_dlink_post_cflags = unix_cuda_flags(extra_postargs['nvcc_dlink'])
            else:
                cuda_dlink_post_cflags = None
            _write_ninja_file_and_compile_objects(
                sources=sources,
                objects=objects,
                cflags=[shlex.quote(f) for f in extra_cc_cflags + common_cflags],
                post_cflags=[shlex.quote(f) for f in post_cflags],
                cuda_cflags=cuda_cflags,
                cuda_post_cflags=cuda_post_cflags,
                cuda_dlink_post_cflags=cuda_dlink_post_cflags,
                build_directory=output_dir,
                verbose=True,
                with_cuda=with_cuda)

            # Return *all* object filenames, not just the ones we just built.
            return objects

        def win_cuda_flags(cflags):
            return (COMMON_NVCC_FLAGS +
                    cflags + _get_cuda_arch_flags(cflags))

        def win_wrap_single_compile(sources,
                                    output_dir=None,
                                    macros=None,
                                    include_dirs=None,
                                    debug=0,
                                    extra_preargs=None,
                                    extra_postargs=None,
                                    depends=None):

            self.cflags = copy.deepcopy(extra_postargs)
            extra_postargs = None

            def spawn(cmd):
                # Using regex to match src, obj and include files
                src_regex = re.compile('/T(p|c)(.*)')
                src_list = [
                    m.group(2) for m in (src_regex.match(elem) for elem in cmd)
                    if m
                ]

                obj_regex = re.compile('/Fo(.*)')
                obj_list = [
                    m.group(1) for m in (obj_regex.match(elem) for elem in cmd)
                    if m
                ]

                include_regex = re.compile(r'((\-|\/)I.*)')
                include_list = [
                    m.group(1)
                    for m in (include_regex.match(elem) for elem in cmd) if m
                ]

                if len(src_list) >= 1 and len(obj_list) >= 1:
                    src = src_list[0]
                    obj = obj_list[0]
                    if _is_cuda_file(src):
                        nvcc = _join_cuda_home('bin', 'nvcc')
                        if isinstance(self.cflags, dict):
                            cflags = self.cflags['nvcc']
                        elif isinstance(self.cflags, list):
                            cflags = self.cflags
                        else:
                            cflags = []

                        cflags = win_cuda_flags(cflags) + ['--use-local-env']
                        for flag in COMMON_MSVC_FLAGS:
                            cflags = ['-Xcompiler', flag] + cflags
                        for ignore_warning in MSVC_IGNORE_CUDAFE_WARNINGS:
                            cflags = ['-Xcudafe', '--diag_suppress=' + ignore_warning] + cflags
                        cmd = [nvcc, '-c', src, '-o', obj] + include_list + cflags
                    elif isinstance(self.cflags, dict):
                        cflags = COMMON_MSVC_FLAGS + self.cflags['cxx']
                        cmd += cflags
                    elif isinstance(self.cflags, list):
                        cflags = COMMON_MSVC_FLAGS + self.cflags
                        cmd += cflags

                return original_spawn(cmd)

            try:
                self.compiler.spawn = spawn
                return original_compile(sources, output_dir, macros,
                                        include_dirs, debug, extra_preargs,
                                        extra_postargs, depends)
            finally:
                self.compiler.spawn = original_spawn

        def win_wrap_ninja_compile(sources,
                                   output_dir=None,
                                   macros=None,
                                   include_dirs=None,
                                   debug=0,
                                   extra_preargs=None,
                                   extra_postargs=None,
                                   depends=None):

            if not self.compiler.initialized:
                self.compiler.initialize()
            output_dir = os.path.abspath(output_dir)

            # Note [Absolute include_dirs]
            # Convert relative path in self.compiler.include_dirs to absolute path if any,
            # For ninja build, the build location is not local, the build happens
            # in a in script created build folder, relative path lost their correctness.
            # To be consistent with jit extension, we allow user to enter relative include_dirs
            # in setuptools.setup, and we convert the relative path to absolute path here
            convert_to_absolute_paths_inplace(self.compiler.include_dirs)

            _, objects, extra_postargs, pp_opts, _ = \
                self.compiler._setup_compile(output_dir, macros,
                                             include_dirs, sources,
                                             depends, extra_postargs)
            common_cflags = extra_preargs or []
            cflags = []
            if debug:
                cflags.extend(self.compiler.compile_options_debug)
            else:
                cflags.extend(self.compiler.compile_options)
            common_cflags.extend(COMMON_MSVC_FLAGS)
            cflags = cflags + common_cflags + pp_opts
            with_cuda = any(map(_is_cuda_file, sources))

            # extra_postargs can be either:
            # - a dict mapping cxx/nvcc to extra flags
            # - a list of extra flags.
            if isinstance(extra_postargs, dict):
                post_cflags = extra_postargs['cxx']
            else:
                post_cflags = list(extra_postargs)
            append_std14_if_no_std_present(post_cflags)

            cuda_post_cflags = None
            cuda_cflags = None
            if with_cuda:
                cuda_cflags = ['--use-local-env']
                for common_cflag in common_cflags:
                    cuda_cflags.append('-Xcompiler')
                    cuda_cflags.append(common_cflag)
                for ignore_warning in MSVC_IGNORE_CUDAFE_WARNINGS:
                    cuda_cflags.append('-Xcudafe')
                    cuda_cflags.append('--diag_suppress=' + ignore_warning)
                cuda_cflags.extend(pp_opts)
                if isinstance(extra_postargs, dict):
                    cuda_post_cflags = extra_postargs['nvcc']
                else:
                    cuda_post_cflags = list(extra_postargs)
                cuda_post_cflags = win_cuda_flags(cuda_post_cflags)

            cflags = _nt_quote_args(cflags)
            post_cflags = _nt_quote_args(post_cflags)
            if with_cuda:
                cuda_cflags = _nt_quote_args(cuda_cflags)
                cuda_post_cflags = _nt_quote_args(cuda_post_cflags)
            if isinstance(extra_postargs, dict) and 'nvcc_dlink' in extra_postargs:
                cuda_dlink_post_cflags = win_cuda_flags(extra_postargs['nvcc_dlink'])
            else:
                cuda_dlink_post_cflags = None

            _write_ninja_file_and_compile_objects(
                sources=sources,
                objects=objects,
                cflags=cflags,
                post_cflags=post_cflags,
                cuda_cflags=cuda_cflags,
                cuda_post_cflags=cuda_post_cflags,
                cuda_dlink_post_cflags=cuda_dlink_post_cflags,
                build_directory=output_dir,
                verbose=True,
                with_cuda=with_cuda)

            # Return *all* object filenames, not just the ones we just built.
            return objects

        # Monkey-patch the _compile or compile method.
        # https://github.com/python/cpython/blob/dc0284ee8f7a270b6005467f26d8e5773d76e959/Lib/distutils/ccompiler.py#L511
        if self.compiler.compiler_type == 'msvc':
            if self.use_ninja:
                self.compiler.compile = win_wrap_ninja_compile
            else:
                self.compiler.compile = win_wrap_single_compile
        else:
            if self.use_ninja:
                self.compiler.compile = unix_wrap_ninja_compile
            else:
                self.compiler._compile = unix_wrap_single_compile

        build_ext.build_extensions(self)

    def get_ext_filename(self, ext_name):
        # Get the original shared library name. For Python 3, this name will be
        # suffixed with "<SOABI>.so", where <SOABI> will be something like
        # cpython-37m-x86_64-linux-gnu.
        ext_filename = super(BuildExtension, self).get_ext_filename(ext_name)
        # If `no_python_abi_suffix` is `True`, we omit the Python 3 ABI
        # component. This makes building shared libraries with setuptools that
        # aren't Python modules nicer.
        if self.no_python_abi_suffix:
            # The parts will be e.g. ["my_extension", "cpython-37m-x86_64-linux-gnu", "so"].
            ext_filename_parts = ext_filename.split('.')
            # Omit the second to last element.
            without_abi = ext_filename_parts[:-2] + ext_filename_parts[-1:]
            ext_filename = '.'.join(without_abi)
        return ext_filename

    def _check_abi(self) -> Tuple[str, TorchVersion]:
        # On some platforms, like Windows, compiler_cxx is not available.
        if hasattr(self.compiler, 'compiler_cxx'):
            compiler = self.compiler.compiler_cxx[0]
        elif IS_WINDOWS:
            compiler = os.environ.get('CXX', 'cl')
        else:
            compiler = os.environ.get('CXX', 'c++')
        _, version = get_compiler_abi_compatibility_and_version(compiler)
        # Warn user if VC env is activated but `DISTUILS_USE_SDK` is not set.
        if IS_WINDOWS and 'VSCMD_ARG_TGT_ARCH' in os.environ and 'DISTUTILS_USE_SDK' not in os.environ:
            msg = ('It seems that the VC environment is activated but DISTUTILS_USE_SDK is not set.'
                   'This may lead to multiple activations of the VC env.'
                   'Please set `DISTUTILS_USE_SDK=1` and try again.')
            raise UserWarning(msg)
        return compiler, version

    def _check_cuda_version(self, compiler_name: str, compiler_version: TorchVersion):
        if CUDA_HOME:
            nvcc = os.path.join(CUDA_HOME, 'bin', 'nvcc')
            cuda_version_str = subprocess.check_output([nvcc, '--version']).strip().decode(*SUBPROCESS_DECODE_ARGS)
            cuda_version = re.search(r'release (\d+[.]\d+)', cuda_version_str)
            if cuda_version is not None:
                cuda_str_version = cuda_version.group(1)
                cuda_ver = packaging.version.parse(cuda_str_version)
                torch_cuda_version = packaging.version.parse(torch.version.cuda)
                if cuda_ver != torch_cuda_version:
                    # major/minor attributes are only available in setuptools>=49.6.0
                    if getattr(cuda_ver, "major", float("nan")) != getattr(torch_cuda_version, "major", float("nan")):
                        raise RuntimeError(CUDA_MISMATCH_MESSAGE.format(cuda_str_version, torch.version.cuda))
                    warnings.warn(CUDA_MISMATCH_WARN.format(cuda_str_version, torch.version.cuda))
                if (sys.platform.startswith('linux') and
                        os.environ.get('TORCH_DONT_CHECK_COMPILER_ABI') not in ['ON', '1', 'YES', 'TRUE', 'Y'] and
                        _is_binary_build()):
                    cuda_compiler_bounds = CUDA_CLANG_VERSIONS if compiler_name.startswith('clang') else CUDA_GCC_VERSIONS

                    if cuda_str_version not in cuda_compiler_bounds:
                        warnings.warn(f'There are no {compiler_name} version bounds defined for CUDA version {cuda_str_version}')
                    else:
                        min_compiler_version, max_compiler_version = cuda_compiler_bounds[cuda_str_version]
                        min_compiler_version_str = '.'.join(map(str, min_compiler_version))
                        max_compiler_version_str = '.'.join(map(str, max_compiler_version))

                        version_bound_str = f'>={min_compiler_version_str}'
                        version_bound_str = f'{version_bound_str}, <={max_compiler_version_str}'

                        if compiler_version < TorchVersion(min_compiler_version_str):
                            raise RuntimeError(
                                f'The current installed version of {compiler_name} ({compiler_version}) is less '
                                f'than the minimum required version by CUDA {cuda_str_version} ({min_compiler_version_str}). '
                                f'Please make sure to use an adequate version of {compiler_name} ({version_bound_str}).'
                            )
                        elif compiler_version > TorchVersion(max_compiler_version_str):
                            raise RuntimeError(
                                f'The current installed version of {compiler_name} ({compiler_version}) is greater '
                                f'than the maximum required version by CUDA {cuda_str_version} ({max_compiler_version_str}). '
                                f'Please make sure to use an adequate version of {compiler_name} ({version_bound_str}).'
                            )
        else:
            raise RuntimeError(CUDA_NOT_FOUND_MESSAGE)

    def _add_compile_flag(self, extension, flag):
        extension.extra_compile_args = copy.deepcopy(extension.extra_compile_args)
        if isinstance(extension.extra_compile_args, dict):
            for args in extension.extra_compile_args.values():
                args.append(flag)
        else:
            extension.extra_compile_args.append(flag)

    def _define_torch_extension_name(self, extension):
        # pybind11 doesn't support dots in the names
        # so in order to support extensions in the packages
        # like torch._C, we take the last part of the string
        # as the library name
        names = extension.name.split('.')
        name = names[-1]
        define = f'-DTORCH_EXTENSION_NAME={name}'
        self._add_compile_flag(extension, define)

    def _add_gnu_cpp_abi_flag(self, extension):
        # use the same CXX ABI as what PyTorch was compiled with
        self._add_compile_flag(extension, '-D_GLIBCXX_USE_CXX11_ABI=' + str(int(torch._C._GLIBCXX_USE_CXX11_ABI)))


def CppExtension(name, sources, *args, **kwargs):
    r'''
    Creates a :class:`setuptools.Extension` for C++.

    Convenience method that creates a :class:`setuptools.Extension` with the
    bare minimum (but often sufficient) arguments to build a C++ extension.

    All arguments are forwarded to the :class:`setuptools.Extension`
    constructor.

    Example:
        >>> from setuptools import setup
        >>> from torch.utils.cpp_extension import BuildExtension, CppExtension
        >>> setup(
                name='extension',
                ext_modules=[
                    CppExtension(
                        name='extension',
                        sources=['extension.cpp'],
                        extra_compile_args=['-g']),
                ],
                cmdclass={
                    'build_ext': BuildExtension
                })
    '''
    include_dirs = kwargs.get('include_dirs', [])
    include_dirs += include_paths()
    kwargs['include_dirs'] = include_dirs

    library_dirs = kwargs.get('library_dirs', [])
    library_dirs += library_paths()
    kwargs['library_dirs'] = library_dirs

    libraries = kwargs.get('libraries', [])
    libraries.append('c10')
    libraries.append('torch')
    libraries.append('torch_cpu')
    libraries.append('torch_python')
    kwargs['libraries'] = libraries

    kwargs['language'] = 'c++'
    return setuptools.Extension(name, sources, *args, **kwargs)


def CUDAExtension(name, sources, *args, **kwargs):
    r'''
    Creates a :class:`setuptools.Extension` for CUDA/C++.

    Convenience method that creates a :class:`setuptools.Extension` with the
    bare minimum (but often sufficient) arguments to build a CUDA/C++
    extension. This includes the CUDA include path, library path and runtime
    library.

    All arguments are forwarded to the :class:`setuptools.Extension`
    constructor.

    Example:
        >>> from setuptools import setup
        >>> from torch.utils.cpp_extension import BuildExtension, CUDAExtension
        >>> setup(
                name='cuda_extension',
                ext_modules=[
                    CUDAExtension(
                            name='cuda_extension',
                            sources=['extension.cpp', 'extension_kernel.cu'],
                            extra_compile_args={'cxx': ['-g'],
                                                'nvcc': ['-O2']})
                ],
                cmdclass={
                    'build_ext': BuildExtension
                })

    Compute capabilities:

    By default the extension will be compiled to run on all archs of the cards visible during the
    building process of the extension, plus PTX. If down the road a new card is installed the
    extension may need to be recompiled. If a visible card has a compute capability (CC) that's
    newer than the newest version for which your nvcc can build fully-compiled binaries, Pytorch
    will make nvcc fall back to building kernels with the newest version of PTX your nvcc does
    support (see below for details on PTX).

    You can override the default behavior using `TORCH_CUDA_ARCH_LIST` to explicitly specify which
    CCs you want the extension to support:

    TORCH_CUDA_ARCH_LIST="6.1 8.6" python build_my_extension.py
    TORCH_CUDA_ARCH_LIST="5.2 6.0 6.1 7.0 7.5 8.0 8.6+PTX" python build_my_extension.py

    The +PTX option causes extension kernel binaries to include PTX instructions for the specified
    CC. PTX is an intermediate representation that allows kernels to runtime-compile for any CC >=
    the specified CC (for example, 8.6+PTX generates PTX that can runtime-compile for any GPU with
    CC >= 8.6). This improves your binary's forward compatibility. However, relying on older PTX to
    provide forward compat by runtime-compiling for newer CCs can modestly reduce performance on
    those newer CCs. If you know exact CC(s) of the GPUs you want to target, you're always better
    off specifying them individually. For example, if you want your extension to run on 8.0 and 8.6,
    "8.0+PTX" would work functionally because it includes PTX that can runtime-compile for 8.6, but
    "8.0 8.6" would be better.

    Note that while it's possible to include all supported archs, the more archs get included the
    slower the building process will be, as it will build a separate kernel image for each arch.

    Note that CUDA-11.5 nvcc will hit internal compiler error while parsing torch/extension.h on Windows.
    To workaround the issue, move python binding logic to pure C++ file.

    Example use:
        >>> #include <ATen/ATen.h>
        >>> at::Tensor SigmoidAlphaBlendForwardCuda(....)

    Instead of:
        >>> #include <torch/extension.h>
        >>> torch::Tensor SigmoidAlphaBlendForwardCuda(...)

    Currently open issue for nvcc bug: https://github.com/pytorch/pytorch/issues/69460
    Complete workaround code example: https://github.com/facebookresearch/pytorch3d/commit/cb170ac024a949f1f9614ffe6af1c38d972f7d48

    Relocatable device code linking:

    If you want to reference device symbols across compilation units (across object files),
    the object files need to be built with `relocatable device code` (-rdc=true or -dc).
    An exception to this rule is "dynamic parallelism" (nested kernel launches)  which is not used a lot anymore.
    `Relocatable device code` is less optimized so it needs to be used only on object files that need it.
    Using `-dlto` (Device Link Time Optimization) at the device code compilation step and `dlink` step
    help reduce the protentional perf degradation of `-rdc`.
    Note that it needs to be used at both steps to be useful.

    If you have `rdc` objects you need to have an extra `-dlink` (device linking) step before the CPU symbol linking step.
    There is also a case where `-dlink` is used without `-rdc`:
    when an extension is linked against a static lib containing rdc-compiled objects
    like the [NVSHMEM library](https://developer.nvidia.com/nvshmem).

    Note: Ninja is required to build a CUDA Extension with RDC linking.

    Example:
        >>> CUDAExtension(
                    name='cuda_extension',
                    sources=['extension.cpp', 'extension_kernel.cu'],
                    dlink=True,
                    dlink_libraries=["dlink_lib"],
                    extra_compile_args={'cxx': ['-g'],
                                        'nvcc': ['-O2', '-rdc=true']})
    '''
    library_dirs = kwargs.get('library_dirs', [])
    library_dirs += library_paths(cuda=True)
    kwargs['library_dirs'] = library_dirs

    libraries = kwargs.get('libraries', [])
    libraries.append('c10')
    libraries.append('torch')
    libraries.append('torch_cpu')
    libraries.append('torch_python')
    if IS_HIP_EXTENSION:
        assert ROCM_VERSION is not None
        libraries.append('amdhip64' if ROCM_VERSION >= (3, 5) else 'hip_hcc')
        libraries.append('c10_hip')
        libraries.append('torch_hip')
    else:
        libraries.append('cudart')
        libraries.append('c10_cuda')
        if BUILD_SPLIT_CUDA:
            libraries.append('torch_cuda_cu')
            libraries.append('torch_cuda_cpp')
        else:
            libraries.append('torch_cuda')
    kwargs['libraries'] = libraries

    include_dirs = kwargs.get('include_dirs', [])

    if IS_HIP_EXTENSION:
        build_dir = os.getcwd()
        hipify_result = hipify_python.hipify(
            project_directory=build_dir,
            output_directory=build_dir,
            header_include_dirs=include_dirs,
            includes=[os.path.join(build_dir, '*')],  # limit scope to build_dir only
            extra_files=[os.path.abspath(s) for s in sources],
            show_detailed=True,
            is_pytorch_extension=True,
            hipify_extra_files_only=True,  # don't hipify everything in includes path
        )

        hipified_sources = set()
        for source in sources:
            s_abs = os.path.abspath(source)
            hipified_sources.add(hipify_result[s_abs]["hipified_path"] if (s_abs in hipify_result and
                                 hipify_result[s_abs]["hipified_path"] is not None) else s_abs)

        sources = list(hipified_sources)

    include_dirs += include_paths(cuda=True)
    kwargs['include_dirs'] = include_dirs

    kwargs['language'] = 'c++'

    dlink_libraries = kwargs.get('dlink_libraries', [])
    dlink = kwargs.get('dlink', False) or dlink_libraries
    if dlink:
        extra_compile_args = kwargs.get('extra_compile_args', {})

        extra_compile_args_dlink = extra_compile_args.get('nvcc_dlink', [])
        extra_compile_args_dlink += ['-dlink']
        extra_compile_args_dlink += [f'-L{x}' for x in library_dirs]
        extra_compile_args_dlink += [f'-l{x}' for x in dlink_libraries]

        if (torch.version.cuda is not None) and packaging.version.parse(torch.version.cuda) >= packaging.version.parse('11.2'):
            extra_compile_args_dlink += ['-dlto']   # Device Link Time Optimization started from cuda 11.2

        extra_compile_args['nvcc_dlink'] = extra_compile_args_dlink

        kwargs['extra_compile_args'] = extra_compile_args

    return setuptools.Extension(name, sources, *args, **kwargs)


def include_paths(cuda: bool = False) -> List[str]:
    '''
    Get the include paths required to build a C++ or CUDA extension.

    Args:
        cuda: If `True`, includes CUDA-specific include paths.

    Returns:
        A list of include path strings.
    '''
    lib_include = os.path.join(_TORCH_PATH, 'include')
    paths = [
        lib_include,
        # Remove this once torch/torch.h is officially no longer supported for C++ extensions.
        os.path.join(lib_include, 'torch', 'csrc', 'api', 'include'),
        # Some internal (old) Torch headers don't properly prefix their includes,
        # so we need to pass -Itorch/lib/include/TH as well.
        os.path.join(lib_include, 'TH'),
        os.path.join(lib_include, 'THC')
    ]
    if cuda and IS_HIP_EXTENSION:
        paths.append(os.path.join(lib_include, 'THH'))
        paths.append(_join_rocm_home('include'))
        if MIOPEN_HOME is not None:
            paths.append(os.path.join(MIOPEN_HOME, 'include'))
        if HIP_HOME is not None:
            paths.append(os.path.join(HIP_HOME, 'include'))
    elif cuda:
        cuda_home_include = _join_cuda_home('include')
        # if we have the Debian/Ubuntu packages for cuda, we get /usr as cuda home.
        # but gcc doesn't like having /usr/include passed explicitly
        if cuda_home_include != '/usr/include':
            paths.append(cuda_home_include)
        if CUDNN_HOME is not None:
            paths.append(os.path.join(CUDNN_HOME, 'include'))
    return paths


def library_paths(cuda: bool = False) -> List[str]:
    r'''
    Get the library paths required to build a C++ or CUDA extension.

    Args:
        cuda: If `True`, includes CUDA-specific library paths.

    Returns:
        A list of library path strings.
    '''
    # We need to link against libtorch.so
    paths = [TORCH_LIB_PATH]

    if cuda and IS_HIP_EXTENSION:
        lib_dir = 'lib'
        paths.append(_join_rocm_home(lib_dir))
        if HIP_HOME is not None:
            paths.append(os.path.join(HIP_HOME, 'lib'))
    elif cuda:
        if IS_WINDOWS:
            lib_dir = 'lib/x64'
        else:
            lib_dir = 'lib64'
            if (not os.path.exists(_join_cuda_home(lib_dir)) and
                    os.path.exists(_join_cuda_home('lib'))):
                # 64-bit CUDA may be installed in 'lib' (see e.g. gh-16955)
                # Note that it's also possible both don't exist (see
                # _find_cuda_home) - in that case we stay with 'lib64'.
                lib_dir = 'lib'

        paths.append(_join_cuda_home(lib_dir))
        if CUDNN_HOME is not None:
            paths.append(os.path.join(CUDNN_HOME, lib_dir))
    return paths


def load(name,
         sources: Union[str, List[str]],
         extra_cflags=None,
         extra_cuda_cflags=None,
         extra_ldflags=None,
         extra_include_paths=None,
         build_directory=None,
         verbose=False,
         with_cuda: Optional[bool] = None,
         is_python_module=True,
         is_standalone=False,
         keep_intermediates=True):
    r'''
    Loads a PyTorch C++ extension just-in-time (JIT).

    To load an extension, a Ninja build file is emitted, which is used to
    compile the given sources into a dynamic library. This library is
    subsequently loaded into the current Python process as a module and
    returned from this function, ready for use.

    By default, the directory to which the build file is emitted and the
    resulting library compiled to is ``<tmp>/torch_extensions/<name>``, where
    ``<tmp>`` is the temporary folder on the current platform and ``<name>``
    the name of the extension. This location can be overridden in two ways.
    First, if the ``TORCH_EXTENSIONS_DIR`` environment variable is set, it
    replaces ``<tmp>/torch_extensions`` and all extensions will be compiled
    into subfolders of this directory. Second, if the ``build_directory``
    argument to this function is supplied, it overrides the entire path, i.e.
    the library will be compiled into that folder directly.

    To compile the sources, the default system compiler (``c++``) is used,
    which can be overridden by setting the ``CXX`` environment variable. To pass
    additional arguments to the compilation process, ``extra_cflags`` or
    ``extra_ldflags`` can be provided. For example, to compile your extension
    with optimizations, pass ``extra_cflags=['-O3']``. You can also use
    ``extra_cflags`` to pass further include directories.

    CUDA support with mixed compilation is provided. Simply pass CUDA source
    files (``.cu`` or ``.cuh``) along with other sources. Such files will be
    detected and compiled with nvcc rather than the C++ compiler. This includes
    passing the CUDA lib64 directory as a library directory, and linking
    ``cudart``. You can pass additional flags to nvcc via
    ``extra_cuda_cflags``, just like with ``extra_cflags`` for C++. Various
    heuristics for finding the CUDA install directory are used, which usually
    work fine. If not, setting the ``CUDA_HOME`` environment variable is the
    safest option.

    Args:
        name: The name of the extension to build. This MUST be the same as the
            name of the pybind11 module!
        sources: A list of relative or absolute paths to C++ source files.
        extra_cflags: optional list of compiler flags to forward to the build.
        extra_cuda_cflags: optional list of compiler flags to forward to nvcc
            when building CUDA sources.
        extra_ldflags: optional list of linker flags to forward to the build.
        extra_include_paths: optional list of include directories to forward
            to the build.
        build_directory: optional path to use as build workspace.
        verbose: If ``True``, turns on verbose logging of load steps.
        with_cuda: Determines whether CUDA headers and libraries are added to
            the build. If set to ``None`` (default), this value is
            automatically determined based on the existence of ``.cu`` or
            ``.cuh`` in ``sources``. Set it to `True`` to force CUDA headers
            and libraries to be included.
        is_python_module: If ``True`` (default), imports the produced shared
            library as a Python module. If ``False``, behavior depends on
            ``is_standalone``.
        is_standalone: If ``False`` (default) loads the constructed extension
            into the process as a plain dynamic library. If ``True``, build a
            standalone executable.

    Returns:
        If ``is_python_module`` is ``True``:
            Returns the loaded PyTorch extension as a Python module.

        If ``is_python_module`` is ``False`` and ``is_standalone`` is ``False``:
            Returns nothing. (The shared library is loaded into the process as
            a side effect.)

        If ``is_standalone`` is ``True``.
            Return the path to the executable. (On Windows, TORCH_LIB_PATH is
            added to the PATH environment variable as a side effect.)

    Example:
        >>> from torch.utils.cpp_extension import load
        >>> module = load(
                name='extension',
                sources=['extension.cpp', 'extension_kernel.cu'],
                extra_cflags=['-O2'],
                verbose=True)
    '''
    return _jit_compile(
        name,
        [sources] if isinstance(sources, str) else sources,
        extra_cflags,
        extra_cuda_cflags,
        extra_ldflags,
        extra_include_paths,
        build_directory or _get_build_directory(name, verbose),
        verbose,
        with_cuda,
        is_python_module,
        is_standalone,
        keep_intermediates=keep_intermediates)


def load_inline(name,
                cpp_sources,
                cuda_sources=None,
                functions=None,
                extra_cflags=None,
                extra_cuda_cflags=None,
                extra_ldflags=None,
                extra_include_paths=None,
                build_directory=None,
                verbose=False,
                with_cuda=None,
                is_python_module=True,
                with_pytorch_error_handling=True,
                keep_intermediates=True):
    r'''
    Loads a PyTorch C++ extension just-in-time (JIT) from string sources.

    This function behaves exactly like :func:`load`, but takes its sources as
    strings rather than filenames. These strings are stored to files in the
    build directory, after which the behavior of :func:`load_inline` is
    identical to :func:`load`.

    See `the
    tests <https://github.com/pytorch/pytorch/blob/master/test/test_cpp_extensions_jit.py>`_
    for good examples of using this function.

    Sources may omit two required parts of a typical non-inline C++ extension:
    the necessary header includes, as well as the (pybind11) binding code. More
    precisely, strings passed to ``cpp_sources`` are first concatenated into a
    single ``.cpp`` file. This file is then prepended with ``#include
    <torch/extension.h>``.

    Furthermore, if the ``functions`` argument is supplied, bindings will be
    automatically generated for each function specified. ``functions`` can
    either be a list of function names, or a dictionary mapping from function
    names to docstrings. If a list is given, the name of each function is used
    as its docstring.

    The sources in ``cuda_sources`` are concatenated into a separate ``.cu``
    file and  prepended with ``torch/types.h``, ``cuda.h`` and
    ``cuda_runtime.h`` includes. The ``.cpp`` and ``.cu`` files are compiled
    separately, but ultimately linked into a single library. Note that no
    bindings are generated for functions in ``cuda_sources`` per  se. To bind
    to a CUDA kernel, you must create a C++ function that calls it, and either
    declare or define this C++ function in one of the ``cpp_sources`` (and
    include its name in ``functions``).

    See :func:`load` for a description of arguments omitted below.

    Args:
        cpp_sources: A string, or list of strings, containing C++ source code.
        cuda_sources: A string, or list of strings, containing CUDA source code.
        functions: A list of function names for which to generate function
            bindings. If a dictionary is given, it should map function names to
            docstrings (which are otherwise just the function names).
        with_cuda: Determines whether CUDA headers and libraries are added to
            the build. If set to ``None`` (default), this value is
            automatically determined based on whether ``cuda_sources`` is
            provided. Set it to ``True`` to force CUDA headers
            and libraries to be included.
        with_pytorch_error_handling: Determines whether pytorch error and
            warning macros are handled by pytorch instead of pybind. To do
            this, each function ``foo`` is called via an intermediary ``_safe_foo``
            function. This redirection might cause issues in obscure cases
            of cpp. This flag should be set to ``False`` when this redirect
            causes issues.

    Example:
        >>> from torch.utils.cpp_extension import load_inline
        >>> source = \'\'\'
        at::Tensor sin_add(at::Tensor x, at::Tensor y) {
          return x.sin() + y.sin();
        }
        \'\'\'
        >>> module = load_inline(name='inline_extension',
                                 cpp_sources=[source],
                                 functions=['sin_add'])

    .. note::
        By default, the Ninja backend uses #CPUS + 2 workers to build the
        extension. This may use up too many resources on some systems. One
        can control the number of workers by setting the `MAX_JOBS` environment
        variable to a non-negative number.
    '''
    build_directory = build_directory or _get_build_directory(name, verbose)

    if isinstance(cpp_sources, str):
        cpp_sources = [cpp_sources]
    cuda_sources = cuda_sources or []
    if isinstance(cuda_sources, str):
        cuda_sources = [cuda_sources]

    cpp_sources.insert(0, '#include <torch/extension.h>')

    # If `functions` is supplied, we create the pybind11 bindings for the user.
    # Here, `functions` is (or becomes, after some processing) a map from
    # function names to function docstrings.
    if functions is not None:
        module_def = []
        module_def.append('PYBIND11_MODULE(TORCH_EXTENSION_NAME, m) {')
        if isinstance(functions, str):
            functions = [functions]
        if isinstance(functions, list):
            # Make the function docstring the same as the function name.
            functions = dict((f, f) for f in functions)
        elif not isinstance(functions, dict):
            raise ValueError(f"Expected 'functions' to be a list or dict, but was {type(functions)}")
        for function_name, docstring in functions.items():
            if with_pytorch_error_handling:
                module_def.append(
                    'm.def("{0}", torch::wrap_pybind_function({0}), "{1}");'
                    .format(function_name, docstring))
            else:
                module_def.append('m.def("{0}", {0}, "{1}");'.format(function_name, docstring))
        module_def.append('}')
        cpp_sources += module_def

    cpp_source_path = os.path.join(build_directory, 'main.cpp')
    with open(cpp_source_path, 'w') as cpp_source_file:
        cpp_source_file.write('\n'.join(cpp_sources))

    sources = [cpp_source_path]

    if cuda_sources:
        cuda_sources.insert(0, '#include <torch/types.h>')
        cuda_sources.insert(1, '#include <cuda.h>')
        cuda_sources.insert(2, '#include <cuda_runtime.h>')

        cuda_source_path = os.path.join(build_directory, 'cuda.cu')
        with open(cuda_source_path, 'w') as cuda_source_file:
            cuda_source_file.write('\n'.join(cuda_sources))

        sources.append(cuda_source_path)

    return _jit_compile(
        name,
        sources,
        extra_cflags,
        extra_cuda_cflags,
        extra_ldflags,
        extra_include_paths,
        build_directory,
        verbose,
        with_cuda,
        is_python_module,
        is_standalone=False,
        keep_intermediates=keep_intermediates)


def _jit_compile(name,
                 sources,
                 extra_cflags,
                 extra_cuda_cflags,
                 extra_ldflags,
                 extra_include_paths,
                 build_directory: str,
                 verbose: bool,
                 with_cuda: Optional[bool],
                 is_python_module,
                 is_standalone,
                 keep_intermediates=True) -> None:
    if is_python_module and is_standalone:
        raise ValueError("`is_python_module` and `is_standalone` are mutually exclusive.")

    if with_cuda is None:
        with_cuda = any(map(_is_cuda_file, sources))
    with_cudnn = any(['cudnn' in f for f in extra_ldflags or []])
    old_version = JIT_EXTENSION_VERSIONER.get_version(name)
    version = JIT_EXTENSION_VERSIONER.bump_version_if_changed(
        name,
        sources,
        build_arguments=[extra_cflags, extra_cuda_cflags, extra_ldflags, extra_include_paths],
        build_directory=build_directory,
        with_cuda=with_cuda,
        is_python_module=is_python_module,
        is_standalone=is_standalone,
    )
    if version > 0:
        if version != old_version and verbose:
            print(f'The input conditions for extension module {name} have changed. ' +
                  f'Bumping to version {version} and re-building as {name}_v{version}...')
        name = f'{name}_v{version}'

    if version != old_version:
        baton = FileBaton(os.path.join(build_directory, 'lock'))
        if baton.try_acquire():
            try:
                with GeneratedFileCleaner(keep_intermediates=keep_intermediates) as clean_ctx:
                    if IS_HIP_EXTENSION and (with_cuda or with_cudnn):
                        hipify_result = hipify_python.hipify(
                            project_directory=build_directory,
                            output_directory=build_directory,
                            header_include_dirs=(extra_include_paths if extra_include_paths is not None else []),
                            extra_files=[os.path.abspath(s) for s in sources],
<<<<<<< HEAD
                            ignores=[os.path.join(ROCM_HOME, '*'), os.path.join(_TORCH_PATH, '*')],  # no need to hipify ROCm or PyTorch headers
=======
                            ignores=[_join_rocm_home('*'), os.path.join(_TORCH_PATH, '*')],  # no need to hipify ROCm or PyTorch headers
>>>>>>> c9e1ee48
                            show_detailed=verbose,
                            show_progress=verbose,
                            is_pytorch_extension=True,
                            clean_ctx=clean_ctx
                        )

                        hipified_sources = set()
                        for source in sources:
                            s_abs = os.path.abspath(source)
                            hipified_sources.add(hipify_result[s_abs]["hipified_path"] if s_abs in hipify_result else s_abs)

                        sources = list(hipified_sources)

                    _write_ninja_file_and_build_library(
                        name=name,
                        sources=sources,
                        extra_cflags=extra_cflags or [],
                        extra_cuda_cflags=extra_cuda_cflags or [],
                        extra_ldflags=extra_ldflags or [],
                        extra_include_paths=extra_include_paths or [],
                        build_directory=build_directory,
                        verbose=verbose,
                        with_cuda=with_cuda,
                        is_standalone=is_standalone)
            finally:
                baton.release()
        else:
            baton.wait()
    elif verbose:
        print('No modifications detected for re-loaded extension '
              f'module {name}, skipping build step...')

    if verbose:
        print(f'Loading extension module {name}...')

    if is_standalone:
        return _get_exec_path(name, build_directory)

    return _import_module_from_library(name, build_directory, is_python_module)


def _write_ninja_file_and_compile_objects(
        sources: List[str],
        objects,
        cflags,
        post_cflags,
        cuda_cflags,
        cuda_post_cflags,
        cuda_dlink_post_cflags,
        build_directory: str,
        verbose: bool,
        with_cuda: Optional[bool]) -> None:
    verify_ninja_availability()
    if IS_WINDOWS:
        compiler = os.environ.get('CXX', 'cl')
    else:
        compiler = os.environ.get('CXX', 'c++')
    get_compiler_abi_compatibility_and_version(compiler)
    if with_cuda is None:
        with_cuda = any(map(_is_cuda_file, sources))
    build_file_path = os.path.join(build_directory, 'build.ninja')
    if verbose:
        print(f'Emitting ninja build file {build_file_path}...')
    _write_ninja_file(
        path=build_file_path,
        cflags=cflags,
        post_cflags=post_cflags,
        cuda_cflags=cuda_cflags,
        cuda_post_cflags=cuda_post_cflags,
        cuda_dlink_post_cflags=cuda_dlink_post_cflags,
        sources=sources,
        objects=objects,
        ldflags=None,
        library_target=None,
        with_cuda=with_cuda)
    if verbose:
        print('Compiling objects...')
    _run_ninja_build(
        build_directory,
        verbose,
        # It would be better if we could tell users the name of the extension
        # that failed to build but there isn't a good way to get it here.
        error_prefix='Error compiling objects for extension')


def _write_ninja_file_and_build_library(
        name,
        sources: List[str],
        extra_cflags,
        extra_cuda_cflags,
        extra_ldflags,
        extra_include_paths,
        build_directory: str,
        verbose: bool,
        with_cuda: Optional[bool],
        is_standalone: bool = False) -> None:
    verify_ninja_availability()
    if IS_WINDOWS:
        compiler = os.environ.get('CXX', 'cl')
    else:
        compiler = os.environ.get('CXX', 'c++')
    get_compiler_abi_compatibility_and_version(compiler)
    if with_cuda is None:
        with_cuda = any(map(_is_cuda_file, sources))
    extra_ldflags = _prepare_ldflags(
        extra_ldflags or [],
        with_cuda,
        verbose,
        is_standalone)
    build_file_path = os.path.join(build_directory, 'build.ninja')
    if verbose:
        print(f'Emitting ninja build file {build_file_path}...')
    # NOTE: Emitting a new ninja build file does not cause re-compilation if
    # the sources did not change, so it's ok to re-emit (and it's fast).
    _write_ninja_file_to_build_library(
        path=build_file_path,
        name=name,
        sources=sources,
        extra_cflags=extra_cflags or [],
        extra_cuda_cflags=extra_cuda_cflags or [],
        extra_ldflags=extra_ldflags or [],
        extra_include_paths=extra_include_paths or [],
        with_cuda=with_cuda,
        is_standalone=is_standalone)

    if verbose:
        print(f'Building extension module {name}...')
    _run_ninja_build(
        build_directory,
        verbose,
        error_prefix=f"Error building extension '{name}'")


def is_ninja_available():
    r'''
    Returns ``True`` if the `ninja <https://ninja-build.org/>`_ build system is
    available on the system, ``False`` otherwise.
    '''
    try:
        subprocess.check_output('ninja --version'.split())
    except Exception:
        return False
    else:
        return True


def verify_ninja_availability():
    r'''
    Raises ``RuntimeError`` if `ninja <https://ninja-build.org/>`_ build system is not
    available on the system, does nothing otherwise.
    '''
    if not is_ninja_available():
        raise RuntimeError("Ninja is required to load C++ extensions")


def _prepare_ldflags(extra_ldflags, with_cuda, verbose, is_standalone):
    if IS_WINDOWS:
        python_path = os.path.dirname(sys.executable)
        python_lib_path = os.path.join(python_path, 'libs')

        extra_ldflags.append('c10.lib')
        if with_cuda:
            extra_ldflags.append('c10_cuda.lib')
        extra_ldflags.append('torch_cpu.lib')
        if BUILD_SPLIT_CUDA and with_cuda:
            extra_ldflags.append('torch_cuda_cu.lib')
            # See [Note about _torch_cuda_cu_linker_symbol_op and torch_cuda_cu] in native_functions.yaml
            extra_ldflags.append('-INCLUDE:?_torch_cuda_cu_linker_symbol_op_cuda@native@at@@YA?AVTensor@2@AEBV32@@Z')
            extra_ldflags.append('torch_cuda_cpp.lib')
            # /INCLUDE is used to ensure torch_cuda_cpp is linked against in a project that relies on it.
            # Related issue: https://github.com/pytorch/pytorch/issues/31611
            extra_ldflags.append('-INCLUDE:?warp_size@cuda@at@@YAHXZ')
        elif with_cuda:
            extra_ldflags.append('torch_cuda.lib')
            # /INCLUDE is used to ensure torch_cuda is linked against in a project that relies on it.
            # Related issue: https://github.com/pytorch/pytorch/issues/31611
            extra_ldflags.append('-INCLUDE:?warp_size@cuda@at@@YAHXZ')
        extra_ldflags.append('torch.lib')
        extra_ldflags.append(f'/LIBPATH:{TORCH_LIB_PATH}')
        if not is_standalone:
            extra_ldflags.append('torch_python.lib')
            extra_ldflags.append(f'/LIBPATH:{python_lib_path}')

    else:
        extra_ldflags.append(f'-L{TORCH_LIB_PATH}')
        extra_ldflags.append('-lc10')
        if with_cuda:
            extra_ldflags.append('-lc10_hip' if IS_HIP_EXTENSION else '-lc10_cuda')
        extra_ldflags.append('-ltorch_cpu')
        if BUILD_SPLIT_CUDA and with_cuda:
            extra_ldflags.append('-ltorch_hip' if IS_HIP_EXTENSION else '-ltorch_cuda_cu -ltorch_cuda_cpp')
        elif with_cuda:
            extra_ldflags.append('-ltorch_hip' if IS_HIP_EXTENSION else '-ltorch_cuda')
        extra_ldflags.append('-ltorch')
        if not is_standalone:
            extra_ldflags.append('-ltorch_python')

        if is_standalone and "TBB" in torch.__config__.parallel_info():
            extra_ldflags.append('-ltbb')

        if is_standalone:
            extra_ldflags.append(f"-Wl,-rpath,{TORCH_LIB_PATH}")

    if with_cuda:
        if verbose:
            print('Detected CUDA files, patching ldflags')
        if IS_WINDOWS:
            extra_ldflags.append(f'/LIBPATH:{_join_cuda_home("lib/x64")}')
            extra_ldflags.append('cudart.lib')
            if CUDNN_HOME is not None:
                extra_ldflags.append(os.path.join(CUDNN_HOME, 'lib/x64'))
        elif not IS_HIP_EXTENSION:
            extra_ldflags.append(f'-L{_join_cuda_home("lib64")}')
            extra_ldflags.append('-lcudart')
            if CUDNN_HOME is not None:
                extra_ldflags.append(f'-L{os.path.join(CUDNN_HOME, "lib64")}')
        elif IS_HIP_EXTENSION:
            assert ROCM_VERSION is not None
            extra_ldflags.append(f'-L{_join_rocm_home("lib")}')
            extra_ldflags.append('-lamdhip64' if ROCM_VERSION >= (3, 5) else '-lhip_hcc')
    return extra_ldflags


def _get_cuda_arch_flags(cflags: Optional[List[str]] = None) -> List[str]:
    r'''
    Determine CUDA arch flags to use.

    For an arch, say "6.1", the added compile flag will be
    ``-gencode=arch=compute_61,code=sm_61``.
    For an added "+PTX", an additional
    ``-gencode=arch=compute_xx,code=compute_xx`` is added.

    See select_compute_arch.cmake for corresponding named and supported arches
    when building with CMake.
    '''
    # If cflags is given, there may already be user-provided arch flags in it
    # (from `extra_compile_args`)
    if cflags is not None:
        for flag in cflags:
            if 'arch' in flag:
                return []

    # Note: keep combined names ("arch1+arch2") above single names, otherwise
    # string replacement may not do the right thing
    named_arches = collections.OrderedDict([
        ('Kepler+Tesla', '3.7'),
        ('Kepler', '3.5+PTX'),
        ('Maxwell+Tegra', '5.3'),
        ('Maxwell', '5.0;5.2+PTX'),
        ('Pascal', '6.0;6.1+PTX'),
        ('Volta', '7.0+PTX'),
        ('Turing', '7.5+PTX'),
        ('Ampere', '8.0;8.6+PTX'),
    ])

    supported_arches = ['3.5', '3.7', '5.0', '5.2', '5.3', '6.0', '6.1', '6.2',
                        '7.0', '7.2', '7.5', '8.0', '8.6']
    valid_arch_strings = supported_arches + [s + "+PTX" for s in supported_arches]

    # The default is sm_30 for CUDA 9.x and 10.x
    # First check for an env var (same as used by the main setup.py)
    # Can be one or more architectures, e.g. "6.1" or "3.5;5.2;6.0;6.1;7.0+PTX"
    # See cmake/Modules_CUDA_fix/upstream/FindCUDA/select_compute_arch.cmake
    _arch_list = os.environ.get('TORCH_CUDA_ARCH_LIST', None)

    # If not given, determine what's best for the GPU / CUDA version that can be found
    if not _arch_list:
        arch_list = []
        # the assumption is that the extension should run on any of the currently visible cards,
        # which could be of different types - therefore all archs for visible cards should be included
        for i in range(torch.cuda.device_count()):
            capability = torch.cuda.get_device_capability(i)
            supported_sm = [int(arch.split('_')[1])
                            for arch in torch.cuda.get_arch_list() if 'sm_' in arch]
            max_supported_sm = max((sm // 10, sm % 10) for sm in supported_sm)
            # Capability of the device may be higher than what's supported by the user's
            # NVCC, causing compilation error. User's NVCC is expected to match the one
            # used to build pytorch, so we use the maximum supported capability of pytorch
            # to clamp the capability.
            capability = min(max_supported_sm, capability)
            arch = f'{capability[0]}.{capability[1]}'
            if arch not in arch_list:
                arch_list.append(arch)
        arch_list = sorted(arch_list)
        arch_list[-1] += '+PTX'
    else:
        # Deal with lists that are ' ' separated (only deal with ';' after)
        _arch_list = _arch_list.replace(' ', ';')
        # Expand named arches
        for named_arch, archval in named_arches.items():
            _arch_list = _arch_list.replace(named_arch, archval)

        arch_list = _arch_list.split(';')

    flags = []
    for arch in arch_list:
        if arch not in valid_arch_strings:
            raise ValueError(f"Unknown CUDA arch ({arch}) or GPU not supported")
        else:
            num = arch[0] + arch[2]
            flags.append(f'-gencode=arch=compute_{num},code=sm_{num}')
            if arch.endswith('+PTX'):
                flags.append(f'-gencode=arch=compute_{num},code=compute_{num}')

    return sorted(list(set(flags)))


def _get_rocm_arch_flags(cflags: Optional[List[str]] = None) -> List[str]:
    # If cflags is given, there may already be user-provided arch flags in it
    # (from `extra_compile_args`)
    if cflags is not None:
        for flag in cflags:
            if 'amdgpu-target' in flag:
                return ['-fno-gpu-rdc']
    # Use same defaults as used for building PyTorch
    # Allow env var to override, just like during initial cmake build.
    _archs = os.environ.get('PYTORCH_ROCM_ARCH', None)
    if not _archs:
        archs = torch.cuda.get_arch_list()
    else:
        archs = _archs.replace(' ', ';').split(';')
    flags = ['--amdgpu-target=%s' % arch for arch in archs]
    flags += ['-fno-gpu-rdc']
    return flags

def _get_build_directory(name: str, verbose: bool) -> str:
    root_extensions_directory = os.environ.get('TORCH_EXTENSIONS_DIR')
    if root_extensions_directory is None:
        root_extensions_directory = get_default_build_root()
        cu_str = ('cpu' if torch.version.cuda is None else
                  f'cu{torch.version.cuda.replace(".", "")}')  # type: ignore[attr-defined]
        python_version = f'py{sys.version_info.major}{sys.version_info.minor}'
        build_folder = f'{python_version}_{cu_str}'

        root_extensions_directory = os.path.join(
            root_extensions_directory, build_folder)

    if verbose:
        print(f'Using {root_extensions_directory} as PyTorch extensions root...')

    build_directory = os.path.join(root_extensions_directory, name)
    if not os.path.exists(build_directory):
        if verbose:
            print(f'Creating extension directory {build_directory}...')
        # This is like mkdir -p, i.e. will also create parent directories.
        os.makedirs(build_directory, exist_ok=True)

    return build_directory


def _get_num_workers(verbose: bool) -> Optional[int]:
    max_jobs = os.environ.get('MAX_JOBS')
    if max_jobs is not None and max_jobs.isdigit():
        if verbose:
            print(f'Using envvar MAX_JOBS ({max_jobs}) as the number of workers...')
        return int(max_jobs)
    if verbose:
        print('Allowing ninja to set a default number of workers... '
              '(overridable by setting the environment variable MAX_JOBS=N)')
    return None


def _run_ninja_build(build_directory: str, verbose: bool, error_prefix: str) -> None:
    command = ['ninja', '-v']
    num_workers = _get_num_workers(verbose)
    if num_workers is not None:
        command.extend(['-j', str(num_workers)])
    env = os.environ.copy()
    # Try to activate the vc env for the users
    if IS_WINDOWS and 'VSCMD_ARG_TGT_ARCH' not in env:
        from setuptools import distutils

        plat_name = distutils.util.get_platform()
        plat_spec = PLAT_TO_VCVARS[plat_name]

        vc_env = distutils._msvccompiler._get_vc_env(plat_spec)
        vc_env = {k.upper(): v for k, v in vc_env.items()}
        for k, v in env.items():
            uk = k.upper()
            if uk not in vc_env:
                vc_env[uk] = v
        env = vc_env
    try:
        sys.stdout.flush()
        sys.stderr.flush()
        # Warning: don't pass stdout=None to subprocess.run to get output.
        # subprocess.run assumes that sys.__stdout__ has not been modified and
        # attempts to write to it by default.  However, when we call _run_ninja_build
        # from ahead-of-time cpp extensions, the following happens:
        # 1) If the stdout encoding is not utf-8, setuptools detachs __stdout__.
        #    https://github.com/pypa/setuptools/blob/7e97def47723303fafabe48b22168bbc11bb4821/setuptools/dist.py#L1110
        #    (it probably shouldn't do this)
        # 2) subprocess.run (on POSIX, with no stdout override) relies on
        #    __stdout__ not being detached:
        #    https://github.com/python/cpython/blob/c352e6c7446c894b13643f538db312092b351789/Lib/subprocess.py#L1214
        # To work around this, we pass in the fileno directly and hope that
        # it is valid.
        stdout_fileno = 1
        subprocess.run(
            command,
            stdout=stdout_fileno if verbose else subprocess.PIPE,
            stderr=subprocess.STDOUT,
            cwd=build_directory,
            check=True,
            env=env)
    except subprocess.CalledProcessError as e:
        # Python 2 and 3 compatible way of getting the error object.
        _, error, _ = sys.exc_info()
        # error.output contains the stdout and stderr of the build attempt.
        message = error_prefix
        # `error` is a CalledProcessError (which has an `ouput`) attribute, but
        # mypy thinks it's Optional[BaseException] and doesn't narrow
        if hasattr(error, 'output') and error.output:  # type: ignore[union-attr]
            message += f": {error.output.decode(*SUBPROCESS_DECODE_ARGS)}"  # type: ignore[union-attr]
        raise RuntimeError(message) from e


def _get_exec_path(module_name, path):
    if IS_WINDOWS and TORCH_LIB_PATH not in os.getenv('PATH', '').split(';'):
        torch_lib_in_path = any(
            os.path.exists(p) and os.path.samefile(p, TORCH_LIB_PATH)
            for p in os.getenv('PATH', '').split(';')
        )
        if not torch_lib_in_path:
            os.environ['PATH'] = f"{TORCH_LIB_PATH};{os.getenv('PATH', '')}"
    return os.path.join(path, f'{module_name}{EXEC_EXT}')


def _import_module_from_library(module_name, path, is_python_module):
    filepath = os.path.join(path, f"{module_name}{LIB_EXT}")
    if is_python_module:
        # https://stackoverflow.com/questions/67631/how-to-import-a-module-given-the-full-path
        spec = importlib.util.spec_from_file_location(module_name, filepath)
        assert spec is not None
        module = importlib.util.module_from_spec(spec)
        assert isinstance(spec.loader, importlib.abc.Loader)
        spec.loader.exec_module(module)
        return module
    else:
        torch.ops.load_library(filepath)


def _write_ninja_file_to_build_library(path,
                                       name,
                                       sources,
                                       extra_cflags,
                                       extra_cuda_cflags,
                                       extra_ldflags,
                                       extra_include_paths,
                                       with_cuda,
                                       is_standalone) -> None:
    extra_cflags = [flag.strip() for flag in extra_cflags]
    extra_cuda_cflags = [flag.strip() for flag in extra_cuda_cflags]
    extra_ldflags = [flag.strip() for flag in extra_ldflags]
    extra_include_paths = [flag.strip() for flag in extra_include_paths]

    # Turn into absolute paths so we can emit them into the ninja build
    # file wherever it is.
    user_includes = [os.path.abspath(file) for file in extra_include_paths]

    # include_paths() gives us the location of torch/extension.h
    system_includes = include_paths(with_cuda)
    # sysconfig.get_path('include') gives us the location of Python.h
    # Explicitly specify 'posix_prefix' scheme on non-Windows platforms to workaround error on some MacOS
    # installations where default `get_path` points to non-existing `/Library/Python/M.m/include` folder
    python_include_path = sysconfig.get_path('include', scheme='nt' if IS_WINDOWS else 'posix_prefix')
    if python_include_path is not None:
        system_includes.append(python_include_path)

    # Windows does not understand `-isystem`.
    if IS_WINDOWS:
        user_includes += system_includes
        system_includes.clear()

    common_cflags = []
    if not is_standalone:
        common_cflags.append(f'-DTORCH_EXTENSION_NAME={name}')
        common_cflags.append('-DTORCH_API_INCLUDE_EXTENSION_H')

    # Note [Pybind11 ABI constants]
    #
    # Pybind11 before 2.4 used to build an ABI strings using the following pattern:
    # f"__pybind11_internals_v{PYBIND11_INTERNALS_VERSION}{PYBIND11_INTERNALS_KIND}{PYBIND11_BUILD_TYPE}__"
    # Since 2.4 compier type, stdlib and build abi parameters are also encoded like this:
    # f"__pybind11_internals_v{PYBIND11_INTERNALS_VERSION}{PYBIND11_INTERNALS_KIND}{PYBIND11_COMPILER_TYPE}{PYBIND11_STDLIB}{PYBIND11_BUILD_ABI}{PYBIND11_BUILD_TYPE}__"
    #
    # This was done in order to further narrow down the chances of compiler ABI incompatibility
    # that can cause a hard to debug segfaults.
    # For PyTorch extensions we want to relax those restrictions and pass compiler, stdlib and abi properties
    # captured during PyTorch native library compilation in torch/csrc/Module.cpp

    for pname in ["COMPILER_TYPE", "STDLIB", "BUILD_ABI"]:
        pval = getattr(torch._C, f"_PYBIND11_{pname}")
        if pval is not None and not IS_WINDOWS:
            common_cflags.append(f'-DPYBIND11_{pname}=\\"{pval}\\"')

    common_cflags += [f'-I{include}' for include in user_includes]
    common_cflags += [f'-isystem {include}' for include in system_includes]

    common_cflags += ['-D_GLIBCXX_USE_CXX11_ABI=' + str(int(torch._C._GLIBCXX_USE_CXX11_ABI))]

    if IS_WINDOWS:
        cflags = common_cflags + COMMON_MSVC_FLAGS + extra_cflags
        cflags = _nt_quote_args(cflags)
    else:
        cflags = common_cflags + ['-fPIC', '-std=c++14'] + extra_cflags

    if with_cuda and IS_HIP_EXTENSION:
        cuda_flags = ['-DWITH_HIP'] + cflags + COMMON_HIP_FLAGS + COMMON_HIPCC_FLAGS
        cuda_flags += extra_cuda_cflags
        cuda_flags += _get_rocm_arch_flags(cuda_flags)
    elif with_cuda:
        cuda_flags = common_cflags + COMMON_NVCC_FLAGS + _get_cuda_arch_flags()
        if IS_WINDOWS:
            for flag in COMMON_MSVC_FLAGS:
                cuda_flags = ['-Xcompiler', flag] + cuda_flags
            for ignore_warning in MSVC_IGNORE_CUDAFE_WARNINGS:
                cuda_flags = ['-Xcudafe', '--diag_suppress=' + ignore_warning] + cuda_flags
            cuda_flags = _nt_quote_args(cuda_flags)
            cuda_flags += _nt_quote_args(extra_cuda_cflags)
        else:
            cuda_flags += ['--compiler-options', "'-fPIC'"]
            cuda_flags += extra_cuda_cflags
            if not any(flag.startswith('-std=') for flag in cuda_flags):
                cuda_flags.append('-std=c++14')
            if os.getenv("CC") is not None:
                cuda_flags = ['-ccbin', os.getenv("CC")] + cuda_flags
    else:
        cuda_flags = None

    def object_file_path(source_file: str) -> str:
        # '/path/to/file.cpp' -> 'file'
        file_name = os.path.splitext(os.path.basename(source_file))[0]
        if _is_cuda_file(source_file) and with_cuda:
            # Use a different object filename in case a C++ and CUDA file have
            # the same filename but different extension (.cpp vs. .cu).
            target = f'{file_name}.cuda.o'
        else:
            target = f'{file_name}.o'
        return target

    objects = [object_file_path(src) for src in sources]
    ldflags = ([] if is_standalone else [SHARED_FLAG]) + extra_ldflags

    # The darwin linker needs explicit consent to ignore unresolved symbols.
    if IS_MACOS:
        ldflags.append('-undefined dynamic_lookup')
    elif IS_WINDOWS:
        ldflags = _nt_quote_args(ldflags)

    ext = EXEC_EXT if is_standalone else LIB_EXT
    library_target = f'{name}{ext}'

    _write_ninja_file(
        path=path,
        cflags=cflags,
        post_cflags=None,
        cuda_cflags=cuda_flags,
        cuda_post_cflags=None,
        cuda_dlink_post_cflags=None,
        sources=sources,
        objects=objects,
        ldflags=ldflags,
        library_target=library_target,
        with_cuda=with_cuda)


def _write_ninja_file(path,
                      cflags,
                      post_cflags,
                      cuda_cflags,
                      cuda_post_cflags,
                      cuda_dlink_post_cflags,
                      sources,
                      objects,
                      ldflags,
                      library_target,
                      with_cuda) -> None:
    r"""Write a ninja file that does the desired compiling and linking.

    `path`: Where to write this file
    `cflags`: list of flags to pass to $cxx. Can be None.
    `post_cflags`: list of flags to append to the $cxx invocation. Can be None.
    `cuda_cflags`: list of flags to pass to $nvcc. Can be None.
    `cuda_postflags`: list of flags to append to the $nvcc invocation. Can be None.
    `sources`: list of paths to source files
    `objects`: list of desired paths to objects, one per source.
    `ldflags`: list of flags to pass to linker. Can be None.
    `library_target`: Name of the output library. Can be None; in that case,
                      we do no linking.
    `with_cuda`: If we should be compiling with CUDA.
    """
    def sanitize_flags(flags):
        if flags is None:
            return []
        else:
            return [flag.strip() for flag in flags]

    cflags = sanitize_flags(cflags)
    post_cflags = sanitize_flags(post_cflags)
    cuda_cflags = sanitize_flags(cuda_cflags)
    cuda_post_cflags = sanitize_flags(cuda_post_cflags)
    cuda_dlink_post_cflags = sanitize_flags(cuda_dlink_post_cflags)
    ldflags = sanitize_flags(ldflags)

    # Sanity checks...
    assert len(sources) == len(objects)
    assert len(sources) > 0

    if IS_WINDOWS:
        compiler = os.environ.get('CXX', 'cl')
    else:
        compiler = os.environ.get('CXX', 'c++')

    # Version 1.3 is required for the `deps` directive.
    config = ['ninja_required_version = 1.3']
    config.append(f'cxx = {compiler}')
    if with_cuda or cuda_dlink_post_cflags:
        if IS_HIP_EXTENSION:
            nvcc = _join_rocm_home('bin', 'hipcc')
        else:
            nvcc = _join_cuda_home('bin', 'nvcc')
        config.append(f'nvcc = {nvcc}')

    if IS_HIP_EXTENSION:
        post_cflags = COMMON_HIP_FLAGS + post_cflags
    flags = [f'cflags = {" ".join(cflags)}']
    flags.append(f'post_cflags = {" ".join(post_cflags)}')
    if with_cuda:
        flags.append(f'cuda_cflags = {" ".join(cuda_cflags)}')
        flags.append(f'cuda_post_cflags = {" ".join(cuda_post_cflags)}')
    flags.append(f'cuda_dlink_post_cflags = {" ".join(cuda_dlink_post_cflags)}')
    flags.append(f'ldflags = {" ".join(ldflags)}')

    # Turn into absolute paths so we can emit them into the ninja build
    # file wherever it is.
    sources = [os.path.abspath(file) for file in sources]

    # See https://ninja-build.org/build.ninja.html for reference.
    compile_rule = ['rule compile']
    if IS_WINDOWS:
        compile_rule.append(
            '  command = cl /showIncludes $cflags -c $in /Fo$out $post_cflags')
        compile_rule.append('  deps = msvc')
    else:
        compile_rule.append(
            '  command = $cxx -MMD -MF $out.d $cflags -c $in -o $out $post_cflags')
        compile_rule.append('  depfile = $out.d')
        compile_rule.append('  deps = gcc')

    if with_cuda:
        cuda_compile_rule = ['rule cuda_compile']
        nvcc_gendeps = ''
        # --generate-dependencies-with-compile was added in CUDA 10.2.
        # Compilation will work on earlier CUDA versions but header file
        # dependencies are not correctly computed.
        required_cuda_version = packaging.version.parse('10.2')
        has_cuda_version = torch.version.cuda is not None
        if has_cuda_version and packaging.version.parse(torch.version.cuda) >= required_cuda_version:
            cuda_compile_rule.append('  depfile = $out.d')
            cuda_compile_rule.append('  deps = gcc')
            # Note: non-system deps with nvcc are only supported
            # on Linux so use --generate-dependencies-with-compile
            # to make this work on Windows too.
            if IS_WINDOWS:
                nvcc_gendeps = '--generate-dependencies-with-compile --dependency-output $out.d'
        cuda_compile_rule.append(
            f'  command = $nvcc {nvcc_gendeps} $cuda_cflags -c $in -o $out $cuda_post_cflags')

    # Emit one build rule per source to enable incremental build.
    build = []
    for source_file, object_file in zip(sources, objects):
        is_cuda_source = _is_cuda_file(source_file) and with_cuda
        rule = 'cuda_compile' if is_cuda_source else 'compile'
        if IS_WINDOWS:
            source_file = source_file.replace(':', '$:')
            object_file = object_file.replace(':', '$:')
        source_file = source_file.replace(" ", "$ ")
        object_file = object_file.replace(" ", "$ ")
        build.append(f'build {object_file}: {rule} {source_file}')

    if cuda_dlink_post_cflags:
        devlink_out = os.path.join(os.path.dirname(objects[0]), 'dlink.o')
        devlink_rule = ['rule cuda_devlink']
        devlink_rule.append('  command = $nvcc $in -o $out $cuda_dlink_post_cflags')
        devlink = [f'build {devlink_out}: cuda_devlink {" ".join(objects)}']
        objects += [devlink_out]
    else:
        devlink_rule, devlink = [], []

    if library_target is not None:
        link_rule = ['rule link']
        if IS_WINDOWS:
            cl_paths = subprocess.check_output(['where',
                                                'cl']).decode(*SUBPROCESS_DECODE_ARGS).split('\r\n')
            if len(cl_paths) >= 1:
                cl_path = os.path.dirname(cl_paths[0]).replace(':', '$:')
            else:
                raise RuntimeError("MSVC is required to load C++ extensions")
            link_rule.append(f'  command = "{cl_path}/link.exe" $in /nologo $ldflags /out:$out')
        else:
            link_rule.append('  command = $cxx $in $ldflags -o $out')

        link = [f'build {library_target}: link {" ".join(objects)}']

        default = [f'default {library_target}']
    else:
        link_rule, link, default = [], [], []

    # 'Blocks' should be separated by newlines, for visual benefit.
    blocks = [config, flags, compile_rule]
    if with_cuda:
        blocks.append(cuda_compile_rule)
    blocks += [devlink_rule, link_rule, build, devlink, link, default]
    with open(path, 'w') as build_file:
        for block in blocks:
            lines = '\n'.join(block)
            build_file.write(f'{lines}\n\n')


def _join_cuda_home(*paths) -> str:
    r'''
    Joins paths with CUDA_HOME, or raises an error if it CUDA_HOME is not set.

    This is basically a lazy way of raising an error for missing $CUDA_HOME
    only once we need to get any CUDA-specific path.
    '''
    if CUDA_HOME is None:
        raise EnvironmentError('CUDA_HOME environment variable is not set. '
                               'Please set it to your CUDA install root.')
    return os.path.join(CUDA_HOME, *paths)


def _is_cuda_file(path: str) -> bool:
    valid_ext = ['.cu', '.cuh']
    if IS_HIP_EXTENSION:
        valid_ext.append('.hip')
    return os.path.splitext(path)[1] in valid_ext<|MERGE_RESOLUTION|>--- conflicted
+++ resolved
@@ -17,11 +17,7 @@
 from .file_baton import FileBaton
 from ._cpp_extension_versioner import ExtensionVersioner
 from .hipify import hipify_python
-<<<<<<< HEAD
-from .hipify.hipify_python import GeneratedFileCleaner, get_hip_file_path
-=======
 from .hipify.hipify_python import GeneratedFileCleaner
->>>>>>> c9e1ee48
 from typing import List, Optional, Union, Tuple
 from torch.torch_version import TorchVersion
 
@@ -1467,11 +1463,7 @@
                             output_directory=build_directory,
                             header_include_dirs=(extra_include_paths if extra_include_paths is not None else []),
                             extra_files=[os.path.abspath(s) for s in sources],
-<<<<<<< HEAD
-                            ignores=[os.path.join(ROCM_HOME, '*'), os.path.join(_TORCH_PATH, '*')],  # no need to hipify ROCm or PyTorch headers
-=======
                             ignores=[_join_rocm_home('*'), os.path.join(_TORCH_PATH, '*')],  # no need to hipify ROCm or PyTorch headers
->>>>>>> c9e1ee48
                             show_detailed=verbose,
                             show_progress=verbose,
                             is_pytorch_extension=True,
