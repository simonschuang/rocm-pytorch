import copy
import glob
import importlib
import os
import re
import shlex
import setuptools
import subprocess
import sys
import sysconfig
import warnings
import collections

import torch
import torch._appdirs
from .file_baton import FileBaton
from ._cpp_extension_versioner import ExtensionVersioner
from .hipify import hipify_python
from .hipify.hipify_python import get_hip_file_path, GeneratedFileCleaner
from typing import List, Optional, Union

from setuptools.command.build_ext import build_ext
from pkg_resources import packaging  # type: ignore[attr-defined]

IS_WINDOWS = sys.platform == 'win32'
IS_MACOS = sys.platform.startswith('darwin')
IS_LINUX = sys.platform.startswith('linux')
LIB_EXT = '.pyd' if IS_WINDOWS else '.so'
EXEC_EXT = '.exe' if IS_WINDOWS else ''
CLIB_PREFIX = '' if IS_WINDOWS else 'lib'
CLIB_EXT = '.dll' if IS_WINDOWS else '.so'
SHARED_FLAG = '/DLL' if IS_WINDOWS else '-shared'

_HERE = os.path.abspath(__file__)
_TORCH_PATH = os.path.dirname(os.path.dirname(_HERE))
TORCH_LIB_PATH = os.path.join(_TORCH_PATH, 'lib')


BUILD_SPLIT_CUDA = os.getenv('BUILD_SPLIT_CUDA') or (os.path.exists(os.path.join(
    TORCH_LIB_PATH, f'{CLIB_PREFIX}torch_cuda_cu{CLIB_EXT}')) and os.path.exists(os.path.join(TORCH_LIB_PATH, f'{CLIB_PREFIX}torch_cuda_cpp{CLIB_EXT}')))

SUBPROCESS_DECODE_ARGS = ('oem',) if IS_WINDOWS else ()

# Taken directly from python stdlib < 3.9
# See https://github.com/pytorch/pytorch/issues/48617
def _nt_quote_args(args: Optional[List[str]]) -> List[str]:
    """Quote command-line arguments for DOS/Windows conventions.

    Just wraps every argument which contains blanks in double quotes, and
    returns a new argument list.
    """
    # Cover None-type
    if not args:
        return []
    return [f'"{arg}"' if ' ' in arg else arg for arg in args]

def _find_cuda_home() -> Optional[str]:
    r'''Finds the CUDA install path.'''
    # Guess #1
    cuda_home = os.environ.get('CUDA_HOME') or os.environ.get('CUDA_PATH')
    if cuda_home is None:
        # Guess #2
        try:
            which = 'where' if IS_WINDOWS else 'which'
            with open(os.devnull, 'w') as devnull:
                nvcc = subprocess.check_output([which, 'nvcc'],
                                               stderr=devnull).decode(*SUBPROCESS_DECODE_ARGS).rstrip('\r\n')
                cuda_home = os.path.dirname(os.path.dirname(nvcc))
        except Exception:
            # Guess #3
            if IS_WINDOWS:
                cuda_homes = glob.glob(
                    'C:/Program Files/NVIDIA GPU Computing Toolkit/CUDA/v*.*')
                if len(cuda_homes) == 0:
                    cuda_home = ''
                else:
                    cuda_home = cuda_homes[0]
            else:
                cuda_home = '/usr/local/cuda'
            if not os.path.exists(cuda_home):
                cuda_home = None
    if cuda_home and not torch.cuda.is_available():
        print(f"No CUDA runtime is found, using CUDA_HOME='{cuda_home}'")
    return cuda_home

def _find_rocm_home() -> Optional[str]:
    r'''Finds the ROCm install path.'''
    # Guess #1
    rocm_home = os.environ.get('ROCM_HOME') or os.environ.get('ROCM_PATH')
    if rocm_home is None:
        # Guess #2
        try:
            pipe_hipcc = subprocess.Popen(
                ["which hipcc | xargs readlink -f"], stdout=subprocess.PIPE, stderr=subprocess.PIPE, shell=True)
            hipcc, _ = pipe_hipcc.communicate()
            # this will be either <ROCM_HOME>/hip/bin/hipcc or <ROCM_HOME>/bin/hipcc
            rocm_home = os.path.dirname(os.path.dirname(hipcc.decode(*SUBPROCESS_DECODE_ARGS).rstrip('\r\n')))
            if os.path.basename(rocm_home) == 'hip':
                rocm_home = os.path.dirname(rocm_home)
        except Exception:
            # Guess #3
            rocm_home = '/opt/rocm'
            if not os.path.exists(rocm_home):
                rocm_home = None
    if rocm_home and torch.version.hip is None:
        print(f"No ROCm runtime is found, using ROCM_HOME='{rocm_home}'")
    return rocm_home


def _join_rocm_home(*paths) -> str:
    r'''
    Joins paths with ROCM_HOME, or raises an error if it ROCM_HOME is not set.

    This is basically a lazy way of raising an error for missing $ROCM_HOME
    only once we need to get any ROCm-specific path.
    '''
    if ROCM_HOME is None:
        raise EnvironmentError('ROCM_HOME environment variable is not set. '
                               'Please set it to your ROCm install root.')
    elif IS_WINDOWS:
        raise EnvironmentError('Building PyTorch extensions using '
                               'ROCm and Windows is not supported.')
    return os.path.join(ROCM_HOME, *paths)


MINIMUM_GCC_VERSION = (5, 0, 0)
MINIMUM_MSVC_VERSION = (19, 0, 24215)
ABI_INCOMPATIBILITY_WARNING = '''

                               !! WARNING !!

!!!!!!!!!!!!!!!!!!!!!!!!!!!!!!!!!!!!!!!!!!!!!!!!!!!!!!!!!!!!!!!!!!!!!!!!!!!!!!!
Your compiler ({}) may be ABI-incompatible with PyTorch!
Please use a compiler that is ABI-compatible with GCC 5.0 and above.
See https://gcc.gnu.org/onlinedocs/libstdc++/manual/abi.html.

See https://gist.github.com/goldsborough/d466f43e8ffc948ff92de7486c5216d6
for instructions on how to install GCC 5 or higher.
!!!!!!!!!!!!!!!!!!!!!!!!!!!!!!!!!!!!!!!!!!!!!!!!!!!!!!!!!!!!!!!!!!!!!!!!!!!!!!!

                              !! WARNING !!
'''
WRONG_COMPILER_WARNING = '''

                               !! WARNING !!

!!!!!!!!!!!!!!!!!!!!!!!!!!!!!!!!!!!!!!!!!!!!!!!!!!!!!!!!!!!!!!!!!!!!!!!!!!!!!!!
Your compiler ({user_compiler}) is not compatible with the compiler Pytorch was
built with for this platform, which is {pytorch_compiler} on {platform}. Please
use {pytorch_compiler} to to compile your extension. Alternatively, you may
compile PyTorch from source using {user_compiler}, and then you can also use
{user_compiler} to compile your extension.

See https://github.com/pytorch/pytorch/blob/master/CONTRIBUTING.md for help
with compiling PyTorch from source.
!!!!!!!!!!!!!!!!!!!!!!!!!!!!!!!!!!!!!!!!!!!!!!!!!!!!!!!!!!!!!!!!!!!!!!!!!!!!!!!

                              !! WARNING !!
'''
CUDA_MISMATCH_MESSAGE = '''
The detected CUDA version ({0}) mismatches the version that was used to compile
PyTorch ({1}). Please make sure to use the same CUDA versions.
'''
CUDA_MISMATCH_WARN = "The detected CUDA version ({0}) has a minor version mismatch with the version that was used to compile PyTorch ({1}). Most likely this shouldn't be a problem."
CUDA_NOT_FOUND_MESSAGE = '''
CUDA was not found on the system, please set the CUDA_HOME or the CUDA_PATH
environment variable or add NVCC to your system PATH. The extension compilation will fail.
'''
ROCM_HOME = _find_rocm_home()
MIOPEN_HOME = _join_rocm_home('miopen') if ROCM_HOME else None
IS_HIP_EXTENSION = True if ((ROCM_HOME is not None) and (torch.version.hip is not None)) else False
ROCM_VERSION = None
if torch.version.hip is not None:
    ROCM_VERSION = tuple(int(v) for v in torch.version.hip.split('.')[:2])

CUDA_HOME = _find_cuda_home()
CUDNN_HOME = os.environ.get('CUDNN_HOME') or os.environ.get('CUDNN_PATH')
# PyTorch releases have the version pattern major.minor.patch, whereas when
# PyTorch is built from source, we append the git commit hash, which gives
# it the below pattern.
BUILT_FROM_SOURCE_VERSION_PATTERN = re.compile(r'\d+\.\d+\.\d+\w+\+\w+')

COMMON_MSVC_FLAGS = ['/MD', '/wd4819', '/wd4251', '/wd4244', '/wd4267', '/wd4275', '/wd4018', '/wd4190', '/EHsc']

MSVC_IGNORE_CUDAFE_WARNINGS = [
    'base_class_has_different_dll_interface',
    'field_without_dll_interface',
    'dll_interface_conflict_none_assumed',
    'dll_interface_conflict_dllexport_assumed'
]

COMMON_NVCC_FLAGS = [
    '-D__CUDA_NO_HALF_OPERATORS__',
    '-D__CUDA_NO_HALF_CONVERSIONS__',
    '-D__CUDA_NO_BFLOAT16_CONVERSIONS__',
    '-D__CUDA_NO_HALF2_OPERATORS__',
    '--expt-relaxed-constexpr'
]

COMMON_HIP_FLAGS = [
    '-fPIC',
    '-D__HIP_PLATFORM_HCC__=1',
    '-DUSE_ROCM=1',
]

COMMON_HIPCC_FLAGS = [
    '-DCUDA_HAS_FP16=1',
    '-D__HIP_NO_HALF_OPERATORS__=1',
    '-D__HIP_NO_HALF_CONVERSIONS__=1',
]

JIT_EXTENSION_VERSIONER = ExtensionVersioner()

PLAT_TO_VCVARS = {
    'win32' : 'x86',
    'win-amd64' : 'x86_amd64',
}


def _is_binary_build() -> bool:
    return not BUILT_FROM_SOURCE_VERSION_PATTERN.match(torch.version.__version__)


def _accepted_compilers_for_platform() -> List[str]:
    # gnu-c++ and gnu-cc are the conda gcc compilers
    return ['clang++', 'clang'] if IS_MACOS else ['g++', 'gcc', 'gnu-c++', 'gnu-cc']


def get_default_build_root() -> str:
    r'''
    Returns the path to the root folder under which extensions will built.

    For each extension module built, there will be one folder underneath the
    folder returned by this function. For example, if ``p`` is the path
    returned by this function and ``ext`` the name of an extension, the build
    folder for the extension will be ``p/ext``.

    This directory is **user-specific** so that multiple users on the same
    machine won't meet permission issues.
    '''
    return os.path.realpath(torch._appdirs.user_cache_dir(appname='torch_extensions'))


def check_compiler_ok_for_platform(compiler: str) -> bool:
    r'''
    Verifies that the compiler is the expected one for the current platform.

    Args:
        compiler (str): The compiler executable to check.

    Returns:
        True if the compiler is gcc/g++ on Linux or clang/clang++ on macOS,
        and always True for Windows.
    '''
    if IS_WINDOWS:
        return True
    which = subprocess.check_output(['which', compiler], stderr=subprocess.STDOUT)
    # Use os.path.realpath to resolve any symlinks, in particular from 'c++' to e.g. 'g++'.
    compiler_path = os.path.realpath(which.decode(*SUBPROCESS_DECODE_ARGS).strip())
    # Check the compiler name
    if any(name in compiler_path for name in _accepted_compilers_for_platform()):
        return True
    # If compiler wrapper is used try to infer the actual compiler by invoking it with -v flag
    version_string = subprocess.check_output([compiler, '-v'], stderr=subprocess.STDOUT).decode(*SUBPROCESS_DECODE_ARGS)
    if IS_LINUX:
        # Check for 'gcc' or 'g++' for sccache warpper
        pattern = re.compile("^COLLECT_GCC=(.*)$", re.MULTILINE)
        results = re.findall(pattern, version_string)
        if len(results) != 1:
            return False
        compiler_path = os.path.realpath(results[0].strip())
        # On RHEL/CentOS c++ is a gcc compiler wrapper
        if os.path.basename(compiler_path) == 'c++' and 'gcc version' in version_string:
            return True
        return any(name in compiler_path for name in _accepted_compilers_for_platform())
    if IS_MACOS:
        # Check for 'clang' or 'clang++'
        return version_string.startswith("Apple clang")
    return False


def check_compiler_abi_compatibility(compiler) -> bool:
    r'''
    Verifies that the given compiler is ABI-compatible with PyTorch.

    Args:
        compiler (str): The compiler executable name to check (e.g. ``g++``).
            Must be executable in a shell process.

    Returns:
        False if the compiler is (likely) ABI-incompatible with PyTorch,
        else True.
    '''
    if not _is_binary_build():
        return True
    if os.environ.get('TORCH_DONT_CHECK_COMPILER_ABI') in ['ON', '1', 'YES', 'TRUE', 'Y']:
        return True

    # First check if the compiler is one of the expected ones for the particular platform.
    if not check_compiler_ok_for_platform(compiler):
        warnings.warn(WRONG_COMPILER_WARNING.format(
            user_compiler=compiler,
            pytorch_compiler=_accepted_compilers_for_platform()[0],
            platform=sys.platform))
        return False

    if IS_MACOS:
        # There is no particular minimum version we need for clang, so we're good here.
        return True
    try:
        if IS_LINUX:
            minimum_required_version = MINIMUM_GCC_VERSION
            versionstr = subprocess.check_output([compiler, '-dumpfullversion', '-dumpversion'])
            version = versionstr.decode(*SUBPROCESS_DECODE_ARGS).strip().split('.')
        else:
            minimum_required_version = MINIMUM_MSVC_VERSION
            compiler_info = subprocess.check_output(compiler, stderr=subprocess.STDOUT)
            match = re.search(r'(\d+)\.(\d+)\.(\d+)', compiler_info.decode(*SUBPROCESS_DECODE_ARGS).strip())
            version = ['0', '0', '0'] if match is None else list(match.groups())
    except Exception:
        _, error, _ = sys.exc_info()
        warnings.warn(f'Error checking compiler version for {compiler}: {error}')
        return False

    if tuple(map(int, version)) >= minimum_required_version:
        return True

    compiler = f'{compiler} {".".join(version)}'
    warnings.warn(ABI_INCOMPATIBILITY_WARNING.format(compiler))

    return False


# See below for why we inherit BuildExtension from object.
# https://stackoverflow.com/questions/1713038/super-fails-with-error-typeerror-argument-1-must-be-type-not-classobj-when


class BuildExtension(build_ext, object):
    r'''
    A custom :mod:`setuptools` build extension .

    This :class:`setuptools.build_ext` subclass takes care of passing the
    minimum required compiler flags (e.g. ``-std=c++14``) as well as mixed
    C++/CUDA compilation (and support for CUDA files in general).

    When using :class:`BuildExtension`, it is allowed to supply a dictionary
    for ``extra_compile_args`` (rather than the usual list) that maps from
    languages (``cxx`` or ``nvcc``) to a list of additional compiler flags to
    supply to the compiler. This makes it possible to supply different flags to
    the C++ and CUDA compiler during mixed compilation.

    ``use_ninja`` (bool): If ``use_ninja`` is ``True`` (default), then we
    attempt to build using the Ninja backend. Ninja greatly speeds up
    compilation compared to the standard ``setuptools.build_ext``.
    Fallbacks to the standard distutils backend if Ninja is not available.

    .. note::
        By default, the Ninja backend uses #CPUS + 2 workers to build the
        extension. This may use up too many resources on some systems. One
        can control the number of workers by setting the `MAX_JOBS` environment
        variable to a non-negative number.
    '''

    @classmethod
    def with_options(cls, **options):
        r'''
        Returns a subclass with alternative constructor that extends any original keyword
        arguments to the original constructor with the given options.
        '''
        class cls_with_options(cls):  # type: ignore[misc, valid-type]
            def __init__(self, *args, **kwargs):
                kwargs.update(options)
                super().__init__(*args, **kwargs)

        return cls_with_options

    def __init__(self, *args, **kwargs) -> None:
        super(BuildExtension, self).__init__(*args, **kwargs)
        self.no_python_abi_suffix = kwargs.get("no_python_abi_suffix", False)

        self.use_ninja = kwargs.get('use_ninja', True)
        if self.use_ninja:
            # Test if we can use ninja. Fallback otherwise.
            msg = ('Attempted to use ninja as the BuildExtension backend but '
                   '{}. Falling back to using the slow distutils backend.')
            if not is_ninja_available():
                warnings.warn(msg.format('we could not find ninja.'))
                self.use_ninja = False

    def finalize_options(self) -> None:
        super().finalize_options()
        if self.use_ninja:
            self.force = True

    def build_extensions(self) -> None:
        self._check_abi()

        cuda_ext = False
        extension_iter = iter(self.extensions)
        extension = next(extension_iter, None)
        while not cuda_ext and extension:
            for source in extension.sources:
                _, ext = os.path.splitext(source)
                if ext == '.cu':
                    cuda_ext = True
                    break
            extension = next(extension_iter, None)

        if cuda_ext and not IS_HIP_EXTENSION:
            self._check_cuda_version()

        for extension in self.extensions:
            # Ensure at least an empty list of flags for 'cxx' and 'nvcc' when
            # extra_compile_args is a dict. Otherwise, default torch flags do
            # not get passed. Necessary when only one of 'cxx' and 'nvcc' is
            # passed to extra_compile_args in CUDAExtension, i.e.
            #   CUDAExtension(..., extra_compile_args={'cxx': [...]})
            # or
            #   CUDAExtension(..., extra_compile_args={'nvcc': [...]})
            if isinstance(extension.extra_compile_args, dict):
                for ext in ['cxx', 'nvcc']:
                    if ext not in extension.extra_compile_args:
                        extension.extra_compile_args[ext] = []

            self._add_compile_flag(extension, '-DTORCH_API_INCLUDE_EXTENSION_H')
            # See note [Pybind11 ABI constants]
            for name in ["COMPILER_TYPE", "STDLIB", "BUILD_ABI"]:
                val = getattr(torch._C, f"_PYBIND11_{name}")
                if val is not None and not IS_WINDOWS:
                    self._add_compile_flag(extension, f'-DPYBIND11_{name}="{val}"')
            self._define_torch_extension_name(extension)
            self._add_gnu_cpp_abi_flag(extension)

        # Register .cu, .cuh and .hip as valid source extensions.
        self.compiler.src_extensions += ['.cu', '.cuh', '.hip']
        # Save the original _compile method for later.
        if self.compiler.compiler_type == 'msvc':
            self.compiler._cpp_extensions += ['.cu', '.cuh']
            original_compile = self.compiler.compile
            original_spawn = self.compiler.spawn
        else:
            original_compile = self.compiler._compile

        def append_std14_if_no_std_present(cflags) -> None:
            # NVCC does not allow multiple -std to be passed, so we avoid
            # overriding the option if the user explicitly passed it.
            cpp_format_prefix = '/{}:' if self.compiler.compiler_type == 'msvc' else '-{}='
            cpp_flag_prefix = cpp_format_prefix.format('std')
            cpp_flag = cpp_flag_prefix + 'c++14'
            if not any(flag.startswith(cpp_flag_prefix) for flag in cflags):
                cflags.append(cpp_flag)

        def unix_cuda_flags(cflags):
            cflags = (COMMON_NVCC_FLAGS +
                      ['--compiler-options', "'-fPIC'"] +
                      cflags + _get_cuda_arch_flags(cflags))

            # NVCC does not allow multiple -ccbin/--compiler-bindir to be passed, so we avoid
            # overriding the option if the user explicitly passed it.
            _ccbin = os.getenv("CC")
            if (
                _ccbin is not None
                and not any([flag.startswith('-ccbin') or flag.startswith('--compiler-bindir') for flag in cflags])
            ):
                cflags.extend(['-ccbin', _ccbin])

            return cflags

        def convert_to_absolute_paths_inplace(paths):
            # Helper function. See Note [Absolute include_dirs]
            if paths is not None:
                for i in range(len(paths)):
                    if not os.path.isabs(paths[i]):
                        paths[i] = os.path.abspath(paths[i])

        def unix_wrap_single_compile(obj, src, ext, cc_args, extra_postargs, pp_opts) -> None:
            # Copy before we make any modifications.
            cflags = copy.deepcopy(extra_postargs)
            try:
                original_compiler = self.compiler.compiler_so
                if _is_cuda_file(src):
                    nvcc = [_join_rocm_home('bin', 'hipcc') if IS_HIP_EXTENSION else _join_cuda_home('bin', 'nvcc')]
                    self.compiler.set_executable('compiler_so', nvcc)
                    if isinstance(cflags, dict):
                        cflags = cflags['nvcc']
                    if IS_HIP_EXTENSION:
                        cflags = COMMON_HIPCC_FLAGS + cflags + _get_rocm_arch_flags(cflags)
                    else:
                        cflags = unix_cuda_flags(cflags)
                elif isinstance(cflags, dict):
                    cflags = cflags['cxx']
                if IS_HIP_EXTENSION:
                    cflags = COMMON_HIP_FLAGS + cflags
                append_std14_if_no_std_present(cflags)

                original_compile(obj, src, ext, cc_args, cflags, pp_opts)
            finally:
                # Put the original compiler back in place.
                self.compiler.set_executable('compiler_so', original_compiler)

        def unix_wrap_ninja_compile(sources,
                                    output_dir=None,
                                    macros=None,
                                    include_dirs=None,
                                    debug=0,
                                    extra_preargs=None,
                                    extra_postargs=None,
                                    depends=None):
            r"""Compiles sources by outputting a ninja file and running it."""
            # NB: I copied some lines from self.compiler (which is an instance
            # of distutils.UnixCCompiler). See the following link.
            # https://github.com/python/cpython/blob/f03a8f8d5001963ad5b5b28dbd95497e9cc15596/Lib/distutils/ccompiler.py#L564-L567
            # This can be fragile, but a lot of other repos also do this
            # (see https://github.com/search?q=_setup_compile&type=Code)
            # so it is probably OK; we'll also get CI signal if/when
            # we update our python version (which is when distutils can be
            # upgraded)

            # Use absolute path for output_dir so that the object file paths
            # (`objects`) get generated with absolute paths.
            output_dir = os.path.abspath(output_dir)

            # See Note [Absolute include_dirs]
            convert_to_absolute_paths_inplace(self.compiler.include_dirs)

            _, objects, extra_postargs, pp_opts, _ = \
                self.compiler._setup_compile(output_dir, macros,
                                             include_dirs, sources,
                                             depends, extra_postargs)
            common_cflags = self.compiler._get_cc_args(pp_opts, debug, extra_preargs)
            extra_cc_cflags = self.compiler.compiler_so[1:]
            with_cuda = any(map(_is_cuda_file, sources))

            # extra_postargs can be either:
            # - a dict mapping cxx/nvcc to extra flags
            # - a list of extra flags.
            if isinstance(extra_postargs, dict):
                post_cflags = extra_postargs['cxx']
            else:
                post_cflags = list(extra_postargs)
            if IS_HIP_EXTENSION:
                post_cflags = COMMON_HIP_FLAGS + post_cflags
            append_std14_if_no_std_present(post_cflags)

            cuda_post_cflags = None
            cuda_cflags = None
            if with_cuda:
                cuda_cflags = common_cflags
                if isinstance(extra_postargs, dict):
                    cuda_post_cflags = extra_postargs['nvcc']
                else:
                    cuda_post_cflags = list(extra_postargs)
                if IS_HIP_EXTENSION:
                    cuda_post_cflags = cuda_post_cflags + _get_rocm_arch_flags(cuda_post_cflags)
                    cuda_post_cflags = COMMON_HIP_FLAGS + COMMON_HIPCC_FLAGS + cuda_post_cflags
                else:
                    cuda_post_cflags = unix_cuda_flags(cuda_post_cflags)
                append_std14_if_no_std_present(cuda_post_cflags)
                cuda_cflags = [shlex.quote(f) for f in cuda_cflags]
                cuda_post_cflags = [shlex.quote(f) for f in cuda_post_cflags]

            _write_ninja_file_and_compile_objects(
                sources=sources,
                objects=objects,
                cflags=[shlex.quote(f) for f in extra_cc_cflags + common_cflags],
                post_cflags=[shlex.quote(f) for f in post_cflags],
                cuda_cflags=cuda_cflags,
                cuda_post_cflags=cuda_post_cflags,
                build_directory=output_dir,
                verbose=True,
                with_cuda=with_cuda)

            # Return *all* object filenames, not just the ones we just built.
            return objects

        def win_cuda_flags(cflags):
            return (COMMON_NVCC_FLAGS +
                    cflags + _get_cuda_arch_flags(cflags))

        def win_wrap_single_compile(sources,
                                    output_dir=None,
                                    macros=None,
                                    include_dirs=None,
                                    debug=0,
                                    extra_preargs=None,
                                    extra_postargs=None,
                                    depends=None):

            self.cflags = copy.deepcopy(extra_postargs)
            extra_postargs = None

            def spawn(cmd):
                # Using regex to match src, obj and include files
                src_regex = re.compile('/T(p|c)(.*)')
                src_list = [
                    m.group(2) for m in (src_regex.match(elem) for elem in cmd)
                    if m
                ]

                obj_regex = re.compile('/Fo(.*)')
                obj_list = [
                    m.group(1) for m in (obj_regex.match(elem) for elem in cmd)
                    if m
                ]

                include_regex = re.compile(r'((\-|\/)I.*)')
                include_list = [
                    m.group(1)
                    for m in (include_regex.match(elem) for elem in cmd) if m
                ]

                if len(src_list) >= 1 and len(obj_list) >= 1:
                    src = src_list[0]
                    obj = obj_list[0]
                    if _is_cuda_file(src):
                        nvcc = _join_cuda_home('bin', 'nvcc')
                        if isinstance(self.cflags, dict):
                            cflags = self.cflags['nvcc']
                        elif isinstance(self.cflags, list):
                            cflags = self.cflags
                        else:
                            cflags = []

                        cflags = win_cuda_flags(cflags) + ['--use-local-env']
                        for flag in COMMON_MSVC_FLAGS:
                            cflags = ['-Xcompiler', flag] + cflags
                        for ignore_warning in MSVC_IGNORE_CUDAFE_WARNINGS:
                            cflags = ['-Xcudafe', '--diag_suppress=' + ignore_warning] + cflags
                        cmd = [nvcc, '-c', src, '-o', obj] + include_list + cflags
                    elif isinstance(self.cflags, dict):
                        cflags = COMMON_MSVC_FLAGS + self.cflags['cxx']
                        cmd += cflags
                    elif isinstance(self.cflags, list):
                        cflags = COMMON_MSVC_FLAGS + self.cflags
                        cmd += cflags

                return original_spawn(cmd)

            try:
                self.compiler.spawn = spawn
                return original_compile(sources, output_dir, macros,
                                        include_dirs, debug, extra_preargs,
                                        extra_postargs, depends)
            finally:
                self.compiler.spawn = original_spawn

        def win_wrap_ninja_compile(sources,
                                   output_dir=None,
                                   macros=None,
                                   include_dirs=None,
                                   debug=0,
                                   extra_preargs=None,
                                   extra_postargs=None,
                                   depends=None):

            if not self.compiler.initialized:
                self.compiler.initialize()
            output_dir = os.path.abspath(output_dir)

            # Note [Absolute include_dirs]
            # Convert relative path in self.compiler.include_dirs to absolute path if any,
            # For ninja build, the build location is not local, the build happens
            # in a in script created build folder, relative path lost their correctness.
            # To be consistent with jit extension, we allow user to enter relative include_dirs
            # in setuptools.setup, and we convert the relative path to absolute path here
            convert_to_absolute_paths_inplace(self.compiler.include_dirs)

            _, objects, extra_postargs, pp_opts, _ = \
                self.compiler._setup_compile(output_dir, macros,
                                             include_dirs, sources,
                                             depends, extra_postargs)
            common_cflags = extra_preargs or []
            cflags = []
            if debug:
                cflags.extend(self.compiler.compile_options_debug)
            else:
                cflags.extend(self.compiler.compile_options)
            common_cflags.extend(COMMON_MSVC_FLAGS)
            cflags = cflags + common_cflags + pp_opts
            with_cuda = any(map(_is_cuda_file, sources))

            # extra_postargs can be either:
            # - a dict mapping cxx/nvcc to extra flags
            # - a list of extra flags.
            if isinstance(extra_postargs, dict):
                post_cflags = extra_postargs['cxx']
            else:
                post_cflags = list(extra_postargs)
            append_std14_if_no_std_present(post_cflags)

            cuda_post_cflags = None
            cuda_cflags = None
            if with_cuda:
                cuda_cflags = ['--use-local-env']
                for common_cflag in common_cflags:
                    cuda_cflags.append('-Xcompiler')
                    cuda_cflags.append(common_cflag)
                for ignore_warning in MSVC_IGNORE_CUDAFE_WARNINGS:
                    cuda_cflags.append('-Xcudafe')
                    cuda_cflags.append('--diag_suppress=' + ignore_warning)
                cuda_cflags.extend(pp_opts)
                if isinstance(extra_postargs, dict):
                    cuda_post_cflags = extra_postargs['nvcc']
                else:
                    cuda_post_cflags = list(extra_postargs)
                cuda_post_cflags = win_cuda_flags(cuda_post_cflags)

            cflags = _nt_quote_args(cflags)
            post_cflags = _nt_quote_args(post_cflags)
            if with_cuda:
                cuda_cflags = _nt_quote_args(cuda_cflags)
                cuda_post_cflags = _nt_quote_args(cuda_post_cflags)

            _write_ninja_file_and_compile_objects(
                sources=sources,
                objects=objects,
                cflags=cflags,
                post_cflags=post_cflags,
                cuda_cflags=cuda_cflags,
                cuda_post_cflags=cuda_post_cflags,
                build_directory=output_dir,
                verbose=True,
                with_cuda=with_cuda)

            # Return *all* object filenames, not just the ones we just built.
            return objects

        # Monkey-patch the _compile or compile method.
        # https://github.com/python/cpython/blob/dc0284ee8f7a270b6005467f26d8e5773d76e959/Lib/distutils/ccompiler.py#L511
        if self.compiler.compiler_type == 'msvc':
            if self.use_ninja:
                self.compiler.compile = win_wrap_ninja_compile
            else:
                self.compiler.compile = win_wrap_single_compile
        else:
            if self.use_ninja:
                self.compiler.compile = unix_wrap_ninja_compile
            else:
                self.compiler._compile = unix_wrap_single_compile

        build_ext.build_extensions(self)

    def get_ext_filename(self, ext_name):
        # Get the original shared library name. For Python 3, this name will be
        # suffixed with "<SOABI>.so", where <SOABI> will be something like
        # cpython-37m-x86_64-linux-gnu.
        ext_filename = super(BuildExtension, self).get_ext_filename(ext_name)
        # If `no_python_abi_suffix` is `True`, we omit the Python 3 ABI
        # component. This makes building shared libraries with setuptools that
        # aren't Python modules nicer.
        if self.no_python_abi_suffix:
            # The parts will be e.g. ["my_extension", "cpython-37m-x86_64-linux-gnu", "so"].
            ext_filename_parts = ext_filename.split('.')
            # Omit the second to last element.
            without_abi = ext_filename_parts[:-2] + ext_filename_parts[-1:]
            ext_filename = '.'.join(without_abi)
        return ext_filename

    def _check_abi(self):
        # On some platforms, like Windows, compiler_cxx is not available.
        if hasattr(self.compiler, 'compiler_cxx'):
            compiler = self.compiler.compiler_cxx[0]
        elif IS_WINDOWS:
            compiler = os.environ.get('CXX', 'cl')
        else:
            compiler = os.environ.get('CXX', 'c++')
        check_compiler_abi_compatibility(compiler)
        # Warn user if VC env is activated but `DISTUILS_USE_SDK` is not set.
        if IS_WINDOWS and 'VSCMD_ARG_TGT_ARCH' in os.environ and 'DISTUTILS_USE_SDK' not in os.environ:
            msg = ('It seems that the VC environment is activated but DISTUTILS_USE_SDK is not set.'
                   'This may lead to multiple activations of the VC env.'
                   'Please set `DISTUTILS_USE_SDK=1` and try again.')
            raise UserWarning(msg)

    def _check_cuda_version(self):
        if CUDA_HOME:
            nvcc = os.path.join(CUDA_HOME, 'bin', 'nvcc')
            cuda_version_str = subprocess.check_output([nvcc, '--version']).strip().decode(*SUBPROCESS_DECODE_ARGS)
            cuda_version = re.search(r'release (\d+[.]\d+)', cuda_version_str)
            if cuda_version is not None:
                cuda_str_version = cuda_version.group(1)
                cuda_ver = packaging.version.parse(cuda_str_version)
                torch_cuda_version = packaging.version.parse(torch.version.cuda)
                if cuda_ver != torch_cuda_version:
                    # major/minor attributes are only available in setuptools>=49.6.0
                    if getattr(cuda_ver, "major", float("nan")) != getattr(torch_cuda_version, "major", float("nan")):
                        raise RuntimeError(CUDA_MISMATCH_MESSAGE.format(cuda_str_version, torch.version.cuda))
                    warnings.warn(CUDA_MISMATCH_WARN.format(cuda_str_version, torch.version.cuda))

        else:
            raise RuntimeError(CUDA_NOT_FOUND_MESSAGE)

    def _add_compile_flag(self, extension, flag):
        extension.extra_compile_args = copy.deepcopy(extension.extra_compile_args)
        if isinstance(extension.extra_compile_args, dict):
            for args in extension.extra_compile_args.values():
                args.append(flag)
        else:
            extension.extra_compile_args.append(flag)

    def _define_torch_extension_name(self, extension):
        # pybind11 doesn't support dots in the names
        # so in order to support extensions in the packages
        # like torch._C, we take the last part of the string
        # as the library name
        names = extension.name.split('.')
        name = names[-1]
        define = f'-DTORCH_EXTENSION_NAME={name}'
        self._add_compile_flag(extension, define)

    def _add_gnu_cpp_abi_flag(self, extension):
        # use the same CXX ABI as what PyTorch was compiled with
        self._add_compile_flag(extension, '-D_GLIBCXX_USE_CXX11_ABI=' + str(int(torch._C._GLIBCXX_USE_CXX11_ABI)))


def CppExtension(name, sources, *args, **kwargs):
    r'''
    Creates a :class:`setuptools.Extension` for C++.

    Convenience method that creates a :class:`setuptools.Extension` with the
    bare minimum (but often sufficient) arguments to build a C++ extension.

    All arguments are forwarded to the :class:`setuptools.Extension`
    constructor.

    Example:
        >>> from setuptools import setup
        >>> from torch.utils.cpp_extension import BuildExtension, CppExtension
        >>> setup(
                name='extension',
                ext_modules=[
                    CppExtension(
                        name='extension',
                        sources=['extension.cpp'],
                        extra_compile_args=['-g']),
                ],
                cmdclass={
                    'build_ext': BuildExtension
                })
    '''
    include_dirs = kwargs.get('include_dirs', [])
    include_dirs += include_paths()
    kwargs['include_dirs'] = include_dirs

    library_dirs = kwargs.get('library_dirs', [])
    library_dirs += library_paths()
    kwargs['library_dirs'] = library_dirs

    libraries = kwargs.get('libraries', [])
    libraries.append('c10')
    libraries.append('torch')
    libraries.append('torch_cpu')
    libraries.append('torch_python')
    kwargs['libraries'] = libraries

    kwargs['language'] = 'c++'
    return setuptools.Extension(name, sources, *args, **kwargs)


def CUDAExtension(name, sources, *args, **kwargs):
    r'''
    Creates a :class:`setuptools.Extension` for CUDA/C++.

    Convenience method that creates a :class:`setuptools.Extension` with the
    bare minimum (but often sufficient) arguments to build a CUDA/C++
    extension. This includes the CUDA include path, library path and runtime
    library.

    All arguments are forwarded to the :class:`setuptools.Extension`
    constructor.

    Example:
        >>> from setuptools import setup
        >>> from torch.utils.cpp_extension import BuildExtension, CUDAExtension
        >>> setup(
                name='cuda_extension',
                ext_modules=[
                    CUDAExtension(
                            name='cuda_extension',
                            sources=['extension.cpp', 'extension_kernel.cu'],
                            extra_compile_args={'cxx': ['-g'],
                                                'nvcc': ['-O2']})
                ],
                cmdclass={
                    'build_ext': BuildExtension
                })

    Compute capabilities:

    By default the extension will be compiled to run on all archs of the cards visible during the
    building process of the extension, plus PTX. If down the road a new card is installed the
    extension may need to be recompiled. If a visible card has a compute capability (CC) that's
    newer than the newest version for which your nvcc can build fully-compiled binaries, Pytorch
    will make nvcc fall back to building kernels with the newest version of PTX your nvcc does
    support (see below for details on PTX).

    You can override the default behavior using `TORCH_CUDA_ARCH_LIST` to explicitly specify which
    CCs you want the extension to support:

    TORCH_CUDA_ARCH_LIST="6.1 8.6" python build_my_extension.py
    TORCH_CUDA_ARCH_LIST="5.2 6.0 6.1 7.0 7.5 8.0 8.6+PTX" python build_my_extension.py

    The +PTX option causes extension kernel binaries to include PTX instructions for the specified
    CC. PTX is an intermediate representation that allows kernels to runtime-compile for any CC >=
    the specified CC (for example, 8.6+PTX generates PTX that can runtime-compile for any GPU with
    CC >= 8.6). This improves your binary's forward compatibility. However, relying on older PTX to
    provide forward compat by runtime-compiling for newer CCs can modestly reduce performance on
    those newer CCs. If you know exact CC(s) of the GPUs you want to target, you're always better
    off specifying them individually. For example, if you want your extension to run on 8.0 and 8.6,
    "8.0+PTX" would work functionally because it includes PTX that can runtime-compile for 8.6, but
    "8.0 8.6" would be better.

    Note that while it's possible to include all supported archs, the more archs get included the
    slower the building process will be, as it will build a separate kernel image for each arch.

    '''
    library_dirs = kwargs.get('library_dirs', [])
    library_dirs += library_paths(cuda=True)
    kwargs['library_dirs'] = library_dirs

    libraries = kwargs.get('libraries', [])
    libraries.append('c10')
    libraries.append('torch')
    libraries.append('torch_cpu')
    libraries.append('torch_python')
    if IS_HIP_EXTENSION:
        assert ROCM_VERSION is not None
        libraries.append('amdhip64' if ROCM_VERSION >= (3, 5) else 'hip_hcc')
        libraries.append('c10_hip')
        libraries.append('torch_hip')
    else:
        libraries.append('cudart')
        libraries.append('c10_cuda')
        if BUILD_SPLIT_CUDA:
            libraries.append('torch_cuda_cu')
            libraries.append('torch_cuda_cpp')
        else:
            libraries.append('torch_cuda')
    kwargs['libraries'] = libraries

    include_dirs = kwargs.get('include_dirs', [])

    if IS_HIP_EXTENSION:
        build_dir = os.getcwd()
        hipify_result = hipify_python.hipify(
            project_directory=build_dir,
            output_directory=build_dir,
            includes=[os.path.join(os.path.relpath(include_dir, build_dir), '*') for include_dir in include_dirs] if include_dirs else ['*'],
            extra_files=[os.path.abspath(s) for s in sources],
            show_detailed=True,
            is_pytorch_extension=True,
        )

        hipified_sources = set()
        for source in sources:
            s_abs = os.path.abspath(source)
            hipified_sources.add(hipify_result[s_abs]["hipified_path"] if s_abs in hipify_result else s_abs)

        sources = list(hipified_sources)

    include_dirs += include_paths(cuda=True)
    kwargs['include_dirs'] = include_dirs

    kwargs['language'] = 'c++'

    return setuptools.Extension(name, sources, *args, **kwargs)


def include_paths(cuda: bool = False) -> List[str]:
    '''
    Get the include paths required to build a C++ or CUDA extension.

    Args:
        cuda: If `True`, includes CUDA-specific include paths.

    Returns:
        A list of include path strings.
    '''
    lib_include = os.path.join(_TORCH_PATH, 'include')
    paths = [
        lib_include,
        # Remove this once torch/torch.h is officially no longer supported for C++ extensions.
        os.path.join(lib_include, 'torch', 'csrc', 'api', 'include'),
        # Some internal (old) Torch headers don't properly prefix their includes,
        # so we need to pass -Itorch/lib/include/TH as well.
        os.path.join(lib_include, 'TH'),
        os.path.join(lib_include, 'THC')
    ]
    if cuda and IS_HIP_EXTENSION:
        paths.append(os.path.join(lib_include, 'THH'))
        paths.append(_join_rocm_home('include'))
        if MIOPEN_HOME is not None:
            paths.append(os.path.join(MIOPEN_HOME, 'include'))
    elif cuda:
        cuda_home_include = _join_cuda_home('include')
        # if we have the Debian/Ubuntu packages for cuda, we get /usr as cuda home.
        # but gcc doesn't like having /usr/include passed explicitly
        if cuda_home_include != '/usr/include':
            paths.append(cuda_home_include)
        if CUDNN_HOME is not None:
            paths.append(os.path.join(CUDNN_HOME, 'include'))
    return paths


def library_paths(cuda: bool = False) -> List[str]:
    r'''
    Get the library paths required to build a C++ or CUDA extension.

    Args:
        cuda: If `True`, includes CUDA-specific library paths.

    Returns:
        A list of library path strings.
    '''
    # We need to link against libtorch.so
    paths = [TORCH_LIB_PATH]

    if cuda and IS_HIP_EXTENSION:
        lib_dir = 'lib'
        paths.append(_join_rocm_home(lib_dir))
    elif cuda:
        if IS_WINDOWS:
            lib_dir = 'lib/x64'
        else:
            lib_dir = 'lib64'
            if (not os.path.exists(_join_cuda_home(lib_dir)) and
                    os.path.exists(_join_cuda_home('lib'))):
                # 64-bit CUDA may be installed in 'lib' (see e.g. gh-16955)
                # Note that it's also possible both don't exist (see
                # _find_cuda_home) - in that case we stay with 'lib64'.
                lib_dir = 'lib'

        paths.append(_join_cuda_home(lib_dir))
        if CUDNN_HOME is not None:
            paths.append(os.path.join(CUDNN_HOME, lib_dir))
    return paths


def load(name,
         sources: Union[str, List[str]],
         extra_cflags=None,
         extra_cuda_cflags=None,
         extra_ldflags=None,
         extra_include_paths=None,
         build_directory=None,
         verbose=False,
         with_cuda: Optional[bool] = None,
         is_python_module=True,
         is_standalone=False,
         keep_intermediates=True):
    r'''
    Loads a PyTorch C++ extension just-in-time (JIT).

    To load an extension, a Ninja build file is emitted, which is used to
    compile the given sources into a dynamic library. This library is
    subsequently loaded into the current Python process as a module and
    returned from this function, ready for use.

    By default, the directory to which the build file is emitted and the
    resulting library compiled to is ``<tmp>/torch_extensions/<name>``, where
    ``<tmp>`` is the temporary folder on the current platform and ``<name>``
    the name of the extension. This location can be overridden in two ways.
    First, if the ``TORCH_EXTENSIONS_DIR`` environment variable is set, it
    replaces ``<tmp>/torch_extensions`` and all extensions will be compiled
    into subfolders of this directory. Second, if the ``build_directory``
    argument to this function is supplied, it overrides the entire path, i.e.
    the library will be compiled into that folder directly.

    To compile the sources, the default system compiler (``c++``) is used,
    which can be overridden by setting the ``CXX`` environment variable. To pass
    additional arguments to the compilation process, ``extra_cflags`` or
    ``extra_ldflags`` can be provided. For example, to compile your extension
    with optimizations, pass ``extra_cflags=['-O3']``. You can also use
    ``extra_cflags`` to pass further include directories.

    CUDA support with mixed compilation is provided. Simply pass CUDA source
    files (``.cu`` or ``.cuh``) along with other sources. Such files will be
    detected and compiled with nvcc rather than the C++ compiler. This includes
    passing the CUDA lib64 directory as a library directory, and linking
    ``cudart``. You can pass additional flags to nvcc via
    ``extra_cuda_cflags``, just like with ``extra_cflags`` for C++. Various
    heuristics for finding the CUDA install directory are used, which usually
    work fine. If not, setting the ``CUDA_HOME`` environment variable is the
    safest option.

    Args:
        name: The name of the extension to build. This MUST be the same as the
            name of the pybind11 module!
        sources: A list of relative or absolute paths to C++ source files.
        extra_cflags: optional list of compiler flags to forward to the build.
        extra_cuda_cflags: optional list of compiler flags to forward to nvcc
            when building CUDA sources.
        extra_ldflags: optional list of linker flags to forward to the build.
        extra_include_paths: optional list of include directories to forward
            to the build.
        build_directory: optional path to use as build workspace.
        verbose: If ``True``, turns on verbose logging of load steps.
        with_cuda: Determines whether CUDA headers and libraries are added to
            the build. If set to ``None`` (default), this value is
            automatically determined based on the existence of ``.cu`` or
            ``.cuh`` in ``sources``. Set it to `True`` to force CUDA headers
            and libraries to be included.
        is_python_module: If ``True`` (default), imports the produced shared
            library as a Python module. If ``False``, behavior depends on
            ``is_standalone``.
        is_standalone: If ``False`` (default) loads the constructed extension
            into the process as a plain dynamic library. If ``True``, build a
            standalone executable.

    Returns:
        If ``is_python_module`` is ``True``:
            Returns the loaded PyTorch extension as a Python module.

        If ``is_python_module`` is ``False`` and ``is_standalone`` is ``False``:
            Returns nothing. (The shared library is loaded into the process as
            a side effect.)

        If ``is_standalone`` is ``True``.
            Return the path to the executable. (On Windows, TORCH_LIB_PATH is
            added to the PATH environment variable as a side effect.)

    Example:
        >>> from torch.utils.cpp_extension import load
        >>> module = load(
                name='extension',
                sources=['extension.cpp', 'extension_kernel.cu'],
                extra_cflags=['-O2'],
                verbose=True)
    '''
    return _jit_compile(
        name,
        [sources] if isinstance(sources, str) else sources,
        extra_cflags,
        extra_cuda_cflags,
        extra_ldflags,
        extra_include_paths,
        build_directory or _get_build_directory(name, verbose),
        verbose,
        with_cuda,
        is_python_module,
        is_standalone,
        keep_intermediates=keep_intermediates)


def load_inline(name,
                cpp_sources,
                cuda_sources=None,
                functions=None,
                extra_cflags=None,
                extra_cuda_cflags=None,
                extra_ldflags=None,
                extra_include_paths=None,
                build_directory=None,
                verbose=False,
                with_cuda=None,
                is_python_module=True,
                with_pytorch_error_handling=True,
                keep_intermediates=True):
    r'''
    Loads a PyTorch C++ extension just-in-time (JIT) from string sources.

    This function behaves exactly like :func:`load`, but takes its sources as
    strings rather than filenames. These strings are stored to files in the
    build directory, after which the behavior of :func:`load_inline` is
    identical to :func:`load`.

    See `the
    tests <https://github.com/pytorch/pytorch/blob/master/test/test_cpp_extensions_jit.py>`_
    for good examples of using this function.

    Sources may omit two required parts of a typical non-inline C++ extension:
    the necessary header includes, as well as the (pybind11) binding code. More
    precisely, strings passed to ``cpp_sources`` are first concatenated into a
    single ``.cpp`` file. This file is then prepended with ``#include
    <torch/extension.h>``.

    Furthermore, if the ``functions`` argument is supplied, bindings will be
    automatically generated for each function specified. ``functions`` can
    either be a list of function names, or a dictionary mapping from function
    names to docstrings. If a list is given, the name of each function is used
    as its docstring.

    The sources in ``cuda_sources`` are concatenated into a separate ``.cu``
    file and  prepended with ``torch/types.h``, ``cuda.h`` and
    ``cuda_runtime.h`` includes. The ``.cpp`` and ``.cu`` files are compiled
    separately, but ultimately linked into a single library. Note that no
    bindings are generated for functions in ``cuda_sources`` per  se. To bind
    to a CUDA kernel, you must create a C++ function that calls it, and either
    declare or define this C++ function in one of the ``cpp_sources`` (and
    include its name in ``functions``).

    See :func:`load` for a description of arguments omitted below.

    Args:
        cpp_sources: A string, or list of strings, containing C++ source code.
        cuda_sources: A string, or list of strings, containing CUDA source code.
        functions: A list of function names for which to generate function
            bindings. If a dictionary is given, it should map function names to
            docstrings (which are otherwise just the function names).
        with_cuda: Determines whether CUDA headers and libraries are added to
            the build. If set to ``None`` (default), this value is
            automatically determined based on whether ``cuda_sources`` is
            provided. Set it to ``True`` to force CUDA headers
            and libraries to be included.
        with_pytorch_error_handling: Determines whether pytorch error and
            warning macros are handled by pytorch instead of pybind. To do
            this, each function ``foo`` is called via an intermediary ``_safe_foo``
            function. This redirection might cause issues in obscure cases
            of cpp. This flag should be set to ``False`` when this redirect
            causes issues.

    Example:
        >>> from torch.utils.cpp_extension import load_inline
        >>> source = \'\'\'
        at::Tensor sin_add(at::Tensor x, at::Tensor y) {
          return x.sin() + y.sin();
        }
        \'\'\'
        >>> module = load_inline(name='inline_extension',
                                 cpp_sources=[source],
                                 functions=['sin_add'])

    .. note::
        By default, the Ninja backend uses #CPUS + 2 workers to build the
        extension. This may use up too many resources on some systems. One
        can control the number of workers by setting the `MAX_JOBS` environment
        variable to a non-negative number.
    '''
    build_directory = build_directory or _get_build_directory(name, verbose)

    if isinstance(cpp_sources, str):
        cpp_sources = [cpp_sources]
    cuda_sources = cuda_sources or []
    if isinstance(cuda_sources, str):
        cuda_sources = [cuda_sources]

    cpp_sources.insert(0, '#include <torch/extension.h>')

    # If `functions` is supplied, we create the pybind11 bindings for the user.
    # Here, `functions` is (or becomes, after some processing) a map from
    # function names to function docstrings.
    if functions is not None:
        module_def = []
        module_def.append('PYBIND11_MODULE(TORCH_EXTENSION_NAME, m) {')
        if isinstance(functions, str):
            functions = [functions]
        if isinstance(functions, list):
            # Make the function docstring the same as the function name.
            functions = dict((f, f) for f in functions)
        elif not isinstance(functions, dict):
            raise ValueError(f"Expected 'functions' to be a list or dict, but was {type(functions)}")
        for function_name, docstring in functions.items():
            if with_pytorch_error_handling:
                module_def.append(
                    'm.def("{0}", torch::wrap_pybind_function({0}), "{1}");'
                    .format(function_name, docstring))
            else:
                module_def.append('m.def("{0}", {0}, "{1}");'.format(function_name, docstring))
        module_def.append('}')
        cpp_sources += module_def

    cpp_source_path = os.path.join(build_directory, 'main.cpp')
    with open(cpp_source_path, 'w') as cpp_source_file:
        cpp_source_file.write('\n'.join(cpp_sources))

    sources = [cpp_source_path]

    if cuda_sources:
        cuda_sources.insert(0, '#include <torch/types.h>')
        cuda_sources.insert(1, '#include <cuda.h>')
        cuda_sources.insert(2, '#include <cuda_runtime.h>')

        cuda_source_path = os.path.join(build_directory, 'cuda.cu')
        with open(cuda_source_path, 'w') as cuda_source_file:
            cuda_source_file.write('\n'.join(cuda_sources))

        sources.append(cuda_source_path)

    return _jit_compile(
        name,
        sources,
        extra_cflags,
        extra_cuda_cflags,
        extra_ldflags,
        extra_include_paths,
        build_directory,
        verbose,
        with_cuda,
        is_python_module,
        is_standalone=False,
        keep_intermediates=keep_intermediates)


def _jit_compile(name,
                 sources,
                 extra_cflags,
                 extra_cuda_cflags,
                 extra_ldflags,
                 extra_include_paths,
                 build_directory: str,
                 verbose: bool,
                 with_cuda: Optional[bool],
                 is_python_module,
                 is_standalone,
                 keep_intermediates=True) -> None:
    if is_python_module and is_standalone:
        raise ValueError("`is_python_module` and `is_standalone` are mutually exclusive.")

    if with_cuda is None:
        with_cuda = any(map(_is_cuda_file, sources))
    with_cudnn = any(['cudnn' in f for f in extra_ldflags or []])
    old_version = JIT_EXTENSION_VERSIONER.get_version(name)
    version = JIT_EXTENSION_VERSIONER.bump_version_if_changed(
        name,
        sources,
        build_arguments=[extra_cflags, extra_cuda_cflags, extra_ldflags, extra_include_paths],
        build_directory=build_directory,
        with_cuda=with_cuda,
        is_python_module=is_python_module,
        is_standalone=is_standalone,
    )
    if version > 0:
        if version != old_version and verbose:
            print(f'The input conditions for extension module {name} have changed. ' +
                  f'Bumping to version {version} and re-building as {name}_v{version}...')
        name = f'{name}_v{version}'

    if version != old_version:
        baton = FileBaton(os.path.join(build_directory, 'lock'))
        if baton.try_acquire():
            try:
                with GeneratedFileCleaner(keep_intermediates=keep_intermediates) as clean_ctx:
                    if IS_HIP_EXTENSION and (with_cuda or with_cudnn):
                        hipify_python.hipify(
                            project_directory=build_directory,
                            output_directory=build_directory,
                            includes=os.path.join(build_directory, '*'),
                            extra_files=[os.path.abspath(s) for s in sources],
                            show_detailed=verbose,
                            is_pytorch_extension=True,
                            clean_ctx=clean_ctx
                        )
                    _write_ninja_file_and_build_library(
                        name=name,
                        sources=sources,
                        extra_cflags=extra_cflags or [],
                        extra_cuda_cflags=extra_cuda_cflags or [],
                        extra_ldflags=extra_ldflags or [],
                        extra_include_paths=extra_include_paths or [],
                        build_directory=build_directory,
                        verbose=verbose,
                        with_cuda=with_cuda,
                        is_standalone=is_standalone)
            finally:
                baton.release()
        else:
            baton.wait()
    elif verbose:
        print('No modifications detected for re-loaded extension '
              f'module {name}, skipping build step...')

    if verbose:
        print(f'Loading extension module {name}...')

    if is_standalone:
        return _get_exec_path(name, build_directory)

    return _import_module_from_library(name, build_directory, is_python_module)


def _write_ninja_file_and_compile_objects(
        sources: List[str],
        objects,
        cflags,
        post_cflags,
        cuda_cflags,
        cuda_post_cflags,
        build_directory: str,
        verbose: bool,
        with_cuda: Optional[bool]) -> None:
    verify_ninja_availability()
    if IS_WINDOWS:
        compiler = os.environ.get('CXX', 'cl')
    else:
        compiler = os.environ.get('CXX', 'c++')
    check_compiler_abi_compatibility(compiler)
    if with_cuda is None:
        with_cuda = any(map(_is_cuda_file, sources))
    build_file_path = os.path.join(build_directory, 'build.ninja')
    if verbose:
        print(f'Emitting ninja build file {build_file_path}...')
    _write_ninja_file(
        path=build_file_path,
        cflags=cflags,
        post_cflags=post_cflags,
        cuda_cflags=cuda_cflags,
        cuda_post_cflags=cuda_post_cflags,
        sources=sources,
        objects=objects,
        ldflags=None,
        library_target=None,
        with_cuda=with_cuda)
    if verbose:
        print('Compiling objects...')
    _run_ninja_build(
        build_directory,
        verbose,
        # It would be better if we could tell users the name of the extension
        # that failed to build but there isn't a good way to get it here.
        error_prefix='Error compiling objects for extension')


def _write_ninja_file_and_build_library(
        name,
        sources: List[str],
        extra_cflags,
        extra_cuda_cflags,
        extra_ldflags,
        extra_include_paths,
        build_directory: str,
        verbose: bool,
        with_cuda: Optional[bool],
        is_standalone: bool = False) -> None:
    verify_ninja_availability()
    if IS_WINDOWS:
        compiler = os.environ.get('CXX', 'cl')
    else:
        compiler = os.environ.get('CXX', 'c++')
    check_compiler_abi_compatibility(compiler)
    if with_cuda is None:
        with_cuda = any(map(_is_cuda_file, sources))
    extra_ldflags = _prepare_ldflags(
        extra_ldflags or [],
        with_cuda,
        verbose,
        is_standalone)
    build_file_path = os.path.join(build_directory, 'build.ninja')
    if verbose:
        print(f'Emitting ninja build file {build_file_path}...')
    # NOTE: Emitting a new ninja build file does not cause re-compilation if
    # the sources did not change, so it's ok to re-emit (and it's fast).
    _write_ninja_file_to_build_library(
        path=build_file_path,
        name=name,
        sources=sources,
        extra_cflags=extra_cflags or [],
        extra_cuda_cflags=extra_cuda_cflags or [],
        extra_ldflags=extra_ldflags or [],
        extra_include_paths=extra_include_paths or [],
        with_cuda=with_cuda,
        is_standalone=is_standalone)

    if verbose:
        print(f'Building extension module {name}...')
    _run_ninja_build(
        build_directory,
        verbose,
        error_prefix=f"Error building extension '{name}'")


def is_ninja_available():
    r'''
    Returns ``True`` if the `ninja <https://ninja-build.org/>`_ build system is
    available on the system, ``False`` otherwise.
    '''
    try:
        subprocess.check_output('ninja --version'.split())
    except Exception:
        return False
    else:
        return True


def verify_ninja_availability():
    r'''
    Raises ``RuntimeError`` if `ninja <https://ninja-build.org/>`_ build system is not
    available on the system, does nothing otherwise.
    '''
    if not is_ninja_available():
        raise RuntimeError("Ninja is required to load C++ extensions")


def _prepare_ldflags(extra_ldflags, with_cuda, verbose, is_standalone):
    if IS_WINDOWS:
        python_path = os.path.dirname(sys.executable)
        python_lib_path = os.path.join(python_path, 'libs')

        extra_ldflags.append('c10.lib')
        if with_cuda:
            extra_ldflags.append('c10_cuda.lib')
        extra_ldflags.append('torch_cpu.lib')
        if BUILD_SPLIT_CUDA and with_cuda:
            extra_ldflags.append('torch_cuda_cu.lib')
            # See [Note about _torch_cuda_cu_linker_symbol_op and torch_cuda_cu] in native_functions.yaml
            extra_ldflags.append('-INCLUDE:?_torch_cuda_cu_linker_symbol_op_cuda@native@at@@YA?AVTensor@2@AEBV32@@Z')
            extra_ldflags.append('torch_cuda_cpp.lib')
            # /INCLUDE is used to ensure torch_cuda_cpp is linked against in a project that relies on it.
            # Related issue: https://github.com/pytorch/pytorch/issues/31611
            extra_ldflags.append('-INCLUDE:?warp_size@cuda@at@@YAHXZ')
        elif with_cuda:
            extra_ldflags.append('torch_cuda.lib')
            # /INCLUDE is used to ensure torch_cuda is linked against in a project that relies on it.
            # Related issue: https://github.com/pytorch/pytorch/issues/31611
            extra_ldflags.append('-INCLUDE:?warp_size@cuda@at@@YAHXZ')
        extra_ldflags.append('torch.lib')
        extra_ldflags.append(f'/LIBPATH:{TORCH_LIB_PATH}')
        if not is_standalone:
            extra_ldflags.append('torch_python.lib')
            extra_ldflags.append(f'/LIBPATH:{python_lib_path}')

    else:
        extra_ldflags.append(f'-L{TORCH_LIB_PATH}')
        extra_ldflags.append('-lc10')
        if with_cuda:
            extra_ldflags.append('-lc10_hip' if IS_HIP_EXTENSION else '-lc10_cuda')
        extra_ldflags.append('-ltorch_cpu')
        if BUILD_SPLIT_CUDA and with_cuda:
            extra_ldflags.append('-ltorch_hip' if IS_HIP_EXTENSION else '-ltorch_cuda_cu -ltorch_cuda_cpp')
        elif with_cuda:
            extra_ldflags.append('-ltorch_hip' if IS_HIP_EXTENSION else '-ltorch_cuda')
        extra_ldflags.append('-ltorch')
        if not is_standalone:
            extra_ldflags.append('-ltorch_python')

        if is_standalone and "TBB" in torch.__config__.parallel_info():
            extra_ldflags.append('-ltbb')

        if is_standalone:
            extra_ldflags.append(f"-Wl,-rpath,{TORCH_LIB_PATH}")

    if with_cuda:
        if verbose:
            print('Detected CUDA files, patching ldflags')
        if IS_WINDOWS:
            extra_ldflags.append(f'/LIBPATH:{_join_cuda_home("lib/x64")}')
            extra_ldflags.append('cudart.lib')
            if CUDNN_HOME is not None:
                extra_ldflags.append(os.path.join(CUDNN_HOME, 'lib/x64'))
        elif not IS_HIP_EXTENSION:
            extra_ldflags.append(f'-L{_join_cuda_home("lib64")}')
            extra_ldflags.append('-lcudart')
            if CUDNN_HOME is not None:
                extra_ldflags.append(f'-L{os.path.join(CUDNN_HOME, "lib64")}')
        elif IS_HIP_EXTENSION:
            assert ROCM_VERSION is not None
            extra_ldflags.append(f'-L{_join_rocm_home("lib")}')
            extra_ldflags.append('-lamdhip64' if ROCM_VERSION >= (3, 5) else '-lhip_hcc')
    return extra_ldflags


def _get_cuda_arch_flags(cflags: Optional[List[str]] = None) -> List[str]:
    r'''
    Determine CUDA arch flags to use.

    For an arch, say "6.1", the added compile flag will be
    ``-gencode=arch=compute_61,code=sm_61``.
    For an added "+PTX", an additional
    ``-gencode=arch=compute_xx,code=compute_xx`` is added.

    See select_compute_arch.cmake for corresponding named and supported arches
    when building with CMake.
    '''
    # If cflags is given, there may already be user-provided arch flags in it
    # (from `extra_compile_args`)
    if cflags is not None:
        for flag in cflags:
            if 'arch' in flag:
                return []

    # Note: keep combined names ("arch1+arch2") above single names, otherwise
    # string replacement may not do the right thing
    named_arches = collections.OrderedDict([
        ('Kepler+Tesla', '3.7'),
        ('Kepler', '3.5+PTX'),
        ('Maxwell+Tegra', '5.3'),
        ('Maxwell', '5.0;5.2+PTX'),
        ('Pascal', '6.0;6.1+PTX'),
        ('Volta', '7.0+PTX'),
        ('Turing', '7.5+PTX'),
        ('Ampere', '8.0;8.6+PTX'),
    ])

    supported_arches = ['3.5', '3.7', '5.0', '5.2', '5.3', '6.0', '6.1', '6.2',
                        '7.0', '7.2', '7.5', '8.0', '8.6']
    valid_arch_strings = supported_arches + [s + "+PTX" for s in supported_arches]

    # The default is sm_30 for CUDA 9.x and 10.x
    # First check for an env var (same as used by the main setup.py)
    # Can be one or more architectures, e.g. "6.1" or "3.5;5.2;6.0;6.1;7.0+PTX"
    # See cmake/Modules_CUDA_fix/upstream/FindCUDA/select_compute_arch.cmake
    _arch_list = os.environ.get('TORCH_CUDA_ARCH_LIST', None)

    # If not given, determine what's best for the GPU / CUDA version that can be found
    if not _arch_list:
        arch_list = []
        # the assumption is that the extension should run on any of the currently visible cards,
        # which could be of different types - therefore all archs for visible cards should be included
        for i in range(torch.cuda.device_count()):
            capability = torch.cuda.get_device_capability(i)
            supported_sm = [int(arch.split('_')[1])
                            for arch in torch.cuda.get_arch_list() if 'sm_' in arch]
            max_supported_sm = max((sm // 10, sm % 10) for sm in supported_sm)
            # Capability of the device may be higher than what's supported by the user's
            # NVCC, causing compilation error. User's NVCC is expected to match the one
            # used to build pytorch, so we use the maximum supported capability of pytorch
            # to clamp the capability.
            capability = min(max_supported_sm, capability)
            arch = f'{capability[0]}.{capability[1]}'
            if arch not in arch_list:
                arch_list.append(arch)
        arch_list = sorted(arch_list)
        arch_list[-1] += '+PTX'
    else:
        # Deal with lists that are ' ' separated (only deal with ';' after)
        _arch_list = _arch_list.replace(' ', ';')
        # Expand named arches
        for named_arch, archval in named_arches.items():
            _arch_list = _arch_list.replace(named_arch, archval)

        arch_list = _arch_list.split(';')

    flags = []
    for arch in arch_list:
        if arch not in valid_arch_strings:
            raise ValueError(f"Unknown CUDA arch ({arch}) or GPU not supported")
        else:
            num = arch[0] + arch[2]
            flags.append(f'-gencode=arch=compute_{num},code=sm_{num}')
            if arch.endswith('+PTX'):
                flags.append(f'-gencode=arch=compute_{num},code=compute_{num}')

    return sorted(list(set(flags)))


def _get_rocm_arch_flags(cflags: Optional[List[str]] = None) -> List[str]:
    # If cflags is given, there may already be user-provided arch flags in it
    # (from `extra_compile_args`)
    if cflags is not None:
        for flag in cflags:
            if 'amdgpu-target' in flag:
                return ['-fno-gpu-rdc']
    # Use same defaults as used for building PyTorch
    # Allow env var to override, just like during initial cmake build.
<<<<<<< HEAD
    archs = os.environ.get('PYTORCH_ROCM_ARCH', 'gfx900;gfx906;gfx908;gfx90a;gfx1030')
    flags = ['--amdgpu-target=%s' % arch for arch in archs.split(';')]
=======
    _archs = os.environ.get('PYTORCH_ROCM_ARCH', None)
    if not _archs:
        archs = torch.cuda.get_arch_list()
    else:
        archs = _archs.replace(' ', ';').split(';')
    flags = ['--amdgpu-target=%s' % arch for arch in archs]
>>>>>>> 6f838415
    flags += ['-fno-gpu-rdc']
    return flags

def _get_build_directory(name: str, verbose: bool) -> str:
    root_extensions_directory = os.environ.get('TORCH_EXTENSIONS_DIR')
    if root_extensions_directory is None:
        root_extensions_directory = get_default_build_root()
        cu_str = ('cpu' if torch.version.cuda is None else
                  f'cu{torch.version.cuda.replace(".", "")}')  # type: ignore[attr-defined]
        python_version = f'py{sys.version_info.major}{sys.version_info.minor}'
        build_folder = f'{python_version}_{cu_str}'

        root_extensions_directory = os.path.join(
            root_extensions_directory, build_folder)

    if verbose:
        print(f'Using {root_extensions_directory} as PyTorch extensions root...')

    build_directory = os.path.join(root_extensions_directory, name)
    if not os.path.exists(build_directory):
        if verbose:
            print(f'Creating extension directory {build_directory}...')
        # This is like mkdir -p, i.e. will also create parent directories.
        os.makedirs(build_directory, exist_ok=True)

    return build_directory


def _get_num_workers(verbose: bool) -> Optional[int]:
    max_jobs = os.environ.get('MAX_JOBS')
    if max_jobs is not None and max_jobs.isdigit():
        if verbose:
            print(f'Using envvar MAX_JOBS ({max_jobs}) as the number of workers...')
        return int(max_jobs)
    if verbose:
        print('Allowing ninja to set a default number of workers... '
              '(overridable by setting the environment variable MAX_JOBS=N)')
    return None


def _run_ninja_build(build_directory: str, verbose: bool, error_prefix: str) -> None:
    command = ['ninja', '-v']
    num_workers = _get_num_workers(verbose)
    if num_workers is not None:
        command.extend(['-j', str(num_workers)])
    env = os.environ.copy()
    # Try to activate the vc env for the users
    if IS_WINDOWS and 'VSCMD_ARG_TGT_ARCH' not in env:
        from setuptools import distutils

        plat_name = distutils.util.get_platform()
        plat_spec = PLAT_TO_VCVARS[plat_name]

        vc_env = distutils._msvccompiler._get_vc_env(plat_spec)
        vc_env = {k.upper(): v for k, v in vc_env.items()}
        for k, v in env.items():
            uk = k.upper()
            if uk not in vc_env:
                vc_env[uk] = v
        env = vc_env
    try:
        sys.stdout.flush()
        sys.stderr.flush()
        # Warning: don't pass stdout=None to subprocess.run to get output.
        # subprocess.run assumes that sys.__stdout__ has not been modified and
        # attempts to write to it by default.  However, when we call _run_ninja_build
        # from ahead-of-time cpp extensions, the following happens:
        # 1) If the stdout encoding is not utf-8, setuptools detachs __stdout__.
        #    https://github.com/pypa/setuptools/blob/7e97def47723303fafabe48b22168bbc11bb4821/setuptools/dist.py#L1110
        #    (it probably shouldn't do this)
        # 2) subprocess.run (on POSIX, with no stdout override) relies on
        #    __stdout__ not being detached:
        #    https://github.com/python/cpython/blob/c352e6c7446c894b13643f538db312092b351789/Lib/subprocess.py#L1214
        # To work around this, we pass in the fileno directly and hope that
        # it is valid.
        stdout_fileno = 1
        subprocess.run(
            command,
            stdout=stdout_fileno if verbose else subprocess.PIPE,
            stderr=subprocess.STDOUT,
            cwd=build_directory,
            check=True,
            env=env)
    except subprocess.CalledProcessError as e:
        # Python 2 and 3 compatible way of getting the error object.
        _, error, _ = sys.exc_info()
        # error.output contains the stdout and stderr of the build attempt.
        message = error_prefix
        # `error` is a CalledProcessError (which has an `ouput`) attribute, but
        # mypy thinks it's Optional[BaseException] and doesn't narrow
        if hasattr(error, 'output') and error.output:  # type: ignore[union-attr]
            message += f": {error.output.decode(*SUBPROCESS_DECODE_ARGS)}"  # type: ignore[union-attr]
        raise RuntimeError(message) from e


def _get_exec_path(module_name, path):
    if IS_WINDOWS and TORCH_LIB_PATH not in os.getenv('PATH', '').split(';'):
        torch_lib_in_path = any(
            os.path.exists(p) and os.path.samefile(p, TORCH_LIB_PATH)
            for p in os.getenv('PATH', '').split(';')
        )
        if not torch_lib_in_path:
            os.environ['PATH'] = f"{TORCH_LIB_PATH};{os.getenv('PATH', '')}"
    return os.path.join(path, f'{module_name}{EXEC_EXT}')


def _import_module_from_library(module_name, path, is_python_module):
    filepath = os.path.join(path, f"{module_name}{LIB_EXT}")
    if is_python_module:
        # https://stackoverflow.com/questions/67631/how-to-import-a-module-given-the-full-path
        spec = importlib.util.spec_from_file_location(module_name, filepath)
        module = importlib.util.module_from_spec(spec)
        assert isinstance(spec.loader, importlib.abc.Loader)
        spec.loader.exec_module(module)
        return module
    else:
        torch.ops.load_library(filepath)


def _write_ninja_file_to_build_library(path,
                                       name,
                                       sources,
                                       extra_cflags,
                                       extra_cuda_cflags,
                                       extra_ldflags,
                                       extra_include_paths,
                                       with_cuda,
                                       is_standalone) -> None:
    extra_cflags = [flag.strip() for flag in extra_cflags]
    extra_cuda_cflags = [flag.strip() for flag in extra_cuda_cflags]
    extra_ldflags = [flag.strip() for flag in extra_ldflags]
    extra_include_paths = [flag.strip() for flag in extra_include_paths]

    # Turn into absolute paths so we can emit them into the ninja build
    # file wherever it is.
    user_includes = [os.path.abspath(file) for file in extra_include_paths]

    # include_paths() gives us the location of torch/extension.h
    system_includes = include_paths(with_cuda)
    # sysconfig.get_path('include') gives us the location of Python.h
    # Explicitly specify 'posix_prefix' scheme on non-Windows platforms to workaround error on some MacOS
    # installations where default `get_path` points to non-existing `/Library/Python/M.m/include` folder
    python_include_path = sysconfig.get_path('include', scheme='nt' if IS_WINDOWS else 'posix_prefix')
    if python_include_path is not None:
        system_includes.append(python_include_path)

    # Windows does not understand `-isystem`.
    if IS_WINDOWS:
        user_includes += system_includes
        system_includes.clear()

    common_cflags = []
    if not is_standalone:
        common_cflags.append(f'-DTORCH_EXTENSION_NAME={name}')
        common_cflags.append('-DTORCH_API_INCLUDE_EXTENSION_H')

    # Note [Pybind11 ABI constants]
    #
    # Pybind11 before 2.4 used to build an ABI strings using the following pattern:
    # f"__pybind11_internals_v{PYBIND11_INTERNALS_VERSION}{PYBIND11_INTERNALS_KIND}{PYBIND11_BUILD_TYPE}__"
    # Since 2.4 compier type, stdlib and build abi parameters are also encoded like this:
    # f"__pybind11_internals_v{PYBIND11_INTERNALS_VERSION}{PYBIND11_INTERNALS_KIND}{PYBIND11_COMPILER_TYPE}{PYBIND11_STDLIB}{PYBIND11_BUILD_ABI}{PYBIND11_BUILD_TYPE}__"
    #
    # This was done in order to further narrow down the chances of compiler ABI incompatibility
    # that can cause a hard to debug segfaults.
    # For PyTorch extensions we want to relax those restrictions and pass compiler, stdlib and abi properties
    # captured during PyTorch native library compilation in torch/csrc/Module.cpp

    for pname in ["COMPILER_TYPE", "STDLIB", "BUILD_ABI"]:
        pval = getattr(torch._C, f"_PYBIND11_{pname}")
        if pval is not None and not IS_WINDOWS:
            common_cflags.append(f'-DPYBIND11_{pname}=\\"{pval}\\"')

    common_cflags += [f'-I{include}' for include in user_includes]
    common_cflags += [f'-isystem {include}' for include in system_includes]

    common_cflags += ['-D_GLIBCXX_USE_CXX11_ABI=' + str(int(torch._C._GLIBCXX_USE_CXX11_ABI))]

    if IS_WINDOWS:
        cflags = common_cflags + COMMON_MSVC_FLAGS + extra_cflags
        cflags = _nt_quote_args(cflags)
    else:
        cflags = common_cflags + ['-fPIC', '-std=c++14'] + extra_cflags

    if with_cuda and IS_HIP_EXTENSION:
        cuda_flags = ['-DWITH_HIP'] + cflags + COMMON_HIP_FLAGS + COMMON_HIPCC_FLAGS
        cuda_flags += extra_cuda_cflags
        cuda_flags += _get_rocm_arch_flags(cuda_flags)
        sources = [s if not _is_cuda_file(s) else
                   os.path.abspath(os.path.join(
                       path, get_hip_file_path(os.path.relpath(s, path), is_pytorch_extension=True)))
                   for s in sources]
    elif with_cuda:
        cuda_flags = common_cflags + COMMON_NVCC_FLAGS + _get_cuda_arch_flags()
        if IS_WINDOWS:
            for flag in COMMON_MSVC_FLAGS:
                cuda_flags = ['-Xcompiler', flag] + cuda_flags
            for ignore_warning in MSVC_IGNORE_CUDAFE_WARNINGS:
                cuda_flags = ['-Xcudafe', '--diag_suppress=' + ignore_warning] + cuda_flags
            cuda_flags = _nt_quote_args(cuda_flags)
            cuda_flags += _nt_quote_args(extra_cuda_cflags)
        else:
            cuda_flags += ['--compiler-options', "'-fPIC'"]
            cuda_flags += extra_cuda_cflags
            if not any(flag.startswith('-std=') for flag in cuda_flags):
                cuda_flags.append('-std=c++14')
            if os.getenv("CC") is not None:
                cuda_flags = ['-ccbin', os.getenv("CC")] + cuda_flags
    else:
        cuda_flags = None

    def object_file_path(source_file: str) -> str:
        # '/path/to/file.cpp' -> 'file'
        file_name = os.path.splitext(os.path.basename(source_file))[0]
        if _is_cuda_file(source_file) and with_cuda:
            # Use a different object filename in case a C++ and CUDA file have
            # the same filename but different extension (.cpp vs. .cu).
            target = f'{file_name}.cuda.o'
        else:
            target = f'{file_name}.o'
        return target

    objects = [object_file_path(src) for src in sources]
    ldflags = ([] if is_standalone else [SHARED_FLAG]) + extra_ldflags

    # The darwin linker needs explicit consent to ignore unresolved symbols.
    if IS_MACOS:
        ldflags.append('-undefined dynamic_lookup')
    elif IS_WINDOWS:
        ldflags = _nt_quote_args(ldflags)

    ext = EXEC_EXT if is_standalone else LIB_EXT
    library_target = f'{name}{ext}'

    _write_ninja_file(
        path=path,
        cflags=cflags,
        post_cflags=None,
        cuda_cflags=cuda_flags,
        cuda_post_cflags=None,
        sources=sources,
        objects=objects,
        ldflags=ldflags,
        library_target=library_target,
        with_cuda=with_cuda)


def _write_ninja_file(path,
                      cflags,
                      post_cflags,
                      cuda_cflags,
                      cuda_post_cflags,
                      sources,
                      objects,
                      ldflags,
                      library_target,
                      with_cuda) -> None:
    r"""Write a ninja file that does the desired compiling and linking.

    `path`: Where to write this file
    `cflags`: list of flags to pass to $cxx. Can be None.
    `post_cflags`: list of flags to append to the $cxx invocation. Can be None.
    `cuda_cflags`: list of flags to pass to $nvcc. Can be None.
    `cuda_postflags`: list of flags to append to the $nvcc invocation. Can be None.
    `sources`: list of paths to source files
    `objects`: list of desired paths to objects, one per source.
    `ldflags`: list of flags to pass to linker. Can be None.
    `library_target`: Name of the output library. Can be None; in that case,
                      we do no linking.
    `with_cuda`: If we should be compiling with CUDA.
    """
    def sanitize_flags(flags):
        if flags is None:
            return []
        else:
            return [flag.strip() for flag in flags]

    cflags = sanitize_flags(cflags)
    post_cflags = sanitize_flags(post_cflags)
    cuda_cflags = sanitize_flags(cuda_cflags)
    cuda_post_cflags = sanitize_flags(cuda_post_cflags)
    ldflags = sanitize_flags(ldflags)

    # Sanity checks...
    assert len(sources) == len(objects)
    assert len(sources) > 0

    if IS_WINDOWS:
        compiler = os.environ.get('CXX', 'cl')
    else:
        compiler = os.environ.get('CXX', 'c++')

    # Version 1.3 is required for the `deps` directive.
    config = ['ninja_required_version = 1.3']
    config.append(f'cxx = {compiler}')
    if with_cuda:
        if IS_HIP_EXTENSION:
            nvcc = _join_rocm_home('bin', 'hipcc')
        else:
            nvcc = _join_cuda_home('bin', 'nvcc')
        config.append(f'nvcc = {nvcc}')

    flags = [f'cflags = {" ".join(cflags)}']
    flags.append(f'post_cflags = {" ".join(post_cflags)}')
    if with_cuda:
        flags.append(f'cuda_cflags = {" ".join(cuda_cflags)}')
        flags.append(f'cuda_post_cflags = {" ".join(cuda_post_cflags)}')
    flags.append(f'ldflags = {" ".join(ldflags)}')

    # Turn into absolute paths so we can emit them into the ninja build
    # file wherever it is.
    sources = [os.path.abspath(file) for file in sources]

    # See https://ninja-build.org/build.ninja.html for reference.
    compile_rule = ['rule compile']
    if IS_WINDOWS:
        compile_rule.append(
            '  command = cl /showIncludes $cflags -c $in /Fo$out $post_cflags')
        compile_rule.append('  deps = msvc')
    else:
        compile_rule.append(
            '  command = $cxx -MMD -MF $out.d $cflags -c $in -o $out $post_cflags')
        compile_rule.append('  depfile = $out.d')
        compile_rule.append('  deps = gcc')

    if with_cuda:
        cuda_compile_rule = ['rule cuda_compile']
        nvcc_gendeps = ''
        # --generate-dependencies-with-compile was added in CUDA 10.2.
        # Compilation will work on earlier CUDA versions but header file
        # dependencies are not correctly computed.
        required_cuda_version = packaging.version.parse('10.2')
        has_cuda_version = torch.version.cuda is not None
        if has_cuda_version and packaging.version.parse(torch.version.cuda) >= required_cuda_version:
            cuda_compile_rule.append('  depfile = $out.d')
            cuda_compile_rule.append('  deps = gcc')
            # Note: non-system deps with nvcc are only supported
            # on Linux so use --generate-dependencies-with-compile
            # to make this work on Windows too.
            if IS_WINDOWS:
                nvcc_gendeps = '--generate-dependencies-with-compile --dependency-output $out.d'
        cuda_compile_rule.append(
            f'  command = $nvcc {nvcc_gendeps} $cuda_cflags -c $in -o $out $cuda_post_cflags')

    # Emit one build rule per source to enable incremental build.
    build = []
    for source_file, object_file in zip(sources, objects):
        is_cuda_source = _is_cuda_file(source_file) and with_cuda
        rule = 'cuda_compile' if is_cuda_source else 'compile'
        if IS_WINDOWS:
            source_file = source_file.replace(':', '$:')
            object_file = object_file.replace(':', '$:')
        source_file = source_file.replace(" ", "$ ")
        object_file = object_file.replace(" ", "$ ")
        build.append(f'build {object_file}: {rule} {source_file}')

    if library_target is not None:
        link_rule = ['rule link']
        if IS_WINDOWS:
            cl_paths = subprocess.check_output(['where',
                                                'cl']).decode(*SUBPROCESS_DECODE_ARGS).split('\r\n')
            if len(cl_paths) >= 1:
                cl_path = os.path.dirname(cl_paths[0]).replace(':', '$:')
            else:
                raise RuntimeError("MSVC is required to load C++ extensions")
            link_rule.append(f'  command = "{cl_path}/link.exe" $in /nologo $ldflags /out:$out')
        else:
            link_rule.append('  command = $cxx $in $ldflags -o $out')

        link = [f'build {library_target}: link {" ".join(objects)}']

        default = [f'default {library_target}']
    else:
        link_rule, link, default = [], [], []

    # 'Blocks' should be separated by newlines, for visual benefit.
    blocks = [config, flags, compile_rule]
    if with_cuda:
        blocks.append(cuda_compile_rule)
    blocks += [link_rule, build, link, default]
    with open(path, 'w') as build_file:
        for block in blocks:
            lines = '\n'.join(block)
            build_file.write(f'{lines}\n\n')


def _join_cuda_home(*paths) -> str:
    r'''
    Joins paths with CUDA_HOME, or raises an error if it CUDA_HOME is not set.

    This is basically a lazy way of raising an error for missing $CUDA_HOME
    only once we need to get any CUDA-specific path.
    '''
    if CUDA_HOME is None:
        raise EnvironmentError('CUDA_HOME environment variable is not set. '
                               'Please set it to your CUDA install root.')
    return os.path.join(CUDA_HOME, *paths)


def _is_cuda_file(path: str) -> bool:
    valid_ext = ['.cu', '.cuh']
    if IS_HIP_EXTENSION:
        valid_ext.append('.hip')
    return os.path.splitext(path)[1] in valid_ext<|MERGE_RESOLUTION|>--- conflicted
+++ resolved
@@ -1641,17 +1641,12 @@
                 return ['-fno-gpu-rdc']
     # Use same defaults as used for building PyTorch
     # Allow env var to override, just like during initial cmake build.
-<<<<<<< HEAD
-    archs = os.environ.get('PYTORCH_ROCM_ARCH', 'gfx900;gfx906;gfx908;gfx90a;gfx1030')
-    flags = ['--amdgpu-target=%s' % arch for arch in archs.split(';')]
-=======
     _archs = os.environ.get('PYTORCH_ROCM_ARCH', None)
     if not _archs:
         archs = torch.cuda.get_arch_list()
     else:
         archs = _archs.replace(' ', ';').split(';')
     flags = ['--amdgpu-target=%s' % arch for arch in archs]
->>>>>>> 6f838415
     flags += ['-fno-gpu-rdc']
     return flags
 
