#include <ATen/ATen.h>
#include <ATen/cuda/CUDAContext.h>
#include <ATen/cuda/CUDAGeneratorImpl.h>
#include <c10/cuda/CUDAFunctions.h>
#include <c10/cuda/CUDACachingAllocator.h>
#include <ATen/cuda/CachingHostAllocator.h>
#include <ATen/cuda/CUDAGraphsUtils.cuh>
#include <ATen/cuda/Sleep.h>
#include <ATen/cuda/detail/CUDAHooks.h>
#include <ATen/cuda/jiterator.h>
#ifdef USE_NCCL
#include <torch/csrc/cuda/python_nccl.h>
#endif
#include <c10/util/irange.h>

#include <torch/csrc/cuda/THCP.h>
#include <torch/csrc/CudaIPCTypes.h>
#include <torch/csrc/utils/pybind.h>
#include <torch/csrc/utils/cuda_lazy_init.h>
#include <torch/csrc/utils/python_numbers.h>
#include <torch/csrc/utils/python_strings.h>
#include <torch/csrc/cuda/python_comm.h>
#include <torch/csrc/Generator.h>
#include <torch/csrc/python_headers.h>

#include <array>
#include <unordered_map>
#include <thread>
#include <chrono>
#include <sstream>

#ifndef WIN32
#include <pthread.h>
#endif

using namespace torch;

static bool in_bad_fork = false;  // True for children forked after cuda init

#ifndef WIN32
// Called in the forked child if cuda has already been initialized
static void forked_child() {
  in_bad_fork = true;
  torch::utils::set_run_yet_variable_to_false();
}
#endif

// Should be called before the first cuda call.
// Note: This is distinct from initExtension because a stub cuda implementation
// has some working functions (e.g. device_count) but cannot fully initialize.
static void poison_fork() {
#ifndef WIN32
  static std::once_flag flag;
  std::call_once(flag, []{ pthread_atfork(nullptr, nullptr, forked_child); });
#endif
}

////////////////////////////////////////////////////////////////////////////////
// CUDA management methods
////////////////////////////////////////////////////////////////////////////////

void THCPModule_setDevice(int device)
{
  c10::cuda::set_device(static_cast<c10::DeviceIndex>(device));
}

PyObject * THCPModule_setDevice_wrap(PyObject *self, PyObject *arg)
{
  HANDLE_TH_ERRORS
  THPUtils_assert(THPUtils_checkLong(arg), "invalid argument to setDevice");
  int64_t device = THPUtils_unpackLong(arg);

  torch::utils::cuda_lazy_init();
  THCPModule_setDevice(device);

  Py_RETURN_NONE;
  END_HANDLE_TH_ERRORS
}

PyObject * THCPModule_getDevice_wrap(PyObject *self, PyObject *noargs)
{
  HANDLE_TH_ERRORS
  torch::utils::cuda_lazy_init();
  // NOLINTNEXTLINE(bugprone-signed-char-misuse)
  auto device = static_cast<int>(c10::cuda::current_device());
  return THPUtils_packInt32(device);
  END_HANDLE_TH_ERRORS
}

PyObject * THCPModule_canDeviceAccessPeer_wrap(PyObject *self, PyObject *args)
{
  HANDLE_TH_ERRORS
  PyObject* arg1 = nullptr;
  PyObject* arg2 = nullptr;
  if(!PyArg_ParseTuple(args, "OO", &arg1, &arg2)) {
    THPUtils_invalidArguments(
        args,
        nullptr,
        "can_device_peer_access",
        1,
        "(int device, int peer_device);");
    return nullptr;
  }
  THPUtils_assert(THPUtils_checkLong(arg1), "invalid argument to canDeviceAccessPeer");
  THPUtils_assert(THPUtils_checkLong(arg2), "invalid argument to canDeviceAccessPeer");
  int64_t device = THPUtils_unpackLong(arg1);
  int64_t peer_device = THPUtils_unpackLong(arg2);

  torch::utils::cuda_lazy_init();
  auto can_access = at::cuda::canDeviceAccessPeer(device, peer_device);
  return PyBool_FromLong(can_access);
  END_HANDLE_TH_ERRORS
}

PyObject * THCPModule_getDeviceCount_wrap(PyObject *self, PyObject *noargs)
{
  HANDLE_TH_ERRORS
  poison_fork();
  return THPUtils_packUInt64(at::cuda::device_count());
  END_HANDLE_TH_ERRORS
}

PyObject * THCPModule_getArchFlags(PyObject *self, PyObject *noargs)
{
  HANDLE_TH_ERRORS
  poison_fork();
#ifdef CUDA_ARCH_FLAGS
  static const char* flags = C10_STRINGIZE(CUDA_ARCH_FLAGS);
  return THPUtils_packString(flags);
#else
  Py_RETURN_NONE;
#endif
  END_HANDLE_TH_ERRORS
}

static PyObject * THCPModule_isInBadFork(PyObject *self, PyObject *noargs) {
  HANDLE_TH_ERRORS
  return PyBool_FromLong(in_bad_fork);
  END_HANDLE_TH_ERRORS
}

PyObject * THCPModule_getCurrentStream_wrap(
    PyObject * /* unused */, PyObject *device_index) {
  HANDLE_TH_ERRORS
  THPUtils_assert(
    THPUtils_checkLong(device_index), "invalid argument to getCurrentStream");
  int64_t device = THPUtils_unpackLong(device_index);
  return PyLong_FromUnsignedLongLong(
    at::cuda::getCurrentCUDAStream(device).pack());
  END_HANDLE_TH_ERRORS
}

PyObject * THCPModule_getDefaultStream_wrap(
    PyObject * /* unused */, PyObject *device_index) {
  HANDLE_TH_ERRORS
  THPUtils_assert(
    THPUtils_checkLong(device_index), "invalid argument to getDefaultStream");
  int64_t device = THPUtils_unpackLong(device_index);
  return PyLong_FromUnsignedLongLong(
    at::cuda::getDefaultCUDAStream(device).pack());
  END_HANDLE_TH_ERRORS
}

PyObject * THCPModule_setStream_wrap(PyObject *self, PyObject *obj)
{
  HANDLE_TH_ERRORS
  THPUtils_assert(PyLong_Check(obj), "invalid stream");
  uint64_t bits = PyLong_AsUnsignedLongLong(obj);
  if (bits == static_cast<uint64_t>(-1) && PyErr_Occurred()) {
    throw python_error();
  }
  auto stream = at::cuda::CUDAStream::unpack(bits);
  // NOLINTNEXTLINE(bugprone-signed-char-misuse)
  auto device = static_cast<int>(c10::cuda::current_device());
  if (device != stream.device_index()) {
    THCPModule_setDevice(stream.device_index());
  }
  at::cuda::setCurrentCUDAStream(stream);
  Py_RETURN_NONE;
  END_HANDLE_TH_ERRORS
}

PyObject * THCPModule_getCompiledVersion(PyObject *self, PyObject *noargs)
{
#if defined(USE_ROCM)
  return THPUtils_packInt64((int64_t) ROCM_VERSION);
#else
  return THPUtils_packInt64((int64_t) CUDA_VERSION);
#endif
}

PyObject * THCPModule_cudaHostAllocator(PyObject *_unused, PyObject *noargs)
{
  HANDLE_TH_ERRORS
  c10::Allocator* allocator = at::cuda::getCachingHostAllocator();
  return PyLong_FromVoidPtr(allocator);
  END_HANDLE_TH_ERRORS
}

PyObject * THCPModule_cudaCachingAllocator_raw_alloc(PyObject *_unused, PyObject *args){
  HANDLE_TH_ERRORS
  PyObject* size_o = nullptr;
  PyObject* stream_o = nullptr;
  if(!PyArg_ParseTuple(args, "OO", &size_o, &stream_o)) {
    THPUtils_invalidArguments(
        args,
        nullptr,
        "caching_allocator_alloc",
        1,
        "(ssize_t size, intptr_t stream);");
    return nullptr;
  }
  auto size = PyLong_AsSsize_t(size_o);
  // NOLINTNEXTLINE(cppcoreguidelines-init-variables)
  cudaStream_t stream = static_cast<cudaStream_t>(PyLong_AsVoidPtr(stream_o));
  // NOLINTNEXTLINE(cppcoreguidelines-init-variables)
  void* mem = c10::cuda::CUDACachingAllocator::raw_alloc_with_stream(size, stream);
  return PyLong_FromVoidPtr(mem);
  END_HANDLE_TH_ERRORS
}

// Unpack a PyObject to at::Scalar, throw an exception if it fails
at::Scalar as_scalar(PyObject* arg) {
  // Zero-dim tensors are converted to Scalars as-is. Note this doesn't currently
  // handle most NumPy scalar types except np.float64.
  if (THPVariable_Check(arg)) {
    return THPVariable_Unpack(arg).item();
  }

  if (THPUtils_checkLong(arg)) {
    return at::Scalar(static_cast<int64_t>(THPUtils_unpackLong(arg)));
  }

  if (PyBool_Check(arg)) {
    return at::Scalar(THPUtils_unpackBool(arg));
  }

  if (PyComplex_Check(arg)) {
    return at::Scalar(THPUtils_unpackComplexDouble(arg));
  }
  return at::Scalar(THPUtils_unpackDouble(arg));
}

// Entrypoint for the callable created by torch.cuda.jiterator
// See jiterator.py for more details
PyObject * THCPModule_cudaJiteratorCompileAndLaunchKernel(PyObject *_unused, PyObject *args){
  HANDLE_TH_ERRORS

  PyObject* code_string_o = nullptr;
  PyObject* kernel_name_o = nullptr;
  PyObject* tensors_o = nullptr;
  PyObject* kwargs_o = nullptr;
  if(!PyArg_ParseTuple(args, "OOO|O", &code_string_o, &kernel_name_o, &tensors_o, &kwargs_o)) {
    return nullptr;
  }

  std::string code_string = THPUtils_unpackString(code_string_o);
  std::string kernel_name = THPUtils_unpackString(kernel_name_o);

  THPUtils_assert(PyTuple_Check(tensors_o), "tensors argument is expected to "
      "be a tuple, but got %s", THPUtils_typename(tensors_o));
  Py_ssize_t num_tensors = PyTuple_GET_SIZE(tensors_o);

  std::vector<at::Tensor> tensors;
  for(const auto i : c10::irange(num_tensors)) {
    PyObject *_tensor = PyTuple_GET_ITEM(tensors_o, i);
    THPUtils_assert(THPVariable_Check(_tensor), "element %d of tensors "
        "tuple is not a Tensor", i);

    tensors.emplace_back(THPVariable_Unpack(_tensor));
  }

  std::vector<at::Scalar> extra_args;
  PyObject *key = nullptr;
  PyObject *value  = nullptr;
  Py_ssize_t pos = 0;
  while (PyDict_Next(kwargs_o, &pos, &key, &value)) {
    extra_args.emplace_back(as_scalar(value));
  }

  at::Tensor output = at::cuda::CompileAndLaunchKernel(code_string, kernel_name, tensors, extra_args);

  return THPVariable_Wrap(output);
  END_HANDLE_TH_ERRORS
}

PyObject * THCPModule_cudaCachingAllocator_raw_delete(PyObject *_unused, PyObject *obj){
  HANDLE_TH_ERRORS
  void* mem_ptr = PyLong_AsVoidPtr(obj);
  c10::cuda::CUDACachingAllocator::raw_delete(mem_ptr);
  Py_RETURN_NONE;
  END_HANDLE_TH_ERRORS
}

PyObject * THCPModule_cudaSynchronize(PyObject *_unused, PyObject *noargs)
{
  HANDLE_TH_ERRORS
  c10::cuda::device_synchronize();
  Py_RETURN_NONE;
  END_HANDLE_TH_ERRORS
}

PyObject * THCPModule_cudaIPCCollect(PyObject *_unused, PyObject *noargs)
{
  HANDLE_TH_ERRORS
  torch::CudaIPCCollect();
  Py_RETURN_NONE;
  END_HANDLE_TH_ERRORS
}

PyObject * THCPModule_cudaSleep(PyObject *_unused, PyObject *cycles)
{
  HANDLE_TH_ERRORS
  THPUtils_assert(THPUtils_checkLong(cycles), "torch.cuda._sleep(): expected 'int'");
  at::cuda::sleep(THPUtils_unpackLong(cycles));
  Py_RETURN_NONE;
  END_HANDLE_TH_ERRORS
}

// We need to ensure that as long as a thread will NEVER loose the GIL as long
// as it holds the CUDA mutex. Otherwise another thread might be scheduled and
// try to e.g. allocate a new tensor which will cause a deadlock. It's enough to
// have a single global, because it can be only set once (cudaMutex is not
// recursive) by the thread that owns the mutex (obviously there can be only one
// such thread).
static PyGILState_STATE cudaMutexGILState;

PyObject * THCPModule_cudaLockMutex(PyObject *module, PyObject *noargs)
{
  auto mutex = c10::cuda::CUDACachingAllocator::getFreeMutex();
  // This has to be a busy loop because we **absolutely need to** hold the GIL
  // or it's a recipe for a deadlock otherwise (if we let other Python threads
  // run while we have the cudaMutex, but not the GIL, they might try to e.g.
  // free a CUDA tensor and acquire the cudaMutex without giving up the GIL,
  // because it happens deep within THC).
  while (true) {
    if (mutex->try_lock())
      break;
    {
      pybind11::gil_scoped_release no_gil;
      std::this_thread::sleep_for(std::chrono::microseconds(10));
    }
  }

  cudaMutexGILState = PyGILState_Ensure();
  Py_RETURN_NONE;
}

PyObject * THCPModule_cudaUnlockMutex(PyObject *module, PyObject *noargs)
{
  auto mutex = c10::cuda::CUDACachingAllocator::getFreeMutex();
  PyGILState_Release(cudaMutexGILState);
  mutex->unlock();
  Py_RETURN_NONE;
}

PyObject * THCPModule_hasPrimaryContext(PyObject *_unused, PyObject *arg)
{
  HANDLE_TH_ERRORS
  THPUtils_assert(THPUtils_checkLong(arg), "invalid argument to has_primary_context");
  int64_t device_index = static_cast<int64_t>(THPUtils_unpackLong(arg));
  if (at::cuda::detail::hasPrimaryContext(device_index)) {
    Py_RETURN_TRUE;
  } else {
    Py_RETURN_FALSE;
  }
  END_HANDLE_TH_ERRORS
}

PyObject * THCPModule_setMemoryFraction(PyObject *_unused, PyObject *args)
{
  HANDLE_TH_ERRORS
  PyObject* fraction_o = nullptr;
  PyObject* device_o = nullptr;
  if(!PyArg_ParseTuple(args, "OO", &fraction_o, &device_o)) {
    THPUtils_invalidArguments(
        args,
        nullptr,
        "set_memory_fraction",
        1,
        "(double fraction, int device);");
    return nullptr;
  }
  double fraction = PyFloat_AsDouble(fraction_o);
  int64_t device = PyLong_AsLongLong(device_o);

  c10::cuda::CUDACachingAllocator::setMemoryFraction(fraction, device);
  END_HANDLE_TH_ERRORS
  Py_RETURN_NONE;
}

PyObject * THCPModule_emptyCache(PyObject *_unused, PyObject *noargs)
{
  HANDLE_TH_ERRORS
  c10::cuda::CUDACachingAllocator::emptyCache();
  END_HANDLE_TH_ERRORS
  Py_RETURN_NONE;
}

PyObject * THCPModule_memoryStats(PyObject *_unused, PyObject *arg)
{
  HANDLE_TH_ERRORS
  THPUtils_assert(THPUtils_checkLong(arg), "invalid argument to memory_allocated");
  const int device = (int) THPUtils_unpackLong(arg);

  using c10::cuda::CUDACachingAllocator::StatType;
  using c10::cuda::CUDACachingAllocator::Stat;
  using c10::cuda::CUDACachingAllocator::StatArray;
  using c10::cuda::CUDACachingAllocator::DeviceStats;

  const auto statToDict = [](const Stat& stat) {
    py::dict dict;

    dict["current"] = stat.current;
    dict["peak"] = stat.peak;
    dict["allocated"] = stat.allocated;
    dict["freed"] = stat.freed;
    return dict;
  };

  const auto statArrayToDict = [=](const StatArray& statArray) {
    const std::array<const char*, static_cast<size_t>(StatType::NUM_TYPES)> statTypeNames = {
      "all", "small_pool", "large_pool"
    };
    py::dict dict;
    for (const auto i : c10::irange(statTypeNames.size())) {
      dict[statTypeNames[i]] = statToDict(statArray[i]);
    }
    return dict;
  };

  const DeviceStats stats = c10::cuda::CUDACachingAllocator::getDeviceStats(device);

  py::dict result;
  result["num_alloc_retries"] = stats.num_alloc_retries;
  result["num_ooms"] = stats.num_ooms;
  result["max_split_size"] = stats.max_split_size;
  result["allocation"] = statArrayToDict(stats.allocation);
  result["segment"] = statArrayToDict(stats.segment);
  result["active"] = statArrayToDict(stats.active);
  result["inactive_split"] = statArrayToDict(stats.inactive_split);
  result["allocated_bytes"] = statArrayToDict(stats.allocated_bytes);
  result["reserved_bytes"] = statArrayToDict(stats.reserved_bytes);
  result["active_bytes"] = statArrayToDict(stats.active_bytes);
  result["inactive_split_bytes"] = statArrayToDict(stats.inactive_split_bytes);
  result["oversize_allocations"] = statToDict(stats.oversize_allocations);
  result["oversize_segments"] = statToDict(stats.oversize_segments);

  return result.release().ptr();
  END_HANDLE_TH_ERRORS
}

PyObject * THCPModule_resetAccumulatedMemoryStats(PyObject *_unused, PyObject *arg)
{
  HANDLE_TH_ERRORS
  THPUtils_assert(THPUtils_checkLong(arg), "invalid argument to reset_accumulated_memory_stats");
  const int device = (int) THPUtils_unpackLong(arg);
  c10::cuda::CUDACachingAllocator::resetAccumulatedStats(device);
  END_HANDLE_TH_ERRORS
  Py_RETURN_NONE;
}

PyObject * THCPModule_resetPeakMemoryStats(PyObject *_unused, PyObject *arg)
{
  HANDLE_TH_ERRORS
  THPUtils_assert(THPUtils_checkLong(arg), "invalid argument to reset_peak_memory_stats");
  const int device = (int) THPUtils_unpackLong(arg);
  c10::cuda::CUDACachingAllocator::resetPeakStats(device);
  END_HANDLE_TH_ERRORS
  Py_RETURN_NONE;
}

PyObject * THCPModule_memorySnapshot(PyObject *_unused, PyObject *noargs)
{
  HANDLE_TH_ERRORS

  using c10::cuda::CUDACachingAllocator::SegmentInfo;
  using c10::cuda::CUDACachingAllocator::BlockInfo;

  const auto segmentInfoToDict = [](const SegmentInfo& segmentInfo) {
    py::dict segmentDict;
    segmentDict["device"] = segmentInfo.device;
    segmentDict["address"] = segmentInfo.address;
    segmentDict["total_size"] = segmentInfo.total_size;
    segmentDict["allocated_size"] = segmentInfo.allocated_size;
    segmentDict["active_size"] = segmentInfo.active_size;
    segmentDict["segment_type"] = (segmentInfo.is_large ? "large" : "small");

    py::list blocks;
    for (const auto& blockInfo : segmentInfo.blocks) {
      py::dict blockDict;
      blockDict["size"] = blockInfo.size;
      blockDict["state"] = (blockInfo.allocated ? "active_allocated" : (blockInfo.active ? "active_pending_free" : "inactive"));
      blocks.append(blockDict);
    }
    segmentDict["blocks"] = blocks;

    return segmentDict;
  };

  const std::vector<SegmentInfo>& snapshot = c10::cuda::CUDACachingAllocator::snapshot();
  py::list result;

  for (const auto& segmentInfo : snapshot) {
    result.append(segmentInfoToDict(segmentInfo));
  }

  return result.release().ptr();
  END_HANDLE_TH_ERRORS
}

PyObject * THCPModule_cudaSetSyncDebugMode(PyObject * _unused, PyObject * arg){
  HANDLE_TH_ERRORS
  TORCH_WARN_ONCE("Synchronization debug mode is a prototype feature and does not yet detect all " \
  "synchronizing operations");
  THPUtils_assert(THPUtils_checkLong(arg), "invalid argument to set_sync_debug_mode");
  int64_t debug_mode = THPUtils_unpackLong(arg);
  TORCH_CHECK(debug_mode >=0 && debug_mode <=2, "invalid value of debug_mode, expected one of 0,1,2");
  c10::cuda::SyncDebugMode l;
  switch (debug_mode) {
    case 0: l = c10::cuda::SyncDebugMode::L_DISABLED; break;
    case 1: l = c10::cuda::SyncDebugMode::L_WARN; break;
    case 2: l = c10::cuda::SyncDebugMode::L_ERROR; break;
    default: l = c10::cuda::SyncDebugMode::L_DISABLED; break; // can't happen
  }
  c10::cuda::warning_state().set_sync_debug_mode(l);
  Py_RETURN_NONE;
  END_HANDLE_TH_ERRORS
}

PyObject * THCPModule_cudaGetSyncDebugMode(PyObject *self, PyObject *noargs){
  HANDLE_TH_ERRORS
  auto debug_mode = c10::cuda::warning_state().get_sync_debug_mode();
  switch (debug_mode){
    case c10::cuda::SyncDebugMode::L_DISABLED: return THPUtils_packInt32(0);
    case c10::cuda::SyncDebugMode::L_WARN: return THPUtils_packInt32(1);
    case c10::cuda::SyncDebugMode::L_ERROR: return THPUtils_packInt32(2);
    default: return THPUtils_packInt32(-1); // can't happen
  }
  END_HANDLE_TH_ERRORS
}


////////////////////////////////////////////////////////////////////////////////
// Cuda module initialization
////////////////////////////////////////////////////////////////////////////////

static void registerCudaDeviceProperties(PyObject* module) {
  // Add _cudaDevicePropertires class to torch._C
  auto m = py::handle(module).cast<py::module>();
  py::class_<cudaDeviceProp>(m, "_CudaDeviceProperties")
    .def_readonly("name", &cudaDeviceProp::name)
    .def_readonly("major", &cudaDeviceProp::major)
    .def_readonly("minor", &cudaDeviceProp::minor)
    .def_readonly("is_multi_gpu_board", &cudaDeviceProp::isMultiGpuBoard)
    .def_readonly("is_integrated", &cudaDeviceProp::integrated)
    .def_readonly("multi_processor_count", &cudaDeviceProp::multiProcessorCount)
    .def_readonly("total_memory", &cudaDeviceProp::totalGlobalMem)
    .def("__repr__", [](const cudaDeviceProp &prop) {
      std::ostringstream stream;
      stream << "_CudaDeviceProperties(name='" << prop.name << "', major=" << prop.major
             << ", minor=" << prop.minor << ", total_memory=" << prop.totalGlobalMem / (1024 * 1024)
             << "MB, multi_processor_count=" << prop.multiProcessorCount << ")";
      return stream.str();
    });
}

static void bindGetDeviceProperties(PyObject* module) {
  // Add method to torch.cuda
  auto m = py::handle(module).cast<py::module>();
  m.def("_get_device_properties", [](int device) -> cudaDeviceProp * {
    return at::cuda::getDeviceProperties(device);
  }, py::return_value_policy::reference);
}

// Callback for python part. Used for additional initialization of python classes
static PyObject * THCPModule_initExtension(PyObject *self, PyObject *noargs)
{
#if C10_ASAN_ENABLED
  TORCH_WARN(
    "torch.cuda: your pytorch binary has address sanitizer (asan) built in, "
    "asan is currently not compatible with torch.cuda module, "
    "you might get unexpected behavior (eg. out of memory, crash, etc.), "
    "please rebuild pytorch without asan if you need to use this module");
#endif
  HANDLE_TH_ERRORS
  TORCH_INTERNAL_ASSERT(!in_bad_fork);  // Handled at python level
  poison_fork();
  at::globalContext().lazyInitCUDA();

  auto m = THPObjectPtr(PyImport_ImportModule("torch.cuda"));
  if (!m) throw python_error();

  // Register Storage Python objects with DynamicTypes.cpp
  THCPByteStorage_postInit(m);

  bool has_half = true;

  auto set_module_attr = [&](const char* name, PyObject* v) {
    // PyObject_SetAttrString doesn't steal reference. So no need to incref.
    if (PyObject_SetAttrString(m, name, v) < 0) {
      throw python_error();
    }
  };

  set_module_attr("has_magma", at::hasMAGMA() ? Py_True : Py_False);
  set_module_attr("has_half", has_half ? Py_True : Py_False);

  auto num_gpus = c10::cuda::device_count();
  auto default_cuda_generators = PyTuple_New(static_cast<Py_ssize_t>(num_gpus));
  for(const auto i : c10::irange(num_gpus)) {
    // NOLINTNEXTLINE(performance-unnecessary-copy-initialization)
    auto gen = at::cuda::detail::getDefaultCUDAGenerator(i);
    auto cast_gen = (THPGenerator*)THPGenerator_initDefaultGenerator(gen);
    // This reference is meant to be given away, so no need to incref here.
    PyTuple_SetItem(default_cuda_generators, i, (PyObject*)cast_gen);
  }
  set_module_attr("default_generators", default_cuda_generators);
  bindGetDeviceProperties(m);

  Py_RETURN_NONE;
  END_HANDLE_TH_ERRORS
}

PyObject * THCPModule_getCurrentBlasHandle_wrap(PyObject *self, PyObject *noargs)
{
  HANDLE_TH_ERRORS
  // NOLINTNEXTLINE(cppcoreguidelines-init-variables)
  cublasHandle_t handle = at::cuda::getCurrentCUDABlasHandle();
  return PyLong_FromVoidPtr(handle);
  END_HANDLE_TH_ERRORS
}

<<<<<<< HEAD
PyObject * THCPModule_rocm_is_backward_pass(PyObject *_unused, PyObject *noargs)
{
  HANDLE_TH_ERRORS
#if USE_ROCM
  if (at::ROCmBackwardPassGuard::is_backward_pass()) {
    Py_RETURN_TRUE;
  }
  else {
    Py_RETURN_FALSE;
  }
#else
  Py_RETURN_FALSE;
#endif
=======
static PyObject * THCPModule_isCurrentStreamCapturing_wrap(PyObject *self, PyObject *noargs)
{
  HANDLE_TH_ERRORS
  // If there's no cuda context, at::cuda::currentStreamCaptureStatus returns
  // CaptureStatus::None without initializing a context.
  if (at::cuda::currentStreamCaptureStatus() == at::cuda::CaptureStatus::None) {
    Py_RETURN_FALSE;
  } else {
    Py_RETURN_TRUE;
  }
>>>>>>> 85710070
  END_HANDLE_TH_ERRORS
}

// NOLINTNEXTLINE(modernize-avoid-c-arrays, cppcoreguidelines-avoid-non-const-global-variables, cppcoreguidelines-avoid-c-arrays)
static struct PyMethodDef _THCPModule_methods[] = {
  {"_cuda_init",        THCPModule_initExtension,    METH_NOARGS,  nullptr},
  {"_cuda_setDevice",   THCPModule_setDevice_wrap,   METH_O,       nullptr},
  {"_cuda_getDevice",   THCPModule_getDevice_wrap,   METH_NOARGS,  nullptr},
  {"_cuda_getDeviceCount", THCPModule_getDeviceCount_wrap, METH_NOARGS, nullptr},
  {"_cuda_canDeviceAccessPeer", THCPModule_canDeviceAccessPeer_wrap, METH_VARARGS, nullptr},
  {"_cuda_getArchFlags", THCPModule_getArchFlags, METH_NOARGS, nullptr},
  {"_cuda_isInBadFork", THCPModule_isInBadFork, METH_NOARGS, nullptr},
  {"_cuda_getCurrentStream",
    THCPModule_getCurrentStream_wrap, METH_O, nullptr},
  {"_cuda_getDefaultStream",
    THCPModule_getDefaultStream_wrap, METH_O, nullptr},
  {"_cuda_getCurrentBlasHandle", THCPModule_getCurrentBlasHandle_wrap, METH_NOARGS, nullptr},
  {"_cuda_isCurrentStreamCapturing", THCPModule_isCurrentStreamCapturing_wrap, METH_NOARGS, nullptr},
  {"_cuda_setStream",    THCPModule_setStream_wrap,  METH_O, nullptr},
  {"_cuda_getCompiledVersion", THCPModule_getCompiledVersion, METH_NOARGS, nullptr},
  {"_cuda_hasPrimaryContext", THCPModule_hasPrimaryContext,  METH_O,  nullptr},
  {"_cuda_setMemoryFraction", THCPModule_setMemoryFraction, METH_VARARGS,  nullptr},
  {"_cuda_emptyCache", THCPModule_emptyCache, METH_NOARGS, nullptr},
  {"_cuda_memoryStats", THCPModule_memoryStats, METH_O, nullptr},
  {"_cuda_resetAccumulatedMemoryStats", THCPModule_resetAccumulatedMemoryStats, METH_O, nullptr},
  {"_cuda_resetPeakMemoryStats", THCPModule_resetPeakMemoryStats, METH_O,  nullptr},
  {"_cuda_memorySnapshot", THCPModule_memorySnapshot, METH_NOARGS, nullptr},
  {"_cuda_cudaHostAllocator", THCPModule_cudaHostAllocator, METH_NOARGS, nullptr},
  {"_cuda_cudaCachingAllocator_raw_alloc", THCPModule_cudaCachingAllocator_raw_alloc, METH_VARARGS, nullptr},
  {"_cuda_cudaCachingAllocator_raw_delete", THCPModule_cudaCachingAllocator_raw_delete, METH_O, nullptr},
  {"_cuda_synchronize", THCPModule_cudaSynchronize, METH_NOARGS, nullptr},
  {"_cuda_ipc_collect", THCPModule_cudaIPCCollect, METH_NOARGS, nullptr},
  {"_cuda_sleep", THCPModule_cudaSleep, METH_O, nullptr},
  {"_cuda_lock_mutex",   THCPModule_cudaLockMutex,   METH_NOARGS,  nullptr},
  {"_cuda_unlock_mutex", THCPModule_cudaUnlockMutex, METH_NOARGS,  nullptr},
  {"_cuda_set_sync_debug_mode", THCPModule_cudaSetSyncDebugMode, METH_O, nullptr},
  {"_cuda_get_sync_debug_mode", THCPModule_cudaGetSyncDebugMode, METH_NOARGS, nullptr},
  {"_cuda_jiterator_compile_and_launch_kernel", THCPModule_cudaJiteratorCompileAndLaunchKernel, METH_VARARGS, nullptr},
#ifdef USE_NCCL
  {"_nccl_version", THCPModule_nccl_version, METH_NOARGS, nullptr},
  {"_nccl_unique_id", THCPModule_nccl_unique_id, METH_NOARGS, nullptr},
  {"_nccl_init_rank", THCPModule_nccl_init_rank, METH_VARARGS, nullptr},
  {"_nccl_reduce", THCPModule_nccl_reduce, METH_VARARGS, nullptr},
  {"_nccl_all_reduce", THCPModule_nccl_all_reduce, METH_VARARGS, nullptr},
  {"_nccl_broadcast", THCPModule_nccl_broadcast, METH_VARARGS, nullptr},
  {"_nccl_all_gather", THCPModule_nccl_all_gather, METH_VARARGS, nullptr},
  {"_nccl_reduce_scatter", THCPModule_nccl_reduce_scatter, METH_VARARGS, nullptr},
#endif
  {"_rocm_is_backward_pass", THCPModule_rocm_is_backward_pass, METH_NOARGS, nullptr},
  {nullptr}
};

PyMethodDef* THCPModule_methods() {
  return _THCPModule_methods;
}

namespace torch { namespace cuda {

namespace shared {

void initCudartBindings(PyObject* module);
void initNvtxBindings(PyObject* module);
#if defined(USE_CUDNN) || defined(USE_ROCM)
void initCudnnBindings(PyObject* module);
#endif

} // namespace shared

void initModule(PyObject *module) {
  python::initCommMethods(module);
  // As weird as it seems, this file is also compiled for ROCm,
  // so this condition might not always be true...
  shared::initCudartBindings(module);
  shared::initNvtxBindings(module);
#if defined(USE_CUDNN) || defined(USE_ROCM)
  shared::initCudnnBindings(module);
#endif
  registerCudaDeviceProperties(module);
}

}}<|MERGE_RESOLUTION|>--- conflicted
+++ resolved
@@ -631,7 +631,6 @@
   END_HANDLE_TH_ERRORS
 }
 
-<<<<<<< HEAD
 PyObject * THCPModule_rocm_is_backward_pass(PyObject *_unused, PyObject *noargs)
 {
   HANDLE_TH_ERRORS
@@ -645,7 +644,9 @@
 #else
   Py_RETURN_FALSE;
 #endif
-=======
+  END_HANDLE_TH_ERRORS
+}
+
 static PyObject * THCPModule_isCurrentStreamCapturing_wrap(PyObject *self, PyObject *noargs)
 {
   HANDLE_TH_ERRORS
@@ -656,7 +657,6 @@
   } else {
     Py_RETURN_TRUE;
   }
->>>>>>> 85710070
   END_HANDLE_TH_ERRORS
 }
 
