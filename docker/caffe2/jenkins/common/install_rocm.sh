--- conflicted
+++ resolved
@@ -21,10 +21,6 @@
                    miopengemm \
                    rocblas \
                    hipblas \
-<<<<<<< HEAD
-                   hcsparse \
-=======
->>>>>>> 410d539e
                    rocm-profiler \
                    cxlactivitylogger
 
@@ -54,16 +50,6 @@
     git clone --recursive https://github.com/ROCmSoftwarePlatform/cub-hip.git /data/Thrust/thrust/system/cuda/detail/cub-hip
 }
 
-install_rocrand() {
-    mkdir -p /opt/rocm/tmp/
-    cd /opt/rocm/tmp/
-    git clone https://github.com/ROCmSoftwarePlatform/rocRAND.git
-    mkdir build && cd build
-    cmake ..
-    make
-    make install
-}
-
 # This will be removed after merging an upcoming PR.
 install_hcsparse() {
     mkdir -p /opt/rocm/debians
@@ -89,10 +75,5 @@
 fi
 
 install_hip_thrust
-<<<<<<< HEAD
 install_rocrand
-=======
-install_hcrng
-install_rocrand
-install_hcsparse
->>>>>>> 410d539e
+install_hcsparse