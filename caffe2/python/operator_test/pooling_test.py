--- conflicted
+++ resolved
@@ -287,14 +287,9 @@
                      input_channels, batch_size,
                      order, op_type, engine, gc, dc):
         assume(pad < kernel)
-<<<<<<< HEAD
-        if engine == 'MIOPEN':
-            assume(op_type != "LpPool" and order == "NCHW")
-=======
         if hiputl.run_in_hip(gc, dc) and engine == "CUDNN":
             assume(order == "NCHW" and op_type != "LpPool")
 
->>>>>>> 9fefab5a
         op = core.CreateOperator(
             op_type,
             ["X"],
@@ -325,14 +320,9 @@
                             order, op_type, engine, gc, dc):
         # CuDNN 5 does not support deterministic max pooling.
         assume(workspace.GetCuDNNVersion() >= 6000 or op_type != "MaxPool")
-<<<<<<< HEAD
-        if engine == 'MIOPEN':
-            assume(op_type != "LpPool" and order == "NCHW")
-=======
 
         if hiputl.run_in_hip(gc, dc) and engine == "CUDNN":
             assume(order == "NCHW" and op_type != "LpPool")
->>>>>>> 9fefab5a
         op = core.CreateOperator(
             op_type,
             ["X"],
