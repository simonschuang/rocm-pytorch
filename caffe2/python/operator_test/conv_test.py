from __future__ import absolute_import
from __future__ import division
from __future__ import print_function

import collections
import functools

import numpy as np
from hypothesis import assume, given
import hypothesis.strategies as st

from caffe2.proto import caffe2_pb2
from caffe2.python import brew, core, workspace
import caffe2.python.hypothesis_test_util as hu
from caffe2.python.model_helper import ModelHelper
import caffe2.python.serialized_test.serialized_test_util as serial
import caffe2.python._import_c_extension as C

import unittest
import os


def _cudnn_supports(
        dilation=False,
        nhwc=False,
        backward=False,
):
    """Return True if cuDNN supports this configuration."""
    v = workspace.GetCuDNNVersion()
    if backward:
        if nhwc:
            # nhwc isn't supported in backward ops.
            return False
    else:
        # Forward mode.
        if dilation and v < 6000:
            # Dilation not supported until v6
            return False
        if dilation and nhwc:
            # Dilation and NHWC not supported together
            return False
    return True

def _miopen_supports(
        dilation=False,
        nhwc=False,
        backward=False,
        group=False,
):
    """Return True if MIOPEN supports this configuration."""
    if nhwc or dilation or group:
        return False
    return True

def _cudnn_convolution_algo_count(direction):
    try:
        if direction == "fwd":
            return st.integers(0, C.cudnn_convolution_fwd_algo_count - 1)
        elif direction == "dgrad":
            return st.integers(0, C.cudnn_convolution_bwd_data_algo_count - 1)
        elif direction == "wgrad":
            return st.integers(0, C.cudnn_convolution_bwd_filter_algo_count - 1)
        else:
            assert False
    except Exception:
        return st.sampled_from([-1])


class TestConvolution(serial.SerializedTestCase):
    # CUDNN does NOT support different padding values and we skip it
    @given(op_type=st.sampled_from(["Conv", "Conv2D"]),
           stride_h=st.integers(1, 3),
           stride_w=st.integers(1, 3),
           pad_t=st.integers(0, 3),
           pad_l=st.integers(0, 3),
           pad_b=st.integers(0, 3),
           pad_r=st.integers(0, 3),
           kernel=st.integers(3, 5),
           size=st.integers(1, 8),
           input_channels=st.integers(1, 3),
           output_channels=st.integers(1, 3),
           batch_size=st.integers(1, 3),
           group=st.integers(1, 2),
           order=st.sampled_from(["NCHW", "NHWC"]),
           engine=st.sampled_from(["", "EIGEN"]),
           shared_buffer=st.booleans(),
           use_bias=st.booleans(),
           **hu.gcs)
    def test_convolution_separate_stride_pad_gradients(
            self, op_type, stride_h, stride_w, pad_t, pad_l, pad_b, pad_r,
            kernel, size, input_channels, output_channels, batch_size, group,
            order, engine, shared_buffer, use_bias, gc, dc):
        if order == "NHWC":
            group = 1

        input_channels *= group
        output_channels *= group

        op = core.CreateOperator(
            op_type,
            ["X", "w", "b"] if use_bias else ["X", "w"],
            ["Y"],
            stride_h=stride_h,
            stride_w=stride_w,
            pad_t=pad_t,
            pad_l=pad_l,
            pad_b=pad_b,
            pad_r=pad_r,
            kernel=kernel,
            group=group,
            order=order,
            engine=engine,
            shared_buffer=int(shared_buffer),
        )
        X = np.random.rand(
            batch_size, size, size, input_channels).astype(np.float32) - 0.5
        w = np.random.rand(
            output_channels, kernel, kernel, int(input_channels / group)
        ).astype(np.float32) - 0.5
        b = np.random.rand(output_channels).astype(np.float32) - 0.5
        if order == "NCHW":
            X = X.transpose((0, 3, 1, 2))
            w = w.transpose((0, 3, 1, 2))

        inputs = [X, w, b] if use_bias else [X, w]

        # Error handling path.
        if size + pad_r + pad_l < kernel or size + pad_t + pad_b < kernel:
            with self.assertRaises(RuntimeError):
                self.assertDeviceChecks(dc, op, inputs, [0])
            return

        self.assertDeviceChecks(dc, op, inputs, [0])
        for i in range(len(inputs)):
            self.assertGradientChecks(gc, op, inputs, i, [0])

    # CUDNN does NOT support different padding values and we skip it
    @given(op_type=st.sampled_from(["Conv", "Conv2D"]),
           stride_h=st.integers(1, 3),
           stride_w=st.integers(1, 3),
           pad_t=st.integers(0, 3),
           pad_l=st.integers(0, 3),
           pad_b=st.integers(0, 3),
           pad_r=st.integers(0, 3),
           kernel=st.integers(1, 5),
           size=st.integers(7, 10),
           input_channels=st.integers(1, 8),
           output_channels=st.integers(1, 8),
           batch_size=st.integers(1, 3),
           engine=st.sampled_from(["", "EIGEN"]),
           use_bias=st.booleans(),
           **hu.gcs)
    def test_convolution_separate_stride_pad_layout(
            self, op_type, stride_h, stride_w, pad_t, pad_l, pad_b, pad_r,
            kernel, size, input_channels, output_channels, batch_size, engine,
            use_bias, gc, dc):
        X = np.random.rand(
            batch_size, size, size, input_channels).astype(np.float32) - 0.5
        w = np.random.rand(
            output_channels, kernel, kernel, input_channels
        ).astype(np.float32) - 0.5
        b = np.random.rand(output_channels).astype(np.float32) - 0.5
        outputs = {}
        for order in ["NCHW", "NHWC"]:
            op = core.CreateOperator(
                op_type,
                ["X", "w", "b"] if use_bias else ["X", "w"],
                ["Y"],
                stride_h=stride_h,
                stride_w=stride_w,
                kernel=kernel,
                pad_t=pad_t,
                pad_l=pad_l,
                pad_b=pad_b,
                pad_r=pad_r,
                order=order,
                engine=engine,
                device_option=gc,
            )
            if order == "NCHW":
                X_f = X.transpose((0, 3, 1, 2))
                w_f = w.transpose((0, 3, 1, 2))
            else:
                X_f = X
                w_f = w
            self.ws.create_blob("X").feed(X_f, device_option=gc)
            self.ws.create_blob("w").feed(w_f, device_option=gc)
            self.ws.create_blob("b").feed(b, device_option=gc)
            self.ws.run(op)
            outputs[order] = self.ws.blobs["Y"].fetch()
        np.testing.assert_allclose(
            outputs["NCHW"],
            outputs["NHWC"].transpose((0, 3, 1, 2)),
            atol=1e-4,
            rtol=1e-4)

    @given(op_type=st.sampled_from(["Conv", "Conv2D"]),
           stride=st.integers(1, 3),
           pad=st.integers(0, 3),
           kernel=st.integers(1, 5),
           dilation=st.integers(1, 3),
           size=st.integers(7, 10),
           input_channels=st.integers(1, 8),
           output_channels=st.integers(1, 8),
           batch_size=st.integers(1, 3),
           group=st.integers(1, 2),
           order=st.sampled_from(["NCHW", "NHWC"]),
           engine=st.sampled_from(["", "MIOPEN" if workspace.has_hip_support else "CUDNN", "MKLDNN"]),
           use_bias=st.booleans(),
           force_algo_fwd=_cudnn_convolution_algo_count("fwd"),
           force_algo_dgrad=_cudnn_convolution_algo_count("dgrad"),
           force_algo_wgrad=_cudnn_convolution_algo_count("wgrad"),
           **hu.gcs)
    def test_convolution_gradients(
            self, op_type, stride, pad, kernel, dilation, size, input_channels,
            output_channels, batch_size, group, order, engine, use_bias,
            force_algo_fwd, force_algo_dgrad, force_algo_wgrad, gc, dc):
        if order == "NHWC" or engine == "MKLDNN":
            group = 1

        input_channels *= group
        output_channels *= group
        dkernel = dilation * (kernel - 1) + 1

        if engine == 'CUDNN':
            assume(_cudnn_supports(dilation=(dilation > 1),
                                   nhwc=(order == 'NHWC'),
                                   backward=True))
        if engine == 'MIOPEN':
            assume(_miopen_supports(dilation=(dilation > 1),
<<<<<<< HEAD
                                   nhwc=(order == 'NHWC'),
                                   backward=True,
                                   group=(group > 1)))
=======
                                    nhwc=(order == 'NHWC'),
                                    backward=True))
>>>>>>> 43399c22

        assume(engine != "MKLDNN" or use_bias is True)

        op = core.CreateOperator(
            op_type,
            ["X", "w", "b"] if use_bias else ["X", "w"],
            ["Y"],
            stride=stride,
            kernel=kernel,
            dilation=dilation,
            pad=pad,
            group=group,
            order=order,
            engine=engine,
            force_algo_fwd=force_algo_fwd,
            force_algo_dgrad=force_algo_dgrad,
            force_algo_wgrad=force_algo_wgrad,
        )
        X = np.random.rand(
            batch_size, size, size, input_channels).astype(np.float32) - 0.5
        w = np.random.rand(
            output_channels, kernel, kernel, int(input_channels / group)
        ).astype(np.float32) - 0.5
        b = np.random.rand(output_channels).astype(np.float32) - 0.5
        if order == "NCHW":
            X = X.transpose((0, 3, 1, 2))
            w = w.transpose((0, 3, 1, 2))

        inputs = [X, w, b] if use_bias else [X, w]
        # Error handling path.
        if size + pad + pad < dkernel or size + pad + pad < dkernel:
            with self.assertRaises(RuntimeError):
                self.assertDeviceChecks(dc, op, inputs, [0])
            return

        try:
            self.assertDeviceChecks(dc, op, inputs, [0])
        except RuntimeError as e:
            es = str(e)
            # CUDNN_CONVOLUTION_FWD_ALGO_IMPLICIT_GEMM should always have
            # implementation
            if "status == CUDNN_STATUS_SUCCESS" not in es \
               or "CUDNN_STATUS_NOT_SUPPORTED" not in es \
               or force_algo_fwd == 0:
                raise e

        for i in range(len(inputs)):
            try:
                self.assertGradientChecks(gc, op, inputs, i, [0])
            except RuntimeError as e:
                es = str(e)
                if "status == CUDNN_STATUS_SUCCESS" not in es \
                   or "CUDNN_STATUS_NOT_SUPPORTED" not in es:
                    raise e

    def _nd_convolution_nchw(self, n, input_channels, output_channels,
                             batch_size, stride, size, kernel, dilation, pad,
                             use_bias, force_algo_fwd, force_algo_dgrad,
                             force_algo_wgrad, gc, dc):
        dkernel = dilation * (kernel - 1) + 1
        for op_type in ["Conv", "Conv" + str(n) + "D"]:
            op = core.CreateOperator(
                op_type,
                ["X", "w", "b"] if use_bias else ["X", "w"],
                ["Y"],
                strides=[stride] * n,
                kernels=[kernel] * n,
                dilations=[dilation] * n,
                pads=[pad] * n * 2,
                order="NCHW",
                engine="",
                force_algo_fwd=force_algo_fwd,
                force_algo_dgrad=force_algo_dgrad,
                force_algo_wgrad=force_algo_wgrad,
            )

            input_dims = [batch_size, input_channels]
            input_dims.extend([size] * n)
            filter_dims = [output_channels, input_channels]
            filter_dims.extend([kernel] * n)

            X = np.random.rand(*input_dims).astype(np.float32) - 0.5
            w = np.random.rand(*filter_dims).astype(np.float32) - 0.5
            b = np.random.rand(output_channels).astype(np.float32) - 0.5

            inputs = [X, w, b] if use_bias else [X, w]

            if size + pad + pad < dkernel or size + pad + pad < dkernel:
                with self.assertRaises(RuntimeError):
                    self.assertDeviceChecks(dc, op, inputs, [0])
                return

            self.assertDeviceChecks(dc, op, inputs, [0])
            for i in range(len(inputs)):
                self.assertGradientChecks(gc, op, inputs, i, [0])

    @given(input_channels=st.integers(1, 3),
           output_channels=st.integers(1, 2),
           batch_size=st.integers(1, 3),
           stride=st.integers(1, 3),
           size=st.integers(7, 10),
           kernel=st.integers(1, 2),
           dilation=st.integers(1, 3),
           pad=st.integers(0, 3),
           use_bias=st.booleans(),
           force_algo_fwd=_cudnn_convolution_algo_count("fwd"),
           force_algo_dgrad=_cudnn_convolution_algo_count("dgrad"),
           force_algo_wgrad=_cudnn_convolution_algo_count("wgrad"),
           **hu.gcs)
    def test_1d_convolution_nchw(self, input_channels, output_channels,
                                 batch_size, stride, size, kernel, dilation,
                                 pad, use_bias,
                                 force_algo_fwd, force_algo_dgrad,
                                 force_algo_wgrad,
                                 gc, dc):
        self._nd_convolution_nchw(
            1, input_channels, output_channels, batch_size, stride, size,
            kernel, dilation, pad, use_bias, force_algo_fwd, force_algo_dgrad,
            force_algo_wgrad, gc, dc
        )

    @given(input_channels=st.integers(1, 2),
           output_channels=st.integers(1, 2),
           batch_size=st.integers(1, 2),
           stride=st.integers(1, 2),
           size=st.integers(4, 5),
           kernel=st.integers(1, 2),
           dilation=st.integers(1, 2),
           pad=st.integers(0, 2),
           use_bias=st.booleans(),
           force_algo_fwd=_cudnn_convolution_algo_count("fwd"),
           force_algo_dgrad=_cudnn_convolution_algo_count("dgrad"),
           force_algo_wgrad=_cudnn_convolution_algo_count("wgrad"),
           **hu.gcs)
    def test_3d_convolution_nchw(self, input_channels, output_channels,
                                 batch_size, stride, size, kernel, dilation,
                                 pad, use_bias,
                                 force_algo_fwd, force_algo_dgrad,
                                 force_algo_wgrad,
                                 gc, dc):
        self._nd_convolution_nchw(
            3, input_channels, output_channels, batch_size, stride, size,
            kernel, dilation, pad, use_bias, force_algo_fwd, force_algo_dgrad,
            force_algo_wgrad, gc, dc
        )

    @given(op_type=st.sampled_from(["Conv", "Conv3D"]),
           batch_size=st.integers(1, 2),
           stride=st.integers(1, 2),
           size=st.integers(3, 5),
           kernel=st.integers(1, 2),
           dilation=st.integers(1, 2),
           pad=st.integers(0, 2),
           use_bias=st.booleans(),
           force_algo_fwd=_cudnn_convolution_algo_count("fwd"),
           force_algo_dgrad=_cudnn_convolution_algo_count("dgrad"),
           force_algo_wgrad=_cudnn_convolution_algo_count("wgrad"),
           **hu.gcs)
    def test_3d_convolution_cudnn_nchw(self, op_type, batch_size, stride, size,
                                       kernel, dilation, pad, use_bias,
                                       force_algo_fwd, force_algo_dgrad,
                                       force_algo_wgrad, gc, dc):
        input_channels = 1
        output_channels = 1
        n = 3
        dkernel = dilation * (kernel - 1) + 1
        order = "NCHW"

        op = core.CreateOperator(
            op_type,
            ["X", "w", "b"] if use_bias else ["X", "w"],
            ["Y"],
            strides=[stride] * n,
            kernels=[kernel] * n,
            dilations=[dilation] * n,
            pads=[pad] * n * 2,
            order=order,
            engine="CUDNN",
            force_algo_fwd=force_algo_fwd,
            force_algo_dgrad=force_algo_dgrad,
            force_algo_wgrad=force_algo_wgrad,
        )

        input_dims = [batch_size, input_channels]
        input_dims.extend([size] * n)
        filter_dims = [output_channels, input_channels]
        filter_dims.extend([kernel] * n)
        X = np.random.rand(*input_dims).astype(np.float32) - 0.5
        w = np.random.rand(*filter_dims).astype(np.float32) - 0.5
        b = np.random.rand(output_channels).astype(np.float32) - 0.5

        inputs = [X, w, b] if use_bias else [X, w]

        if size + pad + pad < dkernel or size + pad + pad < dkernel:
            with self.assertRaises(RuntimeError):
                self.assertDeviceChecks(dc, op, inputs, [0])
            return

        try:
            self.assertDeviceChecks(dc, op, inputs, [0])
        except RuntimeError as e:
            es = str(e)
            # CUDNN_CONVOLUTION_FWD_ALGO_IMPLICIT_GEMM should always have
            # implementation
            if "status == CUDNN_STATUS_SUCCESS" not in es \
               or "CUDNN_STATUS_NOT_SUPPORTED" not in es \
               or force_algo_fwd == 0:
                raise e

        for i in range(len(inputs)):
            try:
                self.assertGradientChecks(gc, op, inputs, i, [0])
            except RuntimeError as e:
                es = str(e)
                if "status == CUDNN_STATUS_SUCCESS" not in es \
                   or "CUDNN_STATUS_NOT_SUPPORTED" not in es:
                    raise e

    @unittest.skipIf("IN_CIRCLECI" in os.environ, "FIXME: flaky test in CircleCI")
    @given(op_type=st.sampled_from(["Conv", "Conv2D"]),
           stride=st.integers(1, 3),
           pad=st.integers(0, 3),
           kernel=st.integers(1, 5),
           dilation=st.integers(1, 3),
           size=st.integers(7, 10),
           input_channels=st.integers(1, 8),
           output_channels=st.integers(1, 8),
           batch_size=st.integers(1, 3),
           use_bias=st.booleans(),
           **hu.gcs)
    def test_convolution_layout(self, op_type, stride, pad, kernel, dilation,
                                size, input_channels, output_channels,
                                batch_size, use_bias, gc, dc):
        assume(size >= dilation * (kernel - 1) + 1)

        X = np.random.rand(
            batch_size, size, size, input_channels).astype(np.float32) - 0.5
        w = np.random.rand(
            output_channels, kernel, kernel, input_channels
        ).astype(np.float32) - 0.5
        b = np.random.rand(output_channels).astype(np.float32) - 0.5
        Output = collections.namedtuple("Output", ["Y", "engine", "order"])
        outputs = []

        for order in ["NCHW", "NHWC"]:
            engine_list = ['']
            if workspace.has_hip_support:
                if _miopen_supports(dilation=(dilation > 1), nhwc=(order == 'NHWC')):
                    engine_list.append('MIOPEN')
            else:
                if _cudnn_supports(dilation=(dilation > 1), nhwc=(order == 'NHWC')):
                    engine_list.append('CUDNN')

            for engine in engine_list:
                op = core.CreateOperator(
                    op_type,
                    ["X", "w", "b"] if use_bias else ["X", "w"],
                    ["Y"],
                    stride=stride,
                    kernel=kernel,
                    dilation=dilation,
                    pad=pad,
                    order=order,
                    engine=engine,
                    device_option=gc,
                    exhaustive_search=True,
                )
                if order == "NCHW":
                    X_f = X.transpose((0, 3, 1, 2))
                    w_f = w.transpose((0, 3, 1, 2))
                else:
                    X_f = X
                    w_f = w
                self.assertDeviceChecks(
                    dc,
                    op,
                    [X_f, w_f, b] if use_bias else [X_f, w_f],
                    [0])
                self.ws.create_blob("X").feed(X_f, device_option=gc)
                self.ws.create_blob("w").feed(w_f, device_option=gc)
                self.ws.create_blob("b").feed(b, device_option=gc)
                self.ws.run(op)
                outputs.append(Output(
                    Y=self.ws.blobs["Y"].fetch(), engine=engine, order=order))

        def canonical(o):
            if o.order == "NHWC":
                return o.Y.transpose((0, 3, 1, 2))
            else:
                return o.Y

        for o in outputs:
            np.testing.assert_allclose(
                canonical(outputs[0]),
                canonical(o),
                atol=1e-4,
                rtol=1e-4)

    @given(num_workers=st.integers(1, 4),
           net_type=st.sampled_from(
               ["simple", "dag"] +
               (["async_dag"] if workspace.has_gpu_support or
                workspace.has_hip_support else [])),
           engine=st.sampled_from(["CUDNN", ""]),
           **hu.gcs_no_hip)
    def test_convolution_sync(self, net_type, num_workers, engine, gc, dc):
        m = ModelHelper(name="test_model")
        n = 1
        d = 2
        depth = 3
        iters = 5
        h = 5
        w = 5
        workspace.ResetWorkspace()

        use_cudnn = (engine == 'CUDNN')

        np.random.seed(1701)
        # Build a binary tree of conv layers, summing at each node.
        for i in reversed(range(depth)):
            for j in range(2 ** i):
                bottom_1 = "{}_{}".format(i + 1, 2 * j)
                bottom_2 = "{}_{}".format(i + 1, 2 * j + 1)
                mid_1 = "{}_{}_m".format(i + 1, 2 * j)
                mid_2 = "{}_{}_m".format(i + 1, 2 * j + 1)
                top = "{}_{}".format(i, j)
                w1, b1, w2, b2 = np.random.randn(4).tolist()
                brew.conv(
                    m, bottom_1, mid_1,
                    dim_in=d, dim_out=d,
                    kernel=3,
                    weight_init=('ConstantFill', dict(value=w1)),
                    bias_init=('ConstantFill', dict(value=b1)),
                    cudnn_state=np.random.randint(0, 3),
                    stride=1,
                    pad=1,
                    deterministic=1,
                    use_cudnn=use_cudnn,
                    engine=engine)
                brew.conv(
                    m, bottom_2, mid_2,
                    dim_in=d, dim_out=d,
                    kernel=3,
                    stride=1,
                    pad=1,
                    weight_init=('ConstantFill', dict(value=w2)),
                    bias_init=('ConstantFill', dict(value=b2)),
                    deterministic=1,
                    cudnn_state=np.random.randint(0, 3),
                    use_cudnn=use_cudnn,
                    engine=engine)
                m.net.Sum([mid_1, mid_2], top)

        m.net.Flatten(["0_0"], ["0_0_flat"])
        m.net.SquaredL2Distance(["0_0_flat", "label"], "xent")
        m.net.AveragedLoss("xent", "loss")
        input_to_grad = m.AddGradientOperators(["loss"])
        m.Proto().device_option.CopyFrom(gc)
        m.param_init_net.Proto().device_option.CopyFrom(gc)
        m.Proto().type = net_type
        m.Proto().num_workers = num_workers
        self.ws.run(m.param_init_net)

        def run():
            import numpy as np
            np.random.seed(1701)
            input_blobs = ["{}_{}".format(depth, j) for j in range(2 ** depth)]
            for input_blob in input_blobs:
                self.ws.create_blob(input_blob).feed(
                    np.random.randn(n, d, h, w).astype(np.float32),
                    device_option=gc)
                self.ws.create_blob("label").feed(
                    np.random.randn(n, d * h * w).astype(np.float32),
                    device_option=gc)
            self.ws.run(m.net)
            gradients = [
                self.ws.blobs[str(input_to_grad[input_blob])].fetch()
                for input_blob in input_blobs]
            return gradients

        outputs = [run() for _ in range(iters)]
        for output in outputs[1:]:
            np.testing.assert_array_equal(outputs[0], output)
            np.testing.assert_allclose(
                np.sum(np.square(output)),
                1763719461732352.0,
                rtol=1e-5)

    def test_use_cudnn_engine_interactions(self):
        """Make sure the use_cudnn and engine kwargs work as expected."""
        for model_default in [None, True, False]:
            arg_scope = {}
            if model_default is not None:
                arg_scope['use_cudnn'] = model_default
            else:
                model_default = True  # the default

            model = ModelHelper(arg_scope=arg_scope)
            self.assertEqual(model.arg_scope['use_cudnn'], model_default)
            f = functools.partial(brew.conv, model,
                                  'conv_in', 'conv_out', 10, 10, 5)

            for op_cudnn in [None, True, False]:
                for op_engine in [None, '', 'CUDNN']:
                    kwargs = {}
                    if op_cudnn is not None:
                        kwargs['use_cudnn'] = op_cudnn
                    else:
                        op_cudnn = False  # the default
                    if op_engine is not None:
                        kwargs['engine'] = op_engine

                    calculated_cudnn = kwargs.get('use_cudnn', model_default)
                    expected_engine = kwargs.get(
                        'engine',
                        'CUDNN' if calculated_cudnn else '')

                    if ((calculated_cudnn is False and op_engine == 'CUDNN') or
                            (calculated_cudnn is True and op_engine == '')):
                        with self.assertRaises(ValueError):
                            f(**kwargs)
                    else:
                        f(**kwargs)
                        self.assertEqual(model.Proto().op[-1].engine, expected_engine)

    @serial.given(
        op_type=st.sampled_from(["Conv", "Conv2D"]), N=st.integers(1, 4),
        G=st.integers(1, 4), DX=st.integers(1, 4), DY=st.integers(1, 4),
        H=st.integers(1, 4), W=st.integers(1, 4), use_bias=st.booleans(),
        order=st.sampled_from(["NCHW", "NHWC"]),
        force_algo_fwd=_cudnn_convolution_algo_count("fwd"),
        force_algo_dgrad=_cudnn_convolution_algo_count("dgrad"),
        force_algo_wgrad=_cudnn_convolution_algo_count("wgrad"),
        **hu.gcs)
    def test_1x1_conv(self, op_type, N, G, DX, DY, H, W, use_bias, order,
                      force_algo_fwd, force_algo_dgrad,
                      force_algo_wgrad, gc, dc):
        if order == "NHWC":
            G = 1

        C = G * DX
        M = G * DY

        op = core.CreateOperator(
            op_type,
            ["X", "filter", "bias"] if use_bias else ["X", "filter"],
            ["Y"],
            stride_h=1,
            stride_w=1,
            pad_t=0,
            pad_l=0,
            pad_b=0,
            pad_r=0,
            kernel=1,
            order=order,
            group=G,
            force_algo_fwd=force_algo_fwd,
            force_algo_dgrad=force_algo_dgrad,
            force_algo_wgrad=force_algo_wgrad,
        )

        if order == "NCHW":
            X = np.random.randn(N, C, H, W).astype(np.float32)
            filter = np.random.randn(M, DX, 1, 1).astype(np.float32)
        else:
            X = np.random.randn(N, H, W, C).astype(np.float32)
            filter = np.random.randn(M, 1, 1, DX).astype(np.float32)
        bias = np.random.randn(M).astype(np.float32)
        inputs = [X, filter, bias] if use_bias else [X, filter]

        def conv_1x1_nchw_ref(X, filter, bias=None):
            X = X.reshape(N, G, DX, -1)
            filter = filter.reshape(G, DY, DX)
            Y = np.zeros(shape=(N, G, DY, H * W), dtype=np.float32)
            for i in range(N):
                for j in range(G):
                    Y[i, j, :, :] = np.dot(filter[j, :, :], X[i, j, :, :])
            Y = Y.reshape(N, M, H, W)
            if bias is not None:
                bias = bias.reshape(1, M, 1, 1)
                Y = np.add(Y, bias)
            return [Y]

        def conv_1x1_nhwc_ref(X, filter, bias=None):
            X = X.reshape(N, -1, G, DX)
            filter = filter.reshape(G, DY, DX)
            Y = np.zeros(shape=(N, H * W, G, DY), dtype=np.float32)
            for i in range(N):
                for j in range(G):
                    Y[i, :, j, :] = np.dot(
                        X[i, :, j, :], filter[j, :, :].transpose())
            Y = Y.reshape(N, H, W, M)
            if bias is not None:
                bias = bias.reshape(1, 1, 1, M)
                Y = np.add(Y, bias)
            return [Y]

        if order == "NCHW":
            conv_1x1_ref = conv_1x1_nchw_ref
        else:
            conv_1x1_ref = conv_1x1_nhwc_ref
        self.assertReferenceChecks(
            device_option=gc,
            op=op,
            inputs=inputs,
            reference=conv_1x1_ref,
        )
        self.assertDeviceChecks(dc, op, inputs, [0])
        for i in range(len(inputs)):
            self.assertGradientChecks(gc, op, inputs, i, [0])


if __name__ == "__main__":
    import unittest
    unittest.main()<|MERGE_RESOLUTION|>--- conflicted
+++ resolved
@@ -45,10 +45,9 @@
         dilation=False,
         nhwc=False,
         backward=False,
-        group=False,
 ):
     """Return True if MIOPEN supports this configuration."""
-    if nhwc or dilation or group:
+    if nhwc or dilation:
         return False
     return True
 
@@ -228,14 +227,8 @@
                                    backward=True))
         if engine == 'MIOPEN':
             assume(_miopen_supports(dilation=(dilation > 1),
-<<<<<<< HEAD
-                                   nhwc=(order == 'NHWC'),
-                                   backward=True,
-                                   group=(group > 1)))
-=======
                                     nhwc=(order == 'NHWC'),
                                     backward=True))
->>>>>>> 43399c22
 
         assume(engine != "MKLDNN" or use_bias is True)
 
