#include "caffe2/operators/relu_op.h"

#include <algorithm>
#include <functional>

#include "caffe2/core/context_gpu.h"
#include "caffe2/utils/math.h"

#ifdef __HIP_PLATFORM_HCC__
#include <hip/hip_version.h>
#endif

namespace caffe2 {

namespace {

#ifdef __HIPCC__
using half2 = __half2;
#endif // __HIPCC__

template <typename T>
__global__ void ReluCUDAKernel(const int N, const T* X, T* Y);

#define DELEGATE_RELU_CUDA_KERNEL(T, MaxFunc)                        \
  template <>                                                        \
  __global__ void ReluCUDAKernel<T>(const int N, const T* X, T* Y) { \
    const int i = blockIdx.x * CAFFE_CUDA_NUM_THREADS + threadIdx.x; \
    if (i < N) {                                                     \
      Y[i] = MaxFunc(X[i], T(0));                                    \
    }                                                                \
  }
DELEGATE_RELU_CUDA_KERNEL(float, fmaxf)
#undef DELEGATE_RELU_CUDA_KERNEL

template <>
__global__ void ReluCUDAKernel<half>(const int N, const half* X, half* Y) {
  const int i = blockIdx.x * CAFFE_CUDA_NUM_THREADS + threadIdx.x;
  if (i < N) {
    const half kZero = __float2half(0.0f);
#if __CUDA_ARCH__ >= 530 || HIP_VERSION >= 300
    Y[i] = __hgt(__ldg(X + i), kZero) ? __ldg(X + i) : kZero;
#else
    Y[i] = (__half2float(X[i]) > 0) ? X[i] : kZero;
#endif
  }
}

template <>
__global__ void ReluCUDAKernel<half2>(const int N, const half2* X, half2* Y) {
  const int i = blockIdx.x * CAFFE_CUDA_NUM_THREADS + threadIdx.x;
  if (i < N) {
    const half2 kZero = __float2half2_rn(0.0f);
<<<<<<< HEAD
#if __CUDA_ARCH__ >= 530 || defined __HIP_PLATFORM_HCC__
=======
#if __CUDA_ARCH__ >= 530 || HIP_VERSION >= 300
>>>>>>> a0dc36e5
    Y[i] = __hmul2(__hgt2(__ldg(X + i), kZero), __ldg(X + i));
#else
    const float2 xx = __half22float2(X[i]);
    // There are explicit cast to float here, because it may otherwise cause ambiguity on ROCm and can be triggered
    // sometimes:
    //
    //   error: conditional expression is ambiguous; 'const hip_impl::Scalar_accessor<float, Native_vec_, 0>' can be
    //   converted to 'float' and vice versa
    Y[i] = __floats2half2_rn(xx.x > 0.0f ? static_cast<float>(xx.x) : 0.0f,
                             xx.y > 0.0f ? static_cast<float>(xx.y) : 0.0f);
#endif
  }
}

template <typename T>
__global__ void
ReluGradientCUDAKernel(const int N, const T* dY, const T* Y, T* dX) {
  const int i = blockIdx.x * CAFFE_CUDA_NUM_THREADS + threadIdx.x;
  if (i < N) {
<<<<<<< HEAD
#if __CUDA_ARCH__ >= 350 || defined __HIP_PLATFORM_HCC__
=======
#if __CUDA_ARCH__ >= 350 || HIP_VERSION >= 300
>>>>>>> a0dc36e5
    dX[i] = __ldg(Y + i) > T(0) ? __ldg(dY + i) : T(0);
#else
    dX[i] = Y[i] > T(0) ? dY[i] : T(0);
#endif
  }
}

template <>
__global__ void ReluGradientCUDAKernel<half>(
    const int N,
    const half* dY,
    const half* Y,
    half* dX) {
  const int i = blockIdx.x * CAFFE_CUDA_NUM_THREADS + threadIdx.x;
  if (i < N) {
    const half kZero = __float2half(0.0f);
<<<<<<< HEAD
#if __CUDA_ARCH__ >= 530 || defined __HIP_PLATFORM_HCC__
=======
#if __CUDA_ARCH__ >= 530 || HIP_VERSION >= 300
>>>>>>> a0dc36e5
    dX[i] = __hgt(__ldg(Y + i), kZero) ? __ldg(dY + i) : kZero;
#else
    dX[i] = (__half2float(Y[i]) > 0) ? dY[i] : kZero;
#endif
  }
}

template <>
__global__ void ReluGradientCUDAKernel<half2>(
    const int N,
    const half2* dY,
    const half2* Y,
    half2* dX) {
  const int i = blockIdx.x * CAFFE_CUDA_NUM_THREADS + threadIdx.x;
  if (i < N) {
    const half2 kZero = __float2half2_rn(0.0f);
<<<<<<< HEAD
#if __CUDA_ARCH__ >= 530 || defined __HIP_PLATFORM_HCC__
=======
#if __CUDA_ARCH__ >= 530 || HIP_VERSION >= 300
>>>>>>> a0dc36e5
    dX[i] = __hmul2(__hgt2(__ldg(Y + i), kZero), __ldg(dY + i));
#else
    const float2 dy = __half22float2(dY[i]);
    const float2 yy = __half22float2(Y[i]);
    dX[i] =
        __floats2half2_rn(yy.x > 0.0f ? dy.x : 0.0f, yy.y > 0.0f ? dy.y : 0.0f);
#endif
  }
}

} // namespace

template <>
template <typename T>
bool ReluFunctor<CUDAContext>::
operator()(const int N, const T* X, T* Y, CUDAContext* context) const {
  if (N > 0) {
    const int M = math::DivUp(N, CAFFE_CUDA_NUM_THREADS);
    ReluCUDAKernel<T>
        <<<M, CAFFE_CUDA_NUM_THREADS, 0, context->cuda_stream()>>>(N, X, Y);
  }
  return true;
}

template <>
template <>
bool ReluFunctor<CUDAContext>::operator()<at::Half>(
    const int N,
    const at::Half* X,
    at::Half* Y,
    CUDAContext* context) const {
  if (N == 0) {
    return true;
  }
  if (N % 2 == 0) {
    const int M = math::DivUp(N / 2, CAFFE_CUDA_NUM_THREADS);
    ReluCUDAKernel<half2>
        <<<M, CAFFE_CUDA_NUM_THREADS, 0, context->cuda_stream()>>>(
            N / 2,
            reinterpret_cast<const half2*>(X),
            reinterpret_cast<half2*>(Y));
  } else {
    const int M = math::DivUp(N, CAFFE_CUDA_NUM_THREADS);
    ReluCUDAKernel<half>
        <<<M, CAFFE_CUDA_NUM_THREADS, 0, context->cuda_stream()>>>(
            N, reinterpret_cast<const half*>(X), reinterpret_cast<half*>(Y));
  }
  return true;
}

template <>
template <typename T>
bool ReluGradientFunctor<CUDAContext>::Forward(
    const std::vector<int>& Y_dims,
    const std::vector<int>& /* dY_dims */,
    const T* Y,
    const T* dY,
    T* dX,
    CUDAContext* context) const {
  const int N = std::accumulate(
      Y_dims.cbegin(), Y_dims.cend(), 1, std::multiplies<int>());
  if (N > 0) {
    const int M = math::DivUp(N, CAFFE_CUDA_NUM_THREADS);
    ReluGradientCUDAKernel<T>
        <<<M, CAFFE_CUDA_NUM_THREADS, 0, context->cuda_stream()>>>(
            N, dY, Y, dX);
  }
  return true;
}

template <>
template <>
bool ReluGradientFunctor<CUDAContext>::Forward<at::Half>(
    const std::vector<int>& Y_dims,
    const std::vector<int>& /* dY_dims */,
    const at::Half* Y,
    const at::Half* dY,
    at::Half* dX,
    CUDAContext* context) const {
  const int N = std::accumulate(
      Y_dims.cbegin(), Y_dims.cend(), 1, std::multiplies<int>());
  if (N == 0) {
    return true;
  }
  if (N % 2 == 0) {
    const int M = math::DivUp(N / 2, CAFFE_CUDA_NUM_THREADS);
    ReluGradientCUDAKernel<half2>
        <<<M, CAFFE_CUDA_NUM_THREADS, 0, context->cuda_stream()>>>(
            N / 2,
            reinterpret_cast<const half2*>(dY),
            reinterpret_cast<const half2*>(Y),
            reinterpret_cast<half2*>(dX));
  } else {
    const int M = math::DivUp(N, CAFFE_CUDA_NUM_THREADS);
    ReluGradientCUDAKernel<half>
        <<<M, CAFFE_CUDA_NUM_THREADS, 0, context->cuda_stream()>>>(
            N,
            reinterpret_cast<const half*>(dY),
            reinterpret_cast<const half*>(Y),
            reinterpret_cast<half*>(dX));
  }
  return true;
}

REGISTER_CUDA_OPERATOR(
    Relu,
    UnaryElementwiseOp<
        TensorTypes<float, at::Half>,
        CUDAContext,
        ReluFunctor<CUDAContext>>);
REGISTER_CUDA_OPERATOR(
    ReluGradient,
    BinaryElementwiseOp<
        TensorTypes<float, at::Half>,
        CUDAContext,
        ReluGradientFunctor<CUDAContext>>);

} // namespace caffe2<|MERGE_RESOLUTION|>--- conflicted
+++ resolved
@@ -50,11 +50,7 @@
   const int i = blockIdx.x * CAFFE_CUDA_NUM_THREADS + threadIdx.x;
   if (i < N) {
     const half2 kZero = __float2half2_rn(0.0f);
-<<<<<<< HEAD
-#if __CUDA_ARCH__ >= 530 || defined __HIP_PLATFORM_HCC__
-=======
-#if __CUDA_ARCH__ >= 530 || HIP_VERSION >= 300
->>>>>>> a0dc36e5
+#if __CUDA_ARCH__ >= 530 || HIP_VERSION >= 300
     Y[i] = __hmul2(__hgt2(__ldg(X + i), kZero), __ldg(X + i));
 #else
     const float2 xx = __half22float2(X[i]);
@@ -74,11 +70,7 @@
 ReluGradientCUDAKernel(const int N, const T* dY, const T* Y, T* dX) {
   const int i = blockIdx.x * CAFFE_CUDA_NUM_THREADS + threadIdx.x;
   if (i < N) {
-<<<<<<< HEAD
-#if __CUDA_ARCH__ >= 350 || defined __HIP_PLATFORM_HCC__
-=======
 #if __CUDA_ARCH__ >= 350 || HIP_VERSION >= 300
->>>>>>> a0dc36e5
     dX[i] = __ldg(Y + i) > T(0) ? __ldg(dY + i) : T(0);
 #else
     dX[i] = Y[i] > T(0) ? dY[i] : T(0);
@@ -95,11 +87,7 @@
   const int i = blockIdx.x * CAFFE_CUDA_NUM_THREADS + threadIdx.x;
   if (i < N) {
     const half kZero = __float2half(0.0f);
-<<<<<<< HEAD
-#if __CUDA_ARCH__ >= 530 || defined __HIP_PLATFORM_HCC__
-=======
-#if __CUDA_ARCH__ >= 530 || HIP_VERSION >= 300
->>>>>>> a0dc36e5
+#if __CUDA_ARCH__ >= 530 || HIP_VERSION >= 300
     dX[i] = __hgt(__ldg(Y + i), kZero) ? __ldg(dY + i) : kZero;
 #else
     dX[i] = (__half2float(Y[i]) > 0) ? dY[i] : kZero;
@@ -116,11 +104,7 @@
   const int i = blockIdx.x * CAFFE_CUDA_NUM_THREADS + threadIdx.x;
   if (i < N) {
     const half2 kZero = __float2half2_rn(0.0f);
-<<<<<<< HEAD
-#if __CUDA_ARCH__ >= 530 || defined __HIP_PLATFORM_HCC__
-=======
-#if __CUDA_ARCH__ >= 530 || HIP_VERSION >= 300
->>>>>>> a0dc36e5
+#if __CUDA_ARCH__ >= 530 || HIP_VERSION >= 300
     dX[i] = __hmul2(__hgt2(__ldg(Y + i), kZero), __ldg(dY + i));
 #else
     const float2 dy = __half22float2(dY[i]);
