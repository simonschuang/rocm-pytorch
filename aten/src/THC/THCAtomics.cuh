--- conflicted
+++ resolved
@@ -203,17 +203,12 @@
   return atomicAdd(address, val);
 }
 
-<<<<<<< HEAD
-static inline __device__ float gpuAtomicAdd(float *address, float val) {
-  return atomicAdd(address, val);
-=======
 static inline __device__ void gpuAtomicAdd(float *address, float val) {
 #if defined(__HIP_PLATFORM_HCC__) && HIP_VERSION < 305
   atomicAdd(address, val);
 #else
   atomicAddNoRet(address, val);
 #endif
->>>>>>> 577de6ed
 }
 
 template<typename T>
