--- conflicted
+++ resolved
@@ -34,14 +34,6 @@
 void THCudaBlas_HgemmStridedBatched(THCState *state, char transa, char transb, int64_t m, int64_t n, int64_t k,
                                      THHalf alpha, const THHalf *a, int64_t lda, int64_t strideA, const THHalf *b, int64_t ldb, int64_t strideB,
                                                                   THHalf beta, THHalf *c, int64_t ldc, int64_t strideC, int64_t batchCount);
-<<<<<<< HEAD
-
-void THCudaBlas_BgemmStridedBatched(THCState *state, char transa, char transb, int64_t m, int64_t n, int64_t k,
-                                     at::BFloat16 alpha, const at::BFloat16 *a, int64_t lda, int64_t strideA, const at::BFloat16 *b, int64_t ldb, int64_t strideB,
-                                     at::BFloat16 beta, at::BFloat16 *c, int64_t ldc, int64_t strideC, int64_t batchCount);
-#endif
-=======
->>>>>>> f93ead6d
 
 #if defined(__HIP_PLATFORM_HCC__) || defined(CUDA_VERSION) && CUDA_VERSION >= 11000
 void THCudaBlas_BgemmStridedBatched(THCState *state, char transa, char transb, int64_t m, int64_t n, int64_t k,
