#ifndef THC_GENERIC_FILE
#define THC_GENERIC_FILE "THC/generic/THCStorageCopy.cpp"
#else

#ifdef __HIP_PLATFORM_HCC__
#include <hip/hip_version.h>
#endif

void THCStorage_(copyCPU)(THCState *state, THCStorage *self, struct THStorage *src)
{
  THArgCheck(self->numel() == src->numel(), 2, "size does not match");
  cudaStream_t stream = c10::cuda::getCurrentCUDAStream();
<<<<<<< HEAD
#ifdef __HIP_PLATFORM_HCC__
  THCudaCheck(hipMemcpyWithStream(THCStorage_(data)(state, self),
                                     THStorage_(data)(src),
                                     self->numel() * sizeof(scalar_t),
                                     cudaMemcpyHostToDevice,
                                     stream));
=======
#if HIP_VERSION >= 301
  THCudaCheck(hipMemcpyWithStream(THCStorage_(data)(state, self),
                                  THStorage_(data)(src),
                                  self->numel() * sizeof(scalar_t),
                                  cudaMemcpyHostToDevice,
                                  stream)); 
>>>>>>> a0dc36e5
#else
  THCudaCheck(cudaMemcpyAsync(THCStorage_(data)(state, self),
                              THStorage_(data)(src),
                              self->numel() * sizeof(scalar_t),
                              cudaMemcpyHostToDevice,
                              stream));
  THCudaCheck(cudaStreamSynchronize(stream));
#endif
}

#define TH_CUDA_STORAGE_IMPLEMENT_COPY(TYPEC)                          \
void THCStorage_(copy##TYPEC)(THCState *state, THCStorage *self, struct TH##TYPEC##Storage *src)  \
{                                                                      \
  THCTensor* selfTensor =                                              \
      THCTensor_(newWithStorage1d)(state, self, 0, self->numel(), 1);     \
  struct TH##TYPEC##Tensor* srcTensor =                                \
      TH##TYPEC##Tensor_newWithStorage1d(src, 0, src->numel(), 1);        \
  THCTensor_(copy)(state, selfTensor, srcTensor);               \
  TH##TYPEC##Tensor_free(srcTensor);                                   \
  THCTensor_(free)(state, selfTensor);                                 \
}
TH_CUDA_STORAGE_IMPLEMENT_COPY(Byte)
TH_CUDA_STORAGE_IMPLEMENT_COPY(Char)
TH_CUDA_STORAGE_IMPLEMENT_COPY(Short)
TH_CUDA_STORAGE_IMPLEMENT_COPY(Int)
TH_CUDA_STORAGE_IMPLEMENT_COPY(Long)
TH_CUDA_STORAGE_IMPLEMENT_COPY(Float)
TH_CUDA_STORAGE_IMPLEMENT_COPY(Half)
TH_CUDA_STORAGE_IMPLEMENT_COPY(Double)
TH_CUDA_STORAGE_IMPLEMENT_COPY(Bool)
TH_CUDA_STORAGE_IMPLEMENT_COPY(BFloat16)

void THStorage_(copyCuda)(THCState *state, THStorage *self, struct THCStorage *src)
{
  THArgCheck(self->numel() == src->numel(), 2, "size does not match");
  cudaStream_t stream = c10::cuda::getCurrentCUDAStream();
<<<<<<< HEAD
#ifdef __HIP_PLATFORM_HCC__
  THCudaCheck(hipMemcpyWithStream(THStorage_(data)(self),
                                     THCStorage_(data)(state, src),
                                     self->numel() * sizeof(scalar_t),
                                     cudaMemcpyDeviceToHost,
                                     stream));
=======
#if HIP_VERSION >= 301
  THCudaCheck(hipMemcpyWithStream(THStorage_(data)(self),
                                  THCStorage_(data)(state, src),
                                  self->numel() * sizeof(scalar_t),
                                  cudaMemcpyDeviceToHost,
                                  stream));
>>>>>>> a0dc36e5
#else
  THCudaCheck(cudaMemcpyAsync(THStorage_(data)(self),
                              THCStorage_(data)(state, src),
                              self->numel() * sizeof(scalar_t),
                              cudaMemcpyDeviceToHost,
                              stream));
  THCudaCheck(cudaStreamSynchronize(stream));
#endif
}

#define TH_CUDA_STORAGE_IMPLEMENT_COPYTO(TYPEC)                             \
void TH_CONCAT_4(TH,TYPEC,Storage_copyCuda,Real)(THCState *state, TH##TYPEC##Storage *self, struct THCStorage *src) \
{                                                                           \
  TH##TYPEC##Tensor* selfTensor =                                           \
      TH##TYPEC##Tensor_newWithStorage1d(self, 0, self->numel(), 1);           \
  struct THCTensor* srcTensor =                                             \
      THCTensor_(newWithStorage1d)(state, src, 0, src->numel(), 1);            \
  THCTensor_(copy)(state, selfTensor, srcTensor);                           \
  THCTensor_(free)(state, srcTensor);                                       \
  TH##TYPEC##Tensor_free(selfTensor);                                   \
}
TH_CUDA_STORAGE_IMPLEMENT_COPYTO(Byte)
TH_CUDA_STORAGE_IMPLEMENT_COPYTO(Char)
TH_CUDA_STORAGE_IMPLEMENT_COPYTO(Short)
TH_CUDA_STORAGE_IMPLEMENT_COPYTO(Int)
TH_CUDA_STORAGE_IMPLEMENT_COPYTO(Long)
TH_CUDA_STORAGE_IMPLEMENT_COPYTO(Float)
TH_CUDA_STORAGE_IMPLEMENT_COPYTO(Half)
TH_CUDA_STORAGE_IMPLEMENT_COPYTO(Double)
TH_CUDA_STORAGE_IMPLEMENT_COPYTO(Bool)
TH_CUDA_STORAGE_IMPLEMENT_COPYTO(BFloat16)

#undef TH_CUDA_STORAGE_IMPLEMENT_COPY
#undef TH_CUDA_STORAGE_IMPLEMENT_COPYTO

#endif<|MERGE_RESOLUTION|>--- conflicted
+++ resolved
@@ -10,21 +10,12 @@
 {
   THArgCheck(self->numel() == src->numel(), 2, "size does not match");
   cudaStream_t stream = c10::cuda::getCurrentCUDAStream();
-<<<<<<< HEAD
-#ifdef __HIP_PLATFORM_HCC__
-  THCudaCheck(hipMemcpyWithStream(THCStorage_(data)(state, self),
-                                     THStorage_(data)(src),
-                                     self->numel() * sizeof(scalar_t),
-                                     cudaMemcpyHostToDevice,
-                                     stream));
-=======
 #if HIP_VERSION >= 301
   THCudaCheck(hipMemcpyWithStream(THCStorage_(data)(state, self),
                                   THStorage_(data)(src),
                                   self->numel() * sizeof(scalar_t),
                                   cudaMemcpyHostToDevice,
                                   stream)); 
->>>>>>> a0dc36e5
 #else
   THCudaCheck(cudaMemcpyAsync(THCStorage_(data)(state, self),
                               THStorage_(data)(src),
@@ -61,21 +52,12 @@
 {
   THArgCheck(self->numel() == src->numel(), 2, "size does not match");
   cudaStream_t stream = c10::cuda::getCurrentCUDAStream();
-<<<<<<< HEAD
-#ifdef __HIP_PLATFORM_HCC__
-  THCudaCheck(hipMemcpyWithStream(THStorage_(data)(self),
-                                     THCStorage_(data)(state, src),
-                                     self->numel() * sizeof(scalar_t),
-                                     cudaMemcpyDeviceToHost,
-                                     stream));
-=======
 #if HIP_VERSION >= 301
   THCudaCheck(hipMemcpyWithStream(THStorage_(data)(self),
                                   THCStorage_(data)(state, src),
                                   self->numel() * sizeof(scalar_t),
                                   cudaMemcpyDeviceToHost,
                                   stream));
->>>>>>> a0dc36e5
 #else
   THCudaCheck(cudaMemcpyAsync(THStorage_(data)(self),
                               THCStorage_(data)(state, src),
