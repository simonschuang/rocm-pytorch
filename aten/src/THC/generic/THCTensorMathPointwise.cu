--- conflicted
+++ resolved
@@ -5,36 +5,6 @@
 #include <ATen/MemoryOverlap.h>
 #include <ATen/NamedTensorUtils.h>
 
-<<<<<<< HEAD
-=======
-void THCTensor_(cbitand)(THCState* state, THCTensor *self_, THCTensor *src1, THCTensor *src2)
-{
-#if defined(THC_REAL_IS_HALF) || defined(THC_REAL_IS_FLOAT) || defined(THC_REAL_IS_DOUBLE) || defined(THC_REAL_IS_BFLOAT16)
-  return THError("cbitand is only supported for integer type tensors");
-#else
-  THAssert(THCTensor_(checkGPU)(state, 3, self_, src1, src2));
-  THArgCheck(THCTensor_(nElement)(state, src1) ==
-             THCTensor_(nElement)(state, src2), 3, "sizes do not match");
-
-  if (self_ == src1) {
-    // self /= src2
-    if (!THC_pointwiseApply2<scalar_t, scalar_t>(state, self_, src2, TensorBitAndOp<scalar_t>())) {
-      THArgCheck(false, 2, CUTORCH_DIM_WARNING);
-    }
-  } else {
-    THCTensor_(resizeAs)(state, self_, src1);
-
-    // self = src1 / src2
-    if (!THC_pointwiseApply3<scalar_t, scalar_t, scalar_t>(state, self_, src1, src2, TensorBitAndOp<scalar_t>())) {
-      THArgCheck(false, 2, CUTORCH_DIM_WARNING);
-    }
-  }
-
-  THCudaCheck(cudaGetLastError());
-#endif
-}
-
->>>>>>> b645004b
 void THCTensor_(cbitor)(THCState* state, THCTensor *self_, THCTensor *src1, THCTensor *src2)
 {
 #if defined(THC_REAL_IS_HALF) || defined(THC_REAL_IS_FLOAT) || defined(THC_REAL_IS_DOUBLE) || defined(THC_REAL_IS_BFLOAT16)
