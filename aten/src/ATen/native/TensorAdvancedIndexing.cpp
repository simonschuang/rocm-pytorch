// Indexing tensors by by tensors
//
// This corresponds to "advanced indexing" in NumPy. The two operations are:
//
//  index(Tensor self, indices) -> Tensor
//  index_put_(Tensor self, indices, value, accumulate=false)
//
// The index is a TensorList containg kLong, kBool or kByte tensors or nulls. Byte
// tensors (boolean masks) are expanded to long tensors via nonzero(). Null
// tensors signify that the dimension is not indexed.
//
// All indexes are broadcast together and iterated as *one*. From NumPy:
//
// result[i_1, ..., i_M] == x[ind_1[i_1, ..., i_M], ind_2[i_1, ..., i_M],
//                           ..., ind_N[i_1, ..., i_M]]
//
// Note 1: ByteTensors expand to index as many dimensions as there are in the
// mask.
//
// Note 2: The behavior is more complicated when the index tensors are not all
// adjacent (e.g. x[[0, 1], :, [2, 3]]). In this case, self and the index
// tensors are transposed to the front: x.transpose(1, 2)[[0, 1], [2, 3]]
//
// The code contains two implementations of indexing. The more efficient
// implementation treats indexing like an elementwise operation over the
// tensors `result`, `x`, `ind_1`, `ind_2`, etc. This implementation does
// not work for index_put_ with accumulate=True. The other implementation
// combines the indexed tensors into a single linear index that is used
// with Tensor.put_. This is used for index_put_ with accumulate=True.
//
// The more efficient implementation takes the following steps for the
// above operation:
//
// 1) Broadcast ind_1, ind_2, ind_3 together to a common shape
// 2) Record x.stride(i) for each indexed dimension `i`
// 3) Replace the indexed subspace of `x` with the shape of the corresponding
//    subspace of `result` but with stride 0
// 4) Add dimensions of size 1 to the index tensors (ind_1, ind_2, etc.) so
//    that their shape is compatible with the result shape
//
// The CPU or CUDA kernel then computes element-wise over the broadcasted
// and restrided result, x, ind_1,  ind_2, etc.:
//
//   result[...] = *(&x[...] +
//                   ind_1[...] * x.stride(1) +
//                   ind_2[...] * x.stride(2) +
//                   ...)
//
// where & and * represent the C-style address-of and indirection operations.

#include <ATen/native/TensorAdvancedIndexing.h>
#include <ATen/native/IndexingUtils.h>

#include <ATen/ATen.h>
#include <ATen/NativeFunctions.h>
#include <ATen/ExpandUtils.h>
#include <ATen/MemoryOverlap.h>
#include <ATen/native/TensorIterator.h>
#include <ATen/native/BinaryOps.h>
#include <ATen/native/Copy.h>
#include <ATen/native/Resize.h>
#include <ATen/Parallel.h>

#include <c10/util/irange.h>

#include <algorithm>
#include <functional>
#include <numeric>
#include <vector>

namespace at { namespace native {

DEFINE_DISPATCH(index_stub);
DEFINE_DISPATCH(index_fill_stub);
DEFINE_DISPATCH(index_copy_stub);
DEFINE_DISPATCH(index_put_stub);
DEFINE_DISPATCH(index_put_accum_stub);
DEFINE_DISPATCH(put_stub);
DEFINE_DISPATCH(take_stub);
DEFINE_DISPATCH(masked_fill_stub);
REGISTER_NO_CPU_DISPATCH(index_put_accum_stub, index_put_accum_fn);
DEFINE_DISPATCH(masked_select_serial_stub);
DEFINE_DISPATCH(masked_select_stub);
DEFINE_DISPATCH(masked_scatter_stub);

DEFINE_DISPATCH(gather_stub);
DEFINE_DISPATCH(scatter_stub);
DEFINE_DISPATCH(scatter_fill_stub);
DEFINE_DISPATCH(scatter_add_stub);
DEFINE_DISPATCH(scatter_reduce_stub);
DEFINE_DISPATCH(scatter_scalar_reduce_stub);

static bool all_strides_match(TensorList tensors) {
  TORCH_CHECK(tensors.size() >= 1);
  auto strides = tensors[0].strides();
  for (auto& tensor : tensors.slice(1)) {
    if (!strides.equals(tensor.strides())) {
      return false;
    }
  }
  return true;
}

static std::string shapes_as_str(TensorList tensors) {
  std::ostringstream os;
  bool first = true;
  for (auto& tensor : tensors) {
    if (tensor.defined()) {
      if (!first) {
        os << ", ";
      }
      os << tensor.sizes();
      first = false;
    }
  }
  return os.str();
}

// Replace indexed dimensions in src with stride 0 and the size of the result tensor.
// The offset in these dimensions is computed by the kernel using the index tensor's
// values and the stride of src. The new shape is not meaningful. It's used to make
// the shape compatible with the result tensor.
static Tensor restride_src(const Tensor& src, int64_t dims_before, int64_t dims_indexed,
                           IntArrayRef replacement_shape) {
  auto shape = DimVector(src.sizes());
  auto strides = DimVector(src.strides());
  int64_t end = dims_before + dims_indexed;
  shape.erase(shape.begin() + dims_before, shape.begin() + end);
  strides.erase(strides.begin() + dims_before, strides.begin() + end);
  shape.insert(shape.begin() + dims_before, replacement_shape.begin(), replacement_shape.end());
  strides.insert(strides.begin() + dims_before, replacement_shape.size(), 0);
  return src.as_strided(shape, strides);
}

// Add dimensions of size 1 to an index tensor so that it can be broadcast to the result
// shape and iterated over element-wise like the result tensor and the restrided src.
static Tensor reshape_indexer(const Tensor& index, int64_t dims_before, int64_t dims_after) {
  auto orig_shape = index.sizes();
  auto shape = DimVector();
  shape.append(dims_before, 1);
  shape.append(orig_shape.begin(), orig_shape.end());
  shape.append(dims_after, 1);
  return index.reshape(shape);
}

AdvancedIndex::AdvancedIndex(const Tensor& src, TensorList indices_list)
{
  int64_t element_size_bytes = src.element_size();
  int64_t dims_before = 0, dims_after = 0, dims_indexed = 0;
  IntArrayRef replacement_shape;
  for (size_t dim = 0; dim < indices_list.size(); dim++) {
    if (!indices_list[dim].defined()) {
      if (dims_indexed == 0) {
        dims_before++;
      } else {
        dims_after++;
      }
    } else {
      dims_indexed++;
      replacement_shape = indices_list[dim].sizes();
      indexed_sizes.push_back(src.size(dim));
      indexed_strides.push_back(src.stride(dim) * element_size_bytes);
    }
  }

  // Check if the indexed subspace contains a dim of size 0, but the replacement
  // shape does not. This implies that an index is out of bounds, because there
  // is no number that's a valid index for an empty tensor. Normally, out of
  // bounds is handled in the indexing kernel, but this case fails earlier in
  // restride_src with an unhelpful error message.
  if (std::find(indexed_sizes.begin(), indexed_sizes.end(), 0) != indexed_sizes.end() &&
      std::find(replacement_shape.begin(), replacement_shape.end(), 0) == replacement_shape.end()) {
    TORCH_CHECK_INDEX(false, "index is out of bounds for dimension with size 0");
  }

  this->dims_before = dims_before;
  this->dims_after = dims_after;
  this->src = restride_src(src, dims_before, dims_indexed, replacement_shape);

  for (auto& index : indices_list) {
    if (index.defined()) {
      indices.push_back(reshape_indexer(index, dims_before, dims_after));
    }
  }

  // For CUDA tensors, force all index tensors to have the same striding to
  // simplify the CUDA kernel.
  if (indices.size() >= 2 && this->src.device().type() == kCUDA) {
    if (!all_strides_match(indices)) {
      for (size_t i = 0; i < indices.size(); i++) {
        indices[i] = indices[i].contiguous();
      }
    }
  }
}

static AdvancedIndex make_info(Tensor self, const torch::List<c10::optional<at::Tensor>>& orig) {
  checkIndexTensorTypes(orig);
  // first expand BoolTensor (masks) or ByteTensor (masks) into 1 or more LongTensors
  auto indices = expandTensors(self, orig);
  // next broadcast all index tensors together
  try {
    indices = expand_outplace(indices);
  } catch (std::exception& e) {
    TORCH_CHECK_INDEX(false, "shape mismatch: indexing tensors could not be broadcast together"
                   " with shapes ", shapes_as_str(indices));
  }
  // add missing null Tensors so that it matches self.dim()
  while (indices.size() < (size_t)self.dim()) {
    indices.emplace_back();
  }
  // if the non-null indices are not all adjacent, transpose self and indices
  // together so that they're adjacent at the front
  if (!hasContiguousSubspace(indices)) {
    std::tie(self, indices) = transposeToFront(self, indices);
  }
  // Ensure indices are on the same device as self
  for (size_t i = 0; i < indices.size(); i++) {
    if (indices[i].defined() && indices[i].device() != self.device()) {
      indices[i] = indices[i].to(self.device());
    }
  }
  return AdvancedIndex(self, indices);
}

static TensorIterator make_index_put_iterator(const AdvancedIndex& info, const Tensor& value) {
  TORCH_CHECK(is_expandable_to(value.sizes(), info.src.sizes()), "shape mismatch: value tensor of shape ", value.sizes(),
             " cannot be broadcast to indexing result of shape ", info.src.sizes());
  TORCH_CHECK(value.scalar_type() == info.src.scalar_type(),
              "Index put requires the source and destination dtypes match, "
              "got ", info.src.scalar_type(), " for the destination "
              "and ", value.scalar_type(), " for the source.");
  TensorIteratorConfig config;
  // info.src is restrided by restride_src with 0 strided dimensions
  config.set_check_mem_overlap(false);
  config.resize_outputs(false);
  config.check_all_same_dtype(false);
  config.add_output(info.src);
  config.add_input(value);
  for (auto& index : info.indices) {
    config.add_input(index);
  }
  return config.build();
}

static TensorIterator make_index_iterator(const AdvancedIndex& info) {
  TensorIteratorConfig config;
  config.set_check_mem_overlap(false)
        .check_all_same_dtype(false)
        .declare_static_dtype_and_device(info.src.scalar_type(), info.src.device())
        .add_output(Tensor())
        .add_input(info.src);
  for (auto& index : info.indices) {
    config.add_input(index);
  }
  return config.build();
}

static TensorIterator make_index_out_iterator(const AdvancedIndex& info, Tensor& result) {
  TensorIteratorConfig config;
  // info.src is a restrided view of result
  config.set_check_mem_overlap(false)
        .check_all_same_dtype(false)
        .add_output(result)
        .add_input(info.src);
  for (auto& index : info.indices) {
    config.add_input(index);
  }
  return config.build();
}

Tensor index(const Tensor & self, const torch::List<c10::optional<Tensor>>& indices) {
  TORCH_CHECK_INDEX(indices.size() <= (size_t)self.dim(), "too many indices for tensor of dimension ", self.dim(), " (got ", indices.size(), ")");

  auto info = make_info(self, indices);
  auto iter = make_index_iterator(info);
  index_stub(iter.device_type(), iter, info.indexed_sizes, info.indexed_strides);
  return iter.output();
}

Tensor quantized_index(const Tensor & self, const torch::List<c10::optional<Tensor>>& indices) {
  TORCH_INTERNAL_ASSERT(
      self.qscheme() == c10::kPerTensorAffine ||
      self.qscheme() == c10::kPerTensorSymmetric,
      "Indexing is only supported for per-Tensor quantized Tensors.");

  // For now, this is a naive implementation which does dq -> index -> q.
  // TODO(future PR): improve performance by removing the copies.
  const auto& self_dq = self.dequantize();

  TORCH_CHECK_INDEX(indices.size() <= (size_t)self.dim(), "too many indices for tensor of dimension ", self.dim(), " (got ", indices.size(), ")");

  auto info = make_info(self_dq, indices);
  auto iter = make_index_iterator(info);
  index_stub(iter.device_type(), iter, info.indexed_sizes, info.indexed_strides);
  at::Tensor res = iter.output();

  return at::quantize_per_tensor(
      res, self.q_scale(), self.q_zero_point(), self.scalar_type());
}

Tensor& index_out(Tensor& result, const Tensor & self, const torch::List<c10::optional<Tensor>>& indices) {
  TORCH_CHECK_INDEX(indices.size() <= (size_t)self.dim(), "too many indices for tensor of dimension ", self.dim(), " (got ", indices.size(), ")");
  at::assert_no_internal_overlap(result);
  at::assert_no_overlap(result, self);
  for (const c10::optional<Tensor>& index: indices) {
    if (index.has_value()) {
      at::assert_no_overlap(result, *index);
    }
  }

  auto info = make_info(self, indices);
  auto iter = make_index_out_iterator(info, result);
  index_stub(iter.device_type(), iter, info.indexed_sizes, info.indexed_strides);
  return result;
}

Tensor & put_(Tensor & self, const Tensor& index, const Tensor & source, const bool accumulate) {
  // See note [Writing Nondeterministic Operations]
  // Nondeterministic when index contains duplicate entries and we do not accumulate
  // If we accumulate on GPU, we use atomicGPUAdd, which is non-deterministic
  if (!accumulate || (accumulate && self.device().type() == DeviceType::CUDA)) {
    at::globalContext().alertNotDeterministic("put_");
  }

  // Type and device checks
  TORCH_CHECK(index.scalar_type() == ScalarType::Long, "put_(): Expected a long tensor for index, but got ", index.scalar_type())
  TORCH_CHECK(self.scalar_type() == source.scalar_type(), "put_(): self and source expected to have the same dtype, but got self.dtype = ", self.scalar_type(), " and source.dtype = ", source.scalar_type());
  TORCH_CHECK(self.device() == source.device() && self.device() == index.device(),
      "put_(): self, index and source expected to be in the same device, but got self.device = ",
      self.device(), ", index.device = ", index.device(), ", and source.device = ", source.device());

  // index checks
  TORCH_CHECK_INDEX(source.numel() == index.numel(), "put_(): Expected source and index to have the same number of elements, but got source.numel() = ", source.numel(), ", index.numel() = ", index.numel());
  TORCH_CHECK_INDEX(!(self.numel() == 0 && index.numel() != 0), "put_(): Tried to put elements into an empty tensor");

  at::assert_no_internal_overlap(self);
  at::assert_no_overlap(self, index);
  at::assert_no_overlap(self, source);

  // Early return
  if (index.numel() == 0) {
    return self;
  }

  auto index_reshaped = index.reshape(source.sizes());
  // Do not iterate over self, we will compute the offsets manually
  auto iter = TensorIteratorConfig()
    .set_check_mem_overlap(false)
    .check_all_same_dtype(false)
    .add_input(source)
    .add_input(index_reshaped)
    .build();

  put_stub(iter.device_type(), iter, self, accumulate);

  return self;
}

Tensor put(const Tensor & self, const Tensor& index, const Tensor & source, const bool accumulate) {
  return self.clone(at::MemoryFormat::Preserve).put_(index, source, accumulate);
}

Tensor index_put(const Tensor & self, const torch::List<c10::optional<Tensor>>& indices, const Tensor & value, bool accumulate) {
  return self.clone(at::MemoryFormat::Preserve).index_put_(indices, value, accumulate);
}

Tensor & _index_put_impl_(Tensor & self, const torch::List<c10::optional<Tensor>>& indices, const Tensor & value, const bool accumulate, const bool unsafe) {
  TORCH_CHECK_INDEX(indices.size() <= (size_t)self.dim(), "too many indices for tensor of dimension ", self.dim(), " (got ", indices.size(), ")");
  if (at::has_internal_overlap(self) == MemOverlap::YES) {
    TORCH_WARN(
      "Use of index_put_ on expanded tensors is deprecated. "
      "Please clone() the tensor before performing this operation. "
      "This also applies to advanced indexing e.g. tensor[indices] = tensor");
  }
  at::assert_no_overlap(self, value);
  for (const c10::optional<Tensor>& index: indices) {
    if (index.has_value()) {
      at::assert_no_overlap(self, *index);
    }
  }

  if (accumulate && self.device().type() == DeviceType::CUDA) {
      TORCH_CHECK(value.device() == self.device(), "expected device ", self.device(), " but got device ",
      value.device(), " for value tensor");
      index_put_accum_stub(self.device().type(), self, indices, value, unsafe);
      return self;
  }

  auto info = make_info(self, indices);
  auto iter = make_index_put_iterator(info, value);
  index_put_stub(iter.device_type(), iter, info.indexed_sizes, info.indexed_strides, accumulate);
  return self;
}

Tensor& take_out(const Tensor& self, const Tensor& index, Tensor& out) {
  // Type and device checks
  TORCH_CHECK(index.scalar_type() == ScalarType::Long, "take(): Expected a long tensor for index, but got ", index.scalar_type())
  TORCH_CHECK(self.scalar_type() == out.scalar_type(), "take(): self and out expected to have the same dtype, but got self.dtype = ", self.scalar_type(), " and out.dtype = ", out.scalar_type());
  TORCH_CHECK(self.device() == out.device() && self.device() == index.device(),
      "take(): self, index and out expected to be in the same device, but got self.device = ",
      self.device(), ", index.device = ", index.device(), ", and out.device = ", out.device());

  // index checks
  TORCH_CHECK_INDEX(!(self.numel() == 0 && index.numel() != 0), "take(): tried to take from an empty tensor");

  at::assert_no_internal_overlap(out);
  at::assert_no_overlap(out, index);
  at::assert_no_overlap(out, self);

  // Do not iterate over self, we will compute the offsets manually
  // out is resized inside tensor_iterator
  auto iter = TensorIteratorConfig()
    .set_check_mem_overlap(false)
    .check_all_same_dtype(false)
    .add_output(out)
    .add_input(index)
    .build();

  // Early return after out has been resized
  if (index.numel() == 0) {
    return out;
  }

  take_stub(iter.device_type(), iter, self);

  return out;
}

Tensor take(const Tensor& self, const Tensor& index) {
    auto out = at::empty(index.sizes(), self.options());
    at::native::take_out(self, index, out);
    return out;
}

Tensor & index_put_(Tensor & self, const torch::List<c10::optional<Tensor>>& indices, const Tensor & value, const bool accumulate) {
  if (!accumulate) {
    // See note [Writing Nondeterministic Operations]
    // Nondeterministic when index contains duplicate entries
    at::globalContext().alertNotDeterministic("index_put_ with accumulate=False");
  }
  return at::_index_put_impl_(self, indices, value, accumulate, /*unsafe=*/false);
}

Tensor & index_copy_(Tensor & self, int64_t dim, const Tensor & index, const Tensor & source) {
  // See note [Writing Nondeterministic Operations]
  // Nondeterministic when index contains duplicate entries
  at::globalContext().alertNotDeterministic("index_copy");
  dim = maybe_wrap_dim(dim, self.dim());

  TORCH_CHECK_INDEX(index.dim() < 2, "index_copy_(): Index should have dimension 1 or 0 (got ", index.dim(), ")");
  at::assert_no_internal_overlap(self);
  at::assert_no_overlap(self, index);
  at::assert_no_overlap(self, source);

  int64_t numIndices = index.numel();
  if (source.dim() == 0 && numIndices != 1) {
    TORCH_CHECK_INDEX(false, "index_copy_(): When source is scalar, index should have one element (got ", numIndices, ")");
  } else if ((source.dim() != self.dim()) && (source.dim() != 0 && self.dim() != 0)) {
    TORCH_CHECK_INDEX(false, "index_copy_(): When source and destination are not scalars, their dimensionality must match. Source dimensionality (",
                   source.dim(), "), destination dimensionality (", self.dim(), ")");
  }

  TORCH_CHECK(index.scalar_type() == ScalarType::Long, "index_copy_(): Expected a long tensor for index, but got ", index.scalar_type())
  TORCH_CHECK(self.scalar_type() == source.scalar_type(), "index_copy_(): self and source expected to have the same dtype, but got (self) ", self.scalar_type(), " and (source) ", source.scalar_type());
  TORCH_CHECK(self.device() == source.device() && self.device() == index.device(),
      "index_copy_(): self, index and source expected to be in the same device, but got (self) ",
      self.device(), ", (index) ", index.device(), ", and (source) ", source.device());

  // Check that source and destination slices have the same size
  auto selfSlicedSizes = self.sizes().vec();
  if (selfSlicedSizes.size() > 0) {
    selfSlicedSizes.erase(selfSlicedSizes.begin() + dim);
  }
  auto sourceSlicedSizes = source.sizes().vec();
  if (sourceSlicedSizes.size() > 0) {
    sourceSlicedSizes.erase(sourceSlicedSizes.begin() + dim);
  }
  if (selfSlicedSizes.size() != sourceSlicedSizes.size() ||
      !std::equal(selfSlicedSizes.begin(), selfSlicedSizes.end(),
                  sourceSlicedSizes.begin())) {
    std::stringstream ss;
    ss << "index_copy_(): Source/destination tensor must have same slice shapes. ";
    ss << "Destination slice shape: " << selfSlicedSizes << " at dimension " << dim;
    ss << " and source slice shape: " << sourceSlicedSizes << " at dimension 0.";
    TORCH_CHECK(false, ss.str());
  }
  TORCH_CHECK_INDEX(source.dim() == 0 || numIndices == source.size(dim),
          "index_copy_(): Number of indices (", numIndices, ") should be equal to source.size(dim) (", source.size(dim), ")");

  return at::_index_copy_(self, dim, index, source);
}

Tensor & _index_copy_impl_(Tensor & self, int64_t dim, const Tensor & index, const Tensor & source) {
  // Handle the case when self / source is 0-dim
  Tensor self_nonzero = self.dim() == 0 ? self.unsqueeze(0) : self;
  Tensor source_nonzero = source.dim() == 0 ? source.unsqueeze(0) : source;

  // The only different between the following  tensor iterator and that of index_fill_ is that
  // this one has also source as an input. We should refactor it when if constexpr is available (C++17)

  // Prepare `index` for TensorIterator.
  // It is restrided to be broadcastable over `self` in TensorIterator.
  auto index_sizes = std::vector<int64_t>(self_nonzero.dim(), 1);
  auto index_strides = std::vector<int64_t>(self_nonzero.dim(), 0);
  index_sizes[dim] = index.numel();
  index_strides[dim] = (index.dim() > 0) ? index.stride(0) : 1; // `index` is 1d or scalar
  auto index_restrided = index.as_strided(
    index_sizes, index_strides);

  // Prepare `self` for TensorIterator.
  // Restride `self` to not advance in dimension `dim`.
  // We do not use squash_dim here because `index` will
  // need to advance in this dimension.
  // Note that self_sizes[dim] is set to index.numel().
  // This is done so that self_sizes[dim] and index_sizes[dim]
  // match as required by TensorIterator (input shape should
  // strictly broadcast over output shape, i.e.
  // output.shape[i] >= input.shape[i] for i in range(dims)).
  auto self_sizes = self_nonzero.sizes().vec();
  auto self_strides = self_nonzero.strides().vec();
  self_sizes[dim] = index.numel();
  self_strides[dim] = 0;
  auto self_restrided = self_nonzero.as_strided(self_sizes, self_strides);

  auto iter = TensorIteratorConfig()
    // We do not check for overlap because `self` is restrided
    // with zero stride. Zero strides trigger memory overlap assert
    // within TensorIterator.
    .set_check_mem_overlap(false)
    .check_all_same_dtype(false)
    .resize_outputs(false)
    .add_output(self_restrided)
    .add_input(index_restrided)
    .add_input(source_nonzero)
    .build();

  auto self_dim_size = self_nonzero.size(dim);
  auto self_dim_stride = self_nonzero.stride(dim);
  index_copy_stub(
    iter.device_type(),
    iter,
    dim,
    self_dim_size,
    self_dim_stride);

  return self;
}

Tensor index_copy(const Tensor & self, int64_t dim, const Tensor & index, const Tensor & source) {
  return self.clone(at::MemoryFormat::Preserve).index_copy_(dim, index, source);
}


<<<<<<< HEAD
Tensor& index_add_cpu_(Tensor & self, int64_t dim, const Tensor & index, const Tensor & source, const Scalar & alpha) {
=======
Tensor& index_add_cpu_(Tensor & self, int64_t dim, const Tensor & index, const Tensor & source, const Scalar &alpha) {
>>>>>>> c5f9e043
  dim = maybe_wrap_dim(dim, self.dim());

  auto numel = index.numel();
  TORCH_CHECK_INDEX(index.dim() <= 1, "index_add_(): Index is supposed to be a vector");
  TORCH_CHECK(index.scalar_type() == ScalarType::Long || index.scalar_type() == ScalarType::Int,
          "index_add_(): Expected dtype int32/int64 for index");
  TORCH_CHECK(self.scalar_type() == source.scalar_type(),
              "index_add_(): self and source must have the same scalar type");
  TORCH_CHECK(dim == 0 || dim < source.dim(),
              "index_add_(): Indexing dim ", dim, " is out of bounds of tensor");
  TORCH_CHECK(numel == (source.dim() == 0 ? 1 : source.size(dim)),
              "index_add_(): Number of indices should be equal to self.size(dim)");

  at::assert_no_internal_overlap(self);
  at::assert_no_overlap(self, index);
  at::assert_no_overlap(self, source);

  auto index_contig = index.contiguous();

  if (self.dim() > 1) {
    // Equivalent to:
    //   for (auto i = 0; i < numel; i++) {
    //     auto selfSlice = self.select(dim, index_data[i]);
    //     auto sourceSlice = source.select(dim, i);
    //     selfSlice.add_(sourceSlice);
    //   }
    // But much faster as this reuses the iterator from add_
    if (numel == 0) {
      return self;
    }
    auto selfSlice = self.select(dim, 0);
    auto sourceSlice = source.select(dim, 0);
    auto self_stride_bytes = self.stride(dim) * elementSize(self.scalar_type());
    auto source_stride_bytes = source.stride(dim) * elementSize(source.scalar_type());
    auto self_dim_size = self.size(dim);
    auto iter = TensorIterator::binary_op(selfSlice, selfSlice, sourceSlice);

    AT_DISPATCH_INDEX_TYPES(index.scalar_type(), "index_add_cpu_", [&] () {
      auto index_data = index_contig.data_ptr<index_t>();
      for (auto i = 0; i < numel; i++) {
          auto self_i = index_data[i];
          TORCH_CHECK_INDEX((self_i >= 0) && (self_i < self_dim_size), "index out of range in self");
          auto self_data = static_cast<char*>(selfSlice.data_ptr()) + self_i * self_stride_bytes;
          auto source_data = static_cast<char*>(sourceSlice.data_ptr()) + i * source_stride_bytes;
          iter.unsafe_replace_operand(0, self_data);
          iter.unsafe_replace_operand(1, self_data);
          iter.unsafe_replace_operand(2, source_data);
          add_stub(iter.device_type(), iter, alpha);
      }
    });
  }
  else {
    TORCH_CHECK(source.dim() <= 1, "source.dim() (", source.dim(), ") must one or zero for given self.dim() (", self.dim(), ")");

    // explicitly capture all required variables to work around windows build
    // TODO: fix this when windows can correctly capture variables in nested lambda
    AT_DISPATCH_ALL_TYPES_AND_COMPLEX_AND3(ScalarType::Half, ScalarType::Bool, ScalarType::BFloat16,
      self.scalar_type(), "index_add_", [&self, &source, &dim, &index_contig, &numel, &alpha] {
      auto alpha_value = alpha.to<scalar_t>();
      auto self_stride = self.dim() == 0 ? 1 : self.stride(dim);
      auto source_stride = source.dim() == 0 ? 1 : source.stride(dim);
      // TODO: Maybe TensorAccessor can beused here?
      auto* self_ptr = self.data_ptr<scalar_t>();
      auto* source_ptr = source.data_ptr<scalar_t>();
      AT_DISPATCH_INDEX_TYPES(index_contig.scalar_type(), "index_add_cpu_",
        [&index_contig, &numel, &self, &self_ptr, &self_stride, &source_ptr, &source_stride, alpha_value] {
        auto index_data = index_contig.data_ptr<index_t>();
        for (auto i = 0; i < numel; i++) {
            auto self_i = index_data[i];
            TORCH_CHECK_INDEX((self_i >= 0) && (self_i < self.numel()), "index out of range in self");
            scalar_t *self_ip = self_ptr + self_i * self_stride;
            *self_ip += *(source_ptr + i * source_stride) * alpha_value;
        }
      });
    });
  }
  return self;
}

<<<<<<< HEAD
Tensor index_add(const Tensor & self, int64_t dim, const Tensor & index, const Tensor & source, const Scalar & alpha) {
=======
Tensor& index_add_(Tensor & self, int64_t dim, const Tensor & index, const Tensor & source) {
  return self.index_add_(dim, index, source, 1);
}

Tensor index_add(const Tensor & self, int64_t dim, const Tensor & index, const Tensor & source, const Scalar &alpha) {
  return self.clone(at::MemoryFormat::Preserve).index_add_(dim, index, source, alpha);
}

Tensor index_add(const Tensor & self, int64_t dim, const Tensor & index, const Tensor & source) {
>>>>>>> c5f9e043
  return self.clone(at::MemoryFormat::Preserve).index_add_(dim, index, source);
}

// Check that indices fall within dimension array size
// Avoid redispatch call to min/max
template <typename IndexType>
static void check_indexarray_range(
    const IndexType* indices,
    int64_t n,
    IndexType indexing_axis_dim) {
  for (const auto i : c10::irange(n)) {
    auto idx = indices[i];
    TORCH_CHECK(
        0 <= idx && idx < indexing_axis_dim,
        "INDICES element is out of DATA bounds, id=",
        idx,
        " axis_dim=",
        indexing_axis_dim);
  }
}

Tensor & index_select_out_cpu_dim1_(
    Tensor & result_contig, const Tensor & self, const Tensor & index_contig) {

  auto self_contig = self.contiguous();
  const caffe2::TypeMeta dataType = self_contig.dtype();
  size_t item_bytesize = dataType.itemsize();

  auto out = static_cast<char*>(result_contig.data_ptr());

  auto src_base = static_cast<const char*>(self_contig.data_ptr());

  auto self_sizes = self_contig.sizes();
  auto outer_dims_product = c10::size_to_dim_(1, self_sizes);
  auto block_size = c10::size_from_dim_(2, self_sizes);
  auto block_bytesize = block_size * item_bytesize;

  auto src_indexing_axis_dim = self_sizes[1];
  auto src_batch_bytesize = self_sizes[1] * block_bytesize;
  auto N = index_contig.numel();

  auto gathered_batch_bytesize = N * block_bytesize;

  AT_DISPATCH_INDEX_TYPES(
    index_contig.scalar_type(), "batch_index_select_compute", [&]() {

      const auto* idxs = index_contig.data_ptr<index_t>();
      check_indexarray_range<index_t>(idxs, N, src_indexing_axis_dim);

      // Special-case single-float copy for efficiency
      if (self.scalar_type() == ScalarType::Float && block_size == 1) {
        for (auto batch = 0; batch < outer_dims_product; ++batch) {
          const float* src_floats =
              (const float*)(src_base + batch * src_batch_bytesize);
          float* dst_floats = (float*)(out + batch * gathered_batch_bytesize);

          for (auto i = 0; i < N; ++i) {
            auto idx = idxs[i];
            if (idx < 0) {
              idx = idx + src_indexing_axis_dim;
            }
            dst_floats[i] = src_floats[idx];
          }
        }
      } else {
        // outer_dims_product specifies how many times we repeat inner dimensions,
        // so we just iterate over it to cover all outer dimensions.
        for (auto batch = 0; batch < outer_dims_product; ++batch) {
          for (auto i = 0; i < N; ++i) {
            auto idx = idxs[i];
            if (idx < 0) {
              idx = idx + src_indexing_axis_dim;
            }

            auto src = src_base + batch * src_batch_bytesize + idx * block_bytesize;
            auto dst = out + batch * gathered_batch_bytesize + i * block_bytesize;
            memcpy(dst, src, block_bytesize);
          }
        }
      }
  });
  return result_contig;
}

Tensor & index_select_out_cpu_(const Tensor & self, int64_t dim, const Tensor & index, Tensor & result) {
  dim = maybe_wrap_dim(dim, self.dim());

  auto numel = index.numel();
  TORCH_CHECK_INDEX(index.dim() <= 1, "index_select(): Index is supposed to be a vector");
  TORCH_CHECK(index.scalar_type() == ScalarType::Long || index.scalar_type() == ScalarType::Int, "index_select(): Expected dtype int32 or int64 for index");
  TORCH_CHECK(self.scalar_type() == result.scalar_type(),
              "index_select(): self and result must have the same scalar type");
  TORCH_CHECK(dim == 0 || dim < self.dim(),
              "index_select(): Indexing dim ", dim, " is out of bounds of tensor");
  at::assert_no_internal_overlap(result);
  at::assert_no_overlap(result, self);
  at::assert_no_overlap(result, index);

  auto result_size = self.sizes().vec();
  if (self.dim() > 0) {
    result_size[dim] = numel;
  }
  at::native::resize_output(result, result_size);

  auto index_contig = index.contiguous();

  if (self.dim() > 1) {
    if (numel == 0 || self.numel() == 0) {
      return result;
    }

    if (dim == 1 && result.is_contiguous()) {
      // fast pass
      return index_select_out_cpu_dim1_(result, self, index_contig);
    }

    auto selfSlice = self.select(dim, 0);
    auto resultSlice = result.select(dim, 0);
    auto selfSlice_data = selfSlice.data_ptr();
    auto resultSlice_data = resultSlice.data_ptr();
    auto self_stride_bytes = self.stride(dim) * elementSize(self.scalar_type());
    auto result_stride_bytes = result.stride(dim) * elementSize(result.scalar_type());
    auto self_dim_size = self.size(dim);
    auto slice_size = selfSlice.numel();

    auto iter = TensorIteratorConfig()
      .check_all_same_dtype(false)
      .resize_outputs(false)
      .add_output(resultSlice)
      .add_input(selfSlice)
      .build();

    auto grain_size = at::internal::GRAIN_SIZE;
    auto outer_loop =
      // explicitly capture all required variables to work around windows build
      // TODO: fix this when windows can correctly capture variables in nested lambda
      [&index_contig, &iter, &self_dim_size, &selfSlice_data, &self_stride_bytes, &resultSlice_data,
        &result_stride_bytes](int64_t start, int64_t end) {
      auto sub_iter = TensorIterator(iter);
      AT_DISPATCH_INDEX_TYPES(index_contig.scalar_type(), "index_select_out_cpu_",
        [&index_contig, &start, &end, &sub_iter, &self_dim_size, &selfSlice_data, &self_stride_bytes,
          &resultSlice_data, &result_stride_bytes] () {
        auto index_data = index_contig.data_ptr<index_t>();
        for (int64_t i = start; i < end; i++) {
          auto self_i = index_data[i];
          TORCH_CHECK_INDEX((self_i >= 0) && (self_i < self_dim_size), "index out of range in self");
          auto self_data = static_cast<char*>(selfSlice_data) + self_i * self_stride_bytes;
          auto result_data = static_cast<char*>(resultSlice_data) + i * result_stride_bytes;
          sub_iter.unsafe_replace_operand(0, result_data);
          sub_iter.unsafe_replace_operand(1, self_data);
          copy_stub(sub_iter.device_type(), sub_iter, false);
        };
      });
    };

    // parallel on inner loop in case the slice is large enough;
    // otherwise parallel on outer loop
    if (slice_size >= grain_size) {
      outer_loop(0, numel);
    } else {
      // use a fast loop when self and result are contiguous and of the same data type
      if (iter.is_contiguous() && self.scalar_type() == result.scalar_type()) {
        auto slice_size_bytes = slice_size * elementSize(self.scalar_type());
        // explicitly capture all required variables to work around windows build
        // TODO: fix this when windows can correctly capture variables in nested lambda
        at::parallel_for(0, numel, grain_size / slice_size,
          [&index_contig, &slice_size_bytes, &self_dim_size, &selfSlice_data,
            &self_stride_bytes, &resultSlice_data, &result_stride_bytes](int64_t start, int64_t end) {
          AT_DISPATCH_INDEX_TYPES(index_contig.scalar_type(), "index_select_out_cpu_",
            [&index_contig, &slice_size_bytes, &self_dim_size, &selfSlice_data,
              &self_stride_bytes, &resultSlice_data, &result_stride_bytes, &start, &end] () {
            auto index_data = index_contig.data_ptr<index_t>();
            for (int64_t i = start; i < end; i++) {
              auto self_i = index_data[i];
              TORCH_CHECK_INDEX((self_i >= 0) && (self_i < self_dim_size), "index out of range in self");
              auto self_data = static_cast<char*>(selfSlice_data) + self_i * self_stride_bytes;
              auto result_data = static_cast<char*>(resultSlice_data) + i * result_stride_bytes;
              memcpy(result_data, self_data, slice_size_bytes);
            }
          });
        });
      } else {
        at::parallel_for(0, numel, grain_size / slice_size, outer_loop);
      }
    }
  } else {
    TORCH_CHECK(result.dim() <= 1, "result.dim() (", result.dim(), ") must one or zero for given self.dim() (", self.dim(), ")");
    // explicitly capture all required variables to work around windows build
    // TODO: fix this when windows can correctly capture variables in nested lambda
    AT_DISPATCH_ALL_TYPES_AND_COMPLEX_AND3(ScalarType::Half, ScalarType::Bool, ScalarType::BFloat16,
      self.scalar_type(), "index_select", [&index_contig, &self, &result, &dim, &numel] {
      auto self_stride = self.dim() == 0 ? 1 : self.stride(dim);
      auto result_stride = result.dim() == 0 ? 1 : result.stride(dim);

      auto self_data_ptr = self.data_ptr<scalar_t>();
      auto result_data_ptr = result.data_ptr<scalar_t>();
      auto self_numel = self.numel();
      AT_DISPATCH_INDEX_TYPES(index_contig.scalar_type(), "index_select_out_cpu_",
        [&index_contig, &numel, &self_numel, &self_data_ptr, &self_stride, &result_data_ptr, &result_stride] {
        auto index_data = index_contig.data_ptr<index_t>();
        for (auto i = 0; i < numel; i++) {
          auto self_i = index_data[i];
          TORCH_CHECK_INDEX((self_i >= 0) && (self_i < self_numel), "index out of range in self");
          scalar_t *self_ip = self_data_ptr + self_i * self_stride;
          *(result_data_ptr + i * result_stride) = *self_ip;
        }
      });
    });
  }

  return result;
}

Tensor index_select_cpu_(const Tensor & self, int64_t dim, const Tensor & index) {
  Tensor result = at::empty({0}, self.options());
  return at::native::index_select_out_cpu_(self, dim, index, result);
}

Tensor index_select_backward(const Tensor& grad, IntArrayRef self_sizes, int64_t dim, const Tensor& index) {
  return at::zeros(self_sizes, grad.options()).index_add_(dim, index, grad);
}

Tensor & index_fill_(Tensor & self, int64_t dim, const Tensor & index, const Scalar& source) {
  at::NoNamesGuard guard;

  TORCH_CHECK_INDEX(
    index.scalar_type() == ScalarType::Long,
    "index_fill_(): Expected dtype int64 for index.");

  at::assert_no_overlap(self, index);
  if (at::has_internal_overlap(self) == at::MemOverlap::YES) {
    TORCH_WARN(
      "Use of index_fill_ on expanded tensors is deprecated. "
      "Please clone() the tensor before performing this operation. "
      "This also applies to advanced indexing e.g. tensor[mask] = scalar");
  }

  if (!self.is_complex() && source.isComplex()) {
    TORCH_CHECK(false, "index_fill_(): Converting complex Scalar to non-complex type is not supported");
  }

  // Handle the case when `self` is 0-dim
  Tensor self_nonzero_dim = (self.dim() == 0) ? self.unsqueeze(-1) : self;

  dim = at::maybe_wrap_dim(dim, self_nonzero_dim);
  TORCH_CHECK(index.dim() <= 1, "Index has to be a vector/scalar");

  // Prepare `index` for TensorIterator.
  // It is restrided to be broadcastable over `self` in TensorIterator.
  auto index_sizes = std::vector<int64_t>(self_nonzero_dim.dim(), 1);
  auto index_strides = std::vector<int64_t>(self_nonzero_dim.dim(), 0);
  index_sizes[dim] = index.numel();
  index_strides[dim] = (index.dim() > 0) ? index.stride(0) : 1; // `index` is 1d or scalar
  auto index_restrided = index.as_strided(
    index_sizes, index_strides);

  // Prepare `self` for TensorIterator.
  // Restride `self` to not advance in dimension `dim`.
  // We do not use squash_dim here because `index` will
  // need to advance in this dimension.
  // Note that self_sizes[dim] is set to index.numel().
  // This is done so that self_sizes[dim] and index_sizes[dim]
  // match as required by TensorIterator (input shape should
  // strictly broadcast over output shape, i.e.
  // output.shape[i] >= input.shape[i] for i in range(dims)).
  auto self_sizes = self_nonzero_dim.sizes().vec();
  auto self_strides = self_nonzero_dim.strides().vec();
  self_sizes[dim] = index.numel();
  self_strides[dim] = 0;
  auto self_restrided = self_nonzero_dim.as_strided(self_sizes, self_strides);

  auto iter = TensorIteratorConfig()
    // We do not check for overlap because `self` is restrided
    // with zero stride. Zero strides trigger memory overlap assert
    // within TensorIterator.
    .set_check_mem_overlap(false)
    .check_all_same_dtype(false)
    .resize_outputs(false)
    .add_output(self_restrided)
    .add_input(index_restrided)
    .build();

  auto self_dim_size = (self_nonzero_dim.sizes())[dim];
  auto self_dim_stride = (self_nonzero_dim.strides())[dim];
  index_fill_stub(
    iter.device_type(),
    iter,
    dim,
    self_dim_size,
    self_dim_stride,
    source);

  return self;
}

Tensor & index_fill_(Tensor & self, int64_t dim, const Tensor & index, const Tensor & source) {
  TORCH_CHECK(source.dim() == 0, "index_fill_ only supports a 0-dimensional value tensor, but got tensor "
      "with ", source.dim(), " dimension(s).");
  return self.index_fill_(dim, index, source.item());
}

Tensor index_fill(const Tensor & self, int64_t dim, const Tensor & index, const Scalar& source) {
  return self.clone(at::MemoryFormat::Preserve).index_fill_(dim, index, source);
}

Tensor index_fill(const Tensor & self, int64_t dim, const Tensor & index, const Tensor & source) {
  return self.clone(at::MemoryFormat::Preserve).index_fill_(dim, index, source);
}

Tensor& gather_out_cpu_cuda(
    const Tensor& self,
    int64_t dim,
    const Tensor& index,
    bool sparse_grad,
    Tensor& result) {
  at::native::resize_output(result, index.sizes());
  at::assert_no_internal_overlap(result);
  at::assert_no_overlap(result, self);
  at::assert_no_partial_overlap(result, index);
  gather_stub(result.device().type(), result, self, dim, index);
  return result;
}

Tensor gather(const Tensor & self, int64_t dim, const Tensor & index, bool sparse_grad) {
  Tensor result = at::empty({0}, self.options());
  return at::native::gather_out_cpu_cuda(self, dim, index, sparse_grad, result);
}

Tensor gather_backward(const Tensor& grad, const Tensor& self, int64_t dim, const Tensor& index, bool sparse_grad) {
  if (sparse_grad) {
    return at::_gather_sparse_backward(self, dim, index, grad);
  }
  if (globalContext().deterministicAlgorithms() && index.dim() == 1 && self.dim() == 1){
    TORCH_CHECK(index.numel() == grad.numel(), "index and grad should have same number of elements, "
      "but got ", index.numel(), " versus ", grad.numel());
    torch::List<c10::optional<Tensor>> indices;
    indices.reserve(1);
    indices.push_back(index);
    return at::zeros(self.sizes(), grad.options()).index_put_(indices, grad, true);
  }
  return at::zeros(self.sizes(), grad.options()).scatter_add_(dim, index, grad);
}

Tensor & scatter_(Tensor & self, int64_t dim, const Tensor & index, const Tensor & source) {
  TORCH_CHECK_INDEX(index.scalar_type() == ScalarType::Long,
                    "scatter_(): Expected dtype int64 for index.");
  at::assert_no_internal_overlap(self);
  at::assert_no_overlap(self, source);
  at::assert_no_overlap(self, index);
  scatter_stub(self.device().type(), self, dim, index, source);
  return self;
}

Tensor & scatter_fill_(Tensor & self, int64_t dim, const Tensor & index, const Scalar& source) {
  TORCH_CHECK_INDEX(index.scalar_type() == ScalarType::Long,
                    "scatter_(): Expected dtype int64 for index.");
  at::assert_no_internal_overlap(self);
  at::assert_no_overlap(self, index);
  scatter_fill_stub(self.device().type(), self, dim, index, source);
  return self;
}

SCATTER_GATHER_OP get_operator_enum(const std::string& reduce) {
  if (reduce == "add") {
    return SCATTER_GATHER_OP::REDUCE_ADD;
  }
  else if (reduce == "multiply") {
    return SCATTER_GATHER_OP::REDUCE_MULTIPLY;
  }
  else {
    TORCH_CHECK(false,
                "reduce argument must be either add or multiply.");
  }
}

Tensor& scatter_scalar_reduce_(Tensor& self, const int64_t dim, const Tensor& index,
                                   const Scalar& value, const std::string reduce) {
  TORCH_CHECK_INDEX(index.scalar_type() == ScalarType::Long,
                    "scatter_(): Expected dtype int64 for index.");
  TORCH_CHECK(at::isFloatingType(self.scalar_type()) || at::isComplexType(self.scalar_type()),
              "scatter_(): Expected floating or complex type for self.");
  at::assert_no_internal_overlap(self);
  at::assert_no_overlap(self, index);
  SCATTER_GATHER_OP op = get_operator_enum(reduce);
  scatter_scalar_reduce_stub(self.device().type(), self, dim, index, value, op);
  return self;
}

Tensor & scatter_reduce_(Tensor & self, const int64_t dim, const Tensor & index,
                      const Tensor & src, const std::string reduce) {
  TORCH_CHECK_INDEX(index.scalar_type() == ScalarType::Long,
                    "scatter_(): Expected dtype int64 for index");
  TORCH_CHECK(at::isFloatingType(self.scalar_type()) || at::isComplexType(self.scalar_type()),
              "scatter_(): Expected floating or complex type for self.");
  at::assert_no_internal_overlap(self);
  at::assert_no_overlap(self, index);
  at::assert_no_overlap(self, src);
  SCATTER_GATHER_OP op = get_operator_enum(reduce);
  scatter_reduce_stub(self.device().type(), self, dim, index, src, op);
  return self;
}

Tensor scatter(const Tensor & self, int64_t dim, const Tensor & index, const Tensor & source) {
  return self.clone(at::MemoryFormat::Preserve).scatter_(dim, index, source);
}

Tensor scatter(const Tensor & self, int64_t dim, const Tensor & index, const Scalar& source) {
  return self.clone(at::MemoryFormat::Preserve).scatter_(dim, index, source);
}

Tensor & scatter_add_(Tensor & self, int64_t dim, const Tensor & index, const Tensor & src) {
  TORCH_CHECK_INDEX(index.scalar_type() == ScalarType::Long,
                    "scatter_(): Expected dtype int64 for index.");
  at::assert_no_internal_overlap(self);
  at::assert_no_overlap(self, index);
  at::assert_no_overlap(self, src);
  scatter_add_stub(self.device().type(), self, dim, index, src);
  return self;
}

Tensor scatter_add(const Tensor & self, int64_t dim, const Tensor & index, const Tensor & source) {
  return self.clone(at::MemoryFormat::Preserve).scatter_add_(dim, index, source);
}

Tensor masked_scatter(const Tensor & self, const Tensor & mask, const Tensor & source) {
  c10::MaybeOwned<Tensor> _mask, _self;
  std::tie(_mask, _self) = expand_outplace(mask, self);
  return _self->clone(at::MemoryFormat::Contiguous).masked_scatter_(*_mask, source);
}

static Tensor & masked_fill_impl_cpu(Tensor & self, const Tensor & mask, const Scalar& value) {
  NoNamesGuard guard;
  if (mask.dtype() == ScalarType::Byte) {
    TORCH_WARN("masked_fill_ received a mask with dtype torch.uint8, this behavior is now deprecated," \
            "please use a mask with dtype torch.bool instead.");
  }

  if (at::has_internal_overlap(self) == MemOverlap::YES) {
    TORCH_WARN(
      "Use of masked_fill_ on expanded tensors is deprecated. "
      "Please clone() the tensor before performing this operation. "
      "This also applies to advanced indexing e.g. tensor[mask] = scalar");
  }
  at::assert_no_partial_overlap(self, mask);

  auto iter = TensorIteratorConfig()
    .set_check_mem_overlap(false)  // deprecated, but not a hard error
    .check_all_same_dtype(false)
    .resize_outputs(false)
    .add_output(self)
    .add_input(mask)
    .build();

  masked_fill_stub(iter.device_type(), iter, value);
  return self;
}

Tensor & masked_fill__cpu(Tensor& self, const Tensor & mask, const Scalar& value) {
  auto maybe_outnames = namedinference::broadcast_to_outnames(self, mask, "masked_fill_");

  masked_fill_impl_cpu(self, mask, value);
  namedinference::propagate_names_if_nonempty(self, maybe_outnames);
  return self;
}

Tensor & masked_fill__cpu(Tensor& self, const Tensor & mask, const Tensor & value) {
  auto maybe_outnames = namedinference::broadcast_to_outnames(self, mask, "masked_fill_");
  TORCH_CHECK(value.dim() == 0, "masked_fill_ only supports a 0-dimensional value tensor, but got tensor "
      "with ", value.dim(), " dimension(s).");

  masked_fill_impl_cpu(self, mask, value.item());
  namedinference::propagate_names_if_nonempty(self, maybe_outnames);
  return self;
}

Tensor masked_fill(const Tensor & self, const Tensor & mask, const Scalar& source) {
  Tensor result;
  auto maybe_outnames = namedinference::broadcast_to_outnames(mask, self, "masked_fill");
  {
    NoNamesGuard guard;
    c10::MaybeOwned<Tensor> _mask, _self;
    std::tie(_mask, _self) = expand_outplace(mask, self);
    result = _self->clone(at::MemoryFormat::Contiguous);
    result.masked_fill_(mask, source);
  }
  namedinference::propagate_names_if_nonempty(result, maybe_outnames);
  return result;
}

Tensor masked_fill(const Tensor & self, const Tensor & mask, const Tensor & source) {
  Tensor result;
  auto maybe_outnames = namedinference::broadcast_to_outnames(mask, self, "masked_fill");
  {
    NoNamesGuard guard;
    c10::MaybeOwned<Tensor> _mask, _self;
    std::tie(_mask, _self) = expand_outplace(mask, self);
    result = _self->clone(at::MemoryFormat::Contiguous);
    result.masked_fill_(mask, source);
  }
  namedinference::propagate_names_if_nonempty(result, maybe_outnames);
  return result;
}

static Tensor & masked_select_out_impl_cpu(Tensor & result, const Tensor & self, const Tensor & mask) {
  NoNamesGuard guard;

  TORCH_CHECK(mask.scalar_type() == ScalarType::Byte || mask.scalar_type() == ScalarType::Bool,
              "masked_select: expected BoolTensor or ByteTensor for mask");
  TORCH_CHECK(self.scalar_type() == result.scalar_type(),
              "masked_select(): self and result must have the same scalar type");

  at::assert_no_internal_overlap(result);
  at::assert_no_overlap(result, self);
  at::assert_no_overlap(result, mask);

  if (mask.dtype() == at::ScalarType::Byte) {
    TORCH_WARN("masked_select received a mask with dtype torch.uint8, this behavior is now deprecated," \
            "please use a mask with dtype torch.bool instead.");
  }

  c10::MaybeOwned<Tensor> _mask, _self;
  std::tie(_mask, _self) = expand_outplace(mask, self);

  auto shape = _self->sizes();
  int64_t numel = _mask->sum().item().toLong();
  at::native::resize_output(result, {numel});
  if (numel == 0) {
    return result;
  }

  // Create strided view of result before feeding into TensorIterator
  auto strides = DimVector(shape.size(), 0);
  auto orig_stride = result.strides()[0];
  auto result_strided = result.as_strided(shape, strides);

  // serial kernel
  // serial kernel requires that src is traversed in its logical order. However, TensorIterator might
  // have reordered dimensions so that src would be traversed in its physical order, producing wrong
  // answers. A sufficient condition that no reorder happened is that both _self and _mask is contiguous.
  // If it is not satisfied, use parallel kernel that handles permutations correctly
  bool use_serial_kernel = (self.numel() < at::internal::GRAIN_SIZE || at::get_num_threads() == 1 ) &&
  _self->is_contiguous() && _mask->is_contiguous();
  if (use_serial_kernel) {
    auto iter = TensorIteratorConfig()
      .set_check_mem_overlap(false)  // result is intenionally zero-strided above
      .check_all_same_dtype(false)
      .resize_outputs(false)
      .add_output(result_strided)
      .add_input(*_self)
      .add_input(*_mask)
      .build();

    masked_select_serial_stub(iter.device_type(), iter, orig_stride);
    return result;
  }

  // Use a prefix sum to record the output locations of the masked elements,
  // so as to parallel with TensorIterator.
  auto mask_long = at::empty(shape, self.options().dtype(at::kLong)).copy_(*_mask);
  auto mask_prefix_sum = at::empty(shape, self.options().dtype(at::kLong));
  auto mask_long_data = mask_long.data_ptr<int64_t>();
  auto mask_prefix_sum_data = mask_prefix_sum.data_ptr<int64_t>();
  // TODO: Here can only use std::partial_sum for C++14,
  // use std::exclusive_scan when PyTorch upgrades to C++17, which have better peformance.
  // std::exclusive_scan(mask_long_data, mask_long_data + mask_long.numel(), mask_prefix_sum_data, 0);
  std::partial_sum(mask_long_data, mask_long_data + mask_long.numel(), mask_prefix_sum_data);

  auto iter = TensorIteratorConfig()
    .set_check_mem_overlap(false)  // result is intenionally zero-strided above
    .check_all_same_dtype(false)
    .resize_outputs(false)
    .add_output(result_strided)
    .add_input(*_self)
    .add_input(*_mask)
    .add_input(mask_prefix_sum)
    .build();

  masked_select_stub(iter.device_type(), iter, orig_stride);
  return result;
}

Tensor & masked_select_out_cpu(const Tensor & self, const Tensor & mask, Tensor & result) {
  namedinference::compute_broadcast_outnames(self, mask);
  return masked_select_out_impl_cpu(result, self, mask);
}

Tensor masked_select_cpu(const Tensor & self, const Tensor & mask) {
  Tensor result = at::empty({0}, self.options());
  return at::native::masked_select_out_cpu(self, mask, result);
}

Tensor masked_select_backward(const Tensor& grad, const Tensor& input, const Tensor& mask) {
  // The following could just be written as `zeros_like(input).masked_scatter(mask, grad)`.
  // However, as an optimization, we call the in-place variant of masked_scatter.
  // Unfortunately, that doesn't allow for the broadcasting of the LHS, so we need
  // to explicitly broadcast here (the out-of-place variant of masked_scatter
  // implicitly handles broadcasting).
  auto result = at::zeros_like(
      input.expand(at::infer_size(input.sizes(), mask.sizes())), at::MemoryFormat::Preserve);
  return result.masked_scatter_(mask, grad);
}

namespace {

inline std::tuple<Tensor, Tensor, int64_t> _take_along_dim_helper(
    const Tensor& self,
    const Tensor& indices,
    int64_t dim) {
  TORCH_CHECK(
      self.dim() == indices.dim(),
      "torch.take_along_dim(): input and indices should have the same number of dimensions, ",
      "but got ", self.dim(), " dimensions for input, and ", indices.dim(), " dimensions for indices")
  TORCH_CHECK(
      indices.scalar_type() == ScalarType::Long,
      "torch.take_along_dim(): dtype of indices should be Long but got ", indices.scalar_type())

  dim = at::maybe_wrap_dim(dim, self.dim());

  DimVector self_sizes{self.sizes()};
  // update number of elements at dim as per indices
  self_sizes[dim] = indices.size(dim);
  auto broadcast_shape = infer_size(self_sizes, indices.sizes());
  auto indices_broadcasted = at::broadcast_to(indices, broadcast_shape);

  DimVector indices_sizes{indices.sizes()};
  // update number of elements at dim as per self
  indices_sizes[dim] = self.size(dim);
  broadcast_shape = infer_size(indices_sizes, self.sizes());
  auto self_broadcasted = at::broadcast_to(self, broadcast_shape);

  return std::make_tuple(self_broadcasted, indices_broadcasted, dim);
}

static inline void checkDevice(CheckedFrom c, const Tensor& t, Device device) {
  TORCH_CHECK(
      !t.defined() || t.device() == device,
      "Expected tensor to have ", device,
      " Device, but got tensor with ", t.device(), " Device ",
      "(while checking arguments for ", c, ")");
}

static inline void checkDevice(CheckedFrom c, at::ArrayRef<Tensor> tensors, Device device) {
  for (auto &t : tensors) {
    checkDevice(c, t, device);
  }
}

} // anonymous namespace

Tensor take_along_dim(const Tensor& self, const Tensor& indices, c10::optional<int64_t> opt_dim) {
  checkDevice("torch.take_along_dim():", {self, indices}, self.device());
  if (opt_dim.has_value()) {
    int64_t dim;
    Tensor self_broadcasted, indices_broadcasted;
    std::tie(self_broadcasted, indices_broadcasted, dim) =
        _take_along_dim_helper(self, indices, opt_dim.value());
    return self_broadcasted.gather(dim, indices_broadcasted);
  }

  // similar to `take`, but `take` doesn't support the same dtypes as `gather`.
  return self.view(-1).gather(0, indices.view(-1));
}

Tensor& take_along_dim_out(const Tensor& self, const Tensor& indices, c10::optional<int64_t> opt_dim, Tensor& result) {
  checkDevice("torch.take_along_dim():", {self, indices, result}, self.device());
  if (opt_dim.has_value()) {
    int64_t dim;
    Tensor self_broadcasted, indices_broadcasted;
    std::tie(self_broadcasted, indices_broadcasted, dim) =
        _take_along_dim_helper(self, indices, opt_dim.value());
    return at::gather_out(result, self_broadcasted, dim, indices_broadcasted);
  }

  // similar to `take`, but `take` doesn't support the same dtypes as `gather`.
  return at::gather_out(result, self.view(-1), 0, indices.view(-1));
}

Tensor _gather_sparse_backward(const Tensor& self, int64_t dim, const Tensor& index, const Tensor& grad){
// special case scalar input and/or index
    if (self.ndimension() == 0) return at::_sparse_coo_tensor_unsafe(at::empty({0,grad.numel()}, index.options()), grad, self.sizes());
    if (grad.ndimension() == 0) return at::_sparse_coo_tensor_unsafe(index.view({1,1}), grad, self.sizes());
    Tensor sparse_ind = at::empty({self.ndimension(), grad.numel()}, self.options().dtype(at::kLong));
    int64_t n_above = grad.numel();
    int64_t n_below = 1;
    if (dim < 0) dim += self.ndimension();
    for (int i=0; i<self.ndimension(); i++) {
        n_above /= grad.size(i);
        if (i == dim) {
            sparse_ind[i] = index.reshape(-1);
        } else {
            sparse_ind[i] = at::arange(grad.size(i),self.options().dtype(at::kLong)).unsqueeze(1).expand({grad.size(i), n_above}).reshape(-1).repeat(n_below);
        }
        n_below *= grad.size(i);
    }
    return at::_sparse_coo_tensor_unsafe(sparse_ind, grad.reshape(-1), self.sizes());
}

std::vector<Tensor> nonzero_numpy(const Tensor& self) {
  // special case scalar for compatibility with numpy:
  //
  // >>> np.array(5).nonzero()
  // (array([0]),)
  // >>> np.array(0).nonzero()
  // (array([], dtype=int64),)

  if (self.dim() == 0) {
    return self.unsqueeze(0).nonzero().unbind(1);
  }

  return self.nonzero().unbind(1);
}

Tensor & masked_scatter__cpu(Tensor& self, const Tensor & mask, const Tensor & source) {
  at::assert_no_internal_overlap(self);
  TORCH_CHECK(
      self.scalar_type() == source.scalar_type(),
      "masked_scatter: expected self and source to have same dtypes but got",
      self.scalar_type(),
      " and ",
      source.scalar_type());

  TORCH_CHECK(self.device().type() == at::kCPU, "device type of self (", self.device().type(), ") is not CPU");
  TORCH_CHECK(mask.device().type() == at::kCPU, "device type of mask (", mask.device().type(), ") is not CPU");
  TORCH_CHECK(source.device().type() == at::kCPU, "device type of source (", source.device().type(), ") is not CPU");

  c10::MaybeOwned<Tensor> b_mask = expand_inplace(self, mask, "masked_scatter_");

  if (b_mask->dtype() == ScalarType::Byte) {
    TORCH_WARN("masked_scatter_ received a mask with dtype torch.uint8, this behavior is now deprecated," \
            "please use a mask with dtype torch.bool instead.");
  }

  auto src_cont = source.contiguous();

  auto iter = TensorIteratorConfig()
      .set_check_mem_overlap(false)
      .check_all_same_dtype(false)
      .resize_outputs(false)
      .add_output(self)
      .add_input(*b_mask)
      .build();

  masked_scatter_stub(iter.device_type(), iter, src_cont);
  return self;
}

}} // at::native<|MERGE_RESOLUTION|>--- conflicted
+++ resolved
@@ -552,11 +552,7 @@
 }
 
 
-<<<<<<< HEAD
-Tensor& index_add_cpu_(Tensor & self, int64_t dim, const Tensor & index, const Tensor & source, const Scalar & alpha) {
-=======
 Tensor& index_add_cpu_(Tensor & self, int64_t dim, const Tensor & index, const Tensor & source, const Scalar &alpha) {
->>>>>>> c5f9e043
   dim = maybe_wrap_dim(dim, self.dim());
 
   auto numel = index.numel();
@@ -636,9 +632,6 @@
   return self;
 }
 
-<<<<<<< HEAD
-Tensor index_add(const Tensor & self, int64_t dim, const Tensor & index, const Tensor & source, const Scalar & alpha) {
-=======
 Tensor& index_add_(Tensor & self, int64_t dim, const Tensor & index, const Tensor & source) {
   return self.index_add_(dim, index, source, 1);
 }
@@ -648,7 +641,6 @@
 }
 
 Tensor index_add(const Tensor & self, int64_t dim, const Tensor & index, const Tensor & source) {
->>>>>>> c5f9e043
   return self.clone(at::MemoryFormat::Preserve).index_add_(dim, index, source);
 }
 
