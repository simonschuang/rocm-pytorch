#include <ATen/Dispatch.h>
#include <ATen/native/DispatchStub.h>
#include <ATen/native/cuda/Loops.cuh>
#include <ATen/native/cuda/zmath.cuh>
#include <ATen/native/TensorIterator.h>
#include <ATen/native/BinaryOps.h>


// NOTE: CUDA on Windows requires that the enclosing function
// of a __device__ lambda not have internal linkage.

namespace at { namespace native {

void add_kernel_cuda(TensorIterator& iter, Scalar alpha_scalar) {
<<<<<<< HEAD
  AT_DISPATCH_ALL_TYPES_AND3(kHalf, kBool, kBFloat16, iter.common_dtype(), "add_cuda/sub_cuda", [&]() {
    auto alpha = alpha_scalar.to<scalar_t>();
    gpu_kernel_with_scalars(iter, [alpha]GPU_LAMBDA(scalar_t a, scalar_t b) -> scalar_t {
=======
  AT_DISPATCH_ALL_TYPES_AND_COMPLEX_AND3(kHalf, kBool, kBFloat16, iter.common_dtype(), "add_cuda/sub_cuda", [&]() {
    using thrust_t = typename ztype_cuda<scalar_t>::thrust_t;
    auto alpha = thrust_t(alpha_scalar.to<scalar_t>());
    gpu_kernel_with_scalars(iter, [alpha]GPU_LAMBDA(thrust_t a, thrust_t b) -> thrust_t {
>>>>>>> d2067569
      return a + alpha * b;
    });
  });
}

static void sub_kernel_cuda(TensorIterator& iter, Scalar alpha_scalar) {
  add_kernel_cuda(iter, -alpha_scalar);
}

void div_kernel_cuda(TensorIterator& iter) {
  if (!isIntegralType(iter.common_dtype(), /*includeBool*/ false) && iter.is_cpu_scalar(2)) {
    // optimization for floating-point types: if the second operand is a CPU
    // scalar, compute a * reciprocal(b). Note that this may lose one bit of
    // precision compared to computing the division.
<<<<<<< HEAD
    AT_DISPATCH_FLOATING_TYPES_AND2(kHalf, kBFloat16, iter.common_dtype(), "div_cuda", [&]() {
      auto inv_b = scalar_t(1.0 / iter.scalar_value<scalar_t>(2));
=======
    AT_DISPATCH_FLOATING_AND_COMPLEX_TYPES_AND1(kHalf, iter.common_dtype(), "div_cuda", [&]() {
      using thrust_t = typename ztype_cuda<scalar_t>::thrust_t;
      auto inv_b = thrust_t(1.0) / thrust_t(iter.scalar_value<scalar_t>(2));
>>>>>>> d2067569
      iter.remove_operand(2);
      gpu_kernel(iter, [inv_b]GPU_LAMBDA(thrust_t a) -> thrust_t {
        return a * inv_b;
      });
    });
  } else {
<<<<<<< HEAD
    AT_DISPATCH_ALL_TYPES_AND2(kHalf, kBFloat16, iter.common_dtype(), "div_cuda", [&]() {
      gpu_kernel_with_scalars(iter, []GPU_LAMBDA(scalar_t a, scalar_t b) -> scalar_t {
=======
    AT_DISPATCH_ALL_TYPES_AND_COMPLEX_AND2(kHalf, kBFloat16, iter.common_dtype(), "div_cuda", [&]() {
      using thrust_t = typename ztype_cuda<scalar_t>::thrust_t;
      gpu_kernel_with_scalars(iter, []GPU_LAMBDA(thrust_t a, thrust_t b) -> thrust_t {
>>>>>>> d2067569
        return a / b;
      });
    });
  }
}

void mul_kernel_cuda(TensorIterator& iter) {
  if (iter.common_dtype() == ScalarType::Bool) {
    // Workaround for the error: '*' in boolean context, suggest '&&' instead [-Werror=int-in-bool-context]
    gpu_kernel_with_scalars(iter, []GPU_LAMBDA(bool a, bool b) -> bool {
      return a && b;
    });
  } else {
<<<<<<< HEAD
    AT_DISPATCH_ALL_TYPES_AND2(kHalf, kBFloat16, iter.common_dtype(), "mul_cuda", [&]() {
      gpu_kernel_with_scalars(iter, []GPU_LAMBDA(scalar_t a, scalar_t b) -> scalar_t {
=======
    AT_DISPATCH_ALL_TYPES_AND_COMPLEX_AND2(kHalf, kBFloat16, iter.common_dtype(), "mul_cuda", [&]() {
      using thrust_t = typename ztype_cuda<scalar_t>::thrust_t;
      gpu_kernel_with_scalars(iter, []GPU_LAMBDA(thrust_t a, thrust_t b) -> thrust_t {
>>>>>>> d2067569
        return a * b;
      });
    });
  }
}

REGISTER_DISPATCH(add_stub, &add_kernel_cuda);
REGISTER_DISPATCH(sub_stub, &sub_kernel_cuda);
REGISTER_DISPATCH(div_stub, &div_kernel_cuda);
REGISTER_DISPATCH(mul_stub, &mul_kernel_cuda);

}} // namespace at::native<|MERGE_RESOLUTION|>--- conflicted
+++ resolved
@@ -12,16 +12,10 @@
 namespace at { namespace native {
 
 void add_kernel_cuda(TensorIterator& iter, Scalar alpha_scalar) {
-<<<<<<< HEAD
-  AT_DISPATCH_ALL_TYPES_AND3(kHalf, kBool, kBFloat16, iter.common_dtype(), "add_cuda/sub_cuda", [&]() {
-    auto alpha = alpha_scalar.to<scalar_t>();
-    gpu_kernel_with_scalars(iter, [alpha]GPU_LAMBDA(scalar_t a, scalar_t b) -> scalar_t {
-=======
   AT_DISPATCH_ALL_TYPES_AND_COMPLEX_AND3(kHalf, kBool, kBFloat16, iter.common_dtype(), "add_cuda/sub_cuda", [&]() {
     using thrust_t = typename ztype_cuda<scalar_t>::thrust_t;
     auto alpha = thrust_t(alpha_scalar.to<scalar_t>());
     gpu_kernel_with_scalars(iter, [alpha]GPU_LAMBDA(thrust_t a, thrust_t b) -> thrust_t {
->>>>>>> d2067569
       return a + alpha * b;
     });
   });
@@ -36,28 +30,18 @@
     // optimization for floating-point types: if the second operand is a CPU
     // scalar, compute a * reciprocal(b). Note that this may lose one bit of
     // precision compared to computing the division.
-<<<<<<< HEAD
-    AT_DISPATCH_FLOATING_TYPES_AND2(kHalf, kBFloat16, iter.common_dtype(), "div_cuda", [&]() {
-      auto inv_b = scalar_t(1.0 / iter.scalar_value<scalar_t>(2));
-=======
-    AT_DISPATCH_FLOATING_AND_COMPLEX_TYPES_AND1(kHalf, iter.common_dtype(), "div_cuda", [&]() {
+    AT_DISPATCH_FLOATING_AND_COMPLEX_TYPES_AND2(kHalf, kBFloat16, iter.common_dtype(), "div_cuda", [&]() {
       using thrust_t = typename ztype_cuda<scalar_t>::thrust_t;
       auto inv_b = thrust_t(1.0) / thrust_t(iter.scalar_value<scalar_t>(2));
->>>>>>> d2067569
       iter.remove_operand(2);
       gpu_kernel(iter, [inv_b]GPU_LAMBDA(thrust_t a) -> thrust_t {
         return a * inv_b;
       });
     });
   } else {
-<<<<<<< HEAD
-    AT_DISPATCH_ALL_TYPES_AND2(kHalf, kBFloat16, iter.common_dtype(), "div_cuda", [&]() {
-      gpu_kernel_with_scalars(iter, []GPU_LAMBDA(scalar_t a, scalar_t b) -> scalar_t {
-=======
     AT_DISPATCH_ALL_TYPES_AND_COMPLEX_AND2(kHalf, kBFloat16, iter.common_dtype(), "div_cuda", [&]() {
       using thrust_t = typename ztype_cuda<scalar_t>::thrust_t;
       gpu_kernel_with_scalars(iter, []GPU_LAMBDA(thrust_t a, thrust_t b) -> thrust_t {
->>>>>>> d2067569
         return a / b;
       });
     });
@@ -71,14 +55,9 @@
       return a && b;
     });
   } else {
-<<<<<<< HEAD
-    AT_DISPATCH_ALL_TYPES_AND2(kHalf, kBFloat16, iter.common_dtype(), "mul_cuda", [&]() {
-      gpu_kernel_with_scalars(iter, []GPU_LAMBDA(scalar_t a, scalar_t b) -> scalar_t {
-=======
     AT_DISPATCH_ALL_TYPES_AND_COMPLEX_AND2(kHalf, kBFloat16, iter.common_dtype(), "mul_cuda", [&]() {
       using thrust_t = typename ztype_cuda<scalar_t>::thrust_t;
       gpu_kernel_with_scalars(iter, []GPU_LAMBDA(thrust_t a, thrust_t b) -> thrust_t {
->>>>>>> d2067569
         return a * b;
       });
     });
