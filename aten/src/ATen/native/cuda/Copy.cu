#include <ATen/ATen.h>
#include <ATen/Context.h>
#include <ATen/Dispatch.h>
#include <ATen/cuda/CUDAContext.h>
#include <ATen/cuda/CUDAEvent.h>
#include <c10/cuda/CUDAStream.h>
#include <ATen/native/Copy.h>
#include <ATen/native/TensorIterator.h>
#include <ATen/native/cuda/Loops.cuh>
#include <THC/THC.h>

#ifdef __HIP_PLATFORM_HCC__
#include <hip/hip_version.h>
#endif

namespace at {
namespace native {

using namespace at::cuda;

// device-to-device copy, does type conversion
void copy_device_to_device(TensorIterator& iter, bool non_blocking) {
  int64_t numel = iter.numel();

  // We can memcpy the memory if both tensors have the same type AND both
  // tensors are contiguous after dimension coalescing and reordering.
  bool same_type = iter.dtype(0) == iter.dtype(1);
  bool memcpy_eligible = same_type && iter.is_contiguous();

  Device dst_device = iter.device(0);
  Device src_device = iter.device(1);

  CUDAGuard device_guard(src_device);

  // We always perform the copy on the source device, using the current stream
  // on the source device, and we fully synchronize on both src and dst's
  // current streams for completion of the copy. We have to explicitly do this
  // for non-contig copies. This mimics the behavior of cross-device
  // cudaMemcpyAsync on the default stream.
  CUDAStream copy_stream = getCurrentCUDAStream(src_device.index());
  if (src_device != dst_device) {
    // This is a cross-device copy on the src current stream and dst current
    // stream. We perform a two-way barrier between both devices' streams
    // before the copy. This ensures that any write-after-write and
    // write-after-read dependencies on the destination side are handled, so
    // that no one is operating on the dst memory when we perform the copy.
    // src waits on dst barrier (src already waits on src)
    CUDAEvent dst_ready;
    device_guard.set_device(dst_device);
    dst_ready.record(getCurrentCUDAStream(dst_device.index()));

    device_guard.set_device(src_device);
    dst_ready.block(copy_stream);
  }

  if (memcpy_eligible) {
    void *dst = iter.data_ptr(0);
    void *src = iter.data_ptr(1);
    size_t size = numel * iter.element_size(0);
    if (src != dst || src_device != dst_device) {
      // Perform the copy
      AT_CUDA_CHECK(cudaMemcpyAsync(
          dst, src, size,
          cudaMemcpyDeviceToDevice,
          copy_stream));
    }
  } else {
    AT_DISPATCH_ALL_TYPES_AND_COMPLEX_AND3(kHalf, kBool, kBFloat16, iter.dtype(0), "copy_", [&] {
      gpu_kernel(iter, []GPU_LAMBDA(scalar_t x) { return x; });
    });
  }

  if (src_device != dst_device) {
    // dst waits on src barrier (dst already waits on dst). We cannot
    // operate on dst's copy until the copy is complete.

    // Still on src_device, record stream event
    CUDAEvent src_ready;
    src_ready.record(copy_stream);

    device_guard.set_device(dst_device);
    src_ready.block(getCurrentCUDAStream(dst_device.index()));
  }

  AT_CUDA_CHECK(cudaGetLastError());
}

static bool copy_requires_temporaries(TensorIterator& iter, bool p2p_enabled) {
  Device dst_device = iter.device(0);
  Device src_device = iter.device(1);

  if (dst_device == src_device) {
    // We never require temporaries for copies on the same GPU.
    TORCH_INTERNAL_ASSERT(dst_device.is_cuda() && src_device.is_cuda());
    return false;
  }

  bool same_dtype = iter.dtype(0) == iter.dtype(1);
  if (same_dtype && iter.is_contiguous()) {
    // Contiguous same-dtype copies can always use cudaMemcpyAsync
    return false;
  } else if (dst_device.is_cuda() && src_device.is_cuda()) {
    // Copies between GPUs can use the copy kernel if P2P is supported
    return !p2p_enabled;
  } else {
    // The remaining cases require temporaries. For example, this includes
    // non-contiguous copies between CPU and GPU.
    return true;
  }
}

static bool maybe_enable_p2p_access(Device dst_device, Device src_device) {
  if (dst_device.is_cpu() || src_device.is_cpu()) {
    return false;
  }
  return THCState_getPeerToPeerAccess(
        globalContext().getTHCState(), src_device.index(), dst_device.index());
}

static void copy_kernel_cuda(TensorIterator& iter, bool non_blocking) {
  AT_ASSERT(iter.ntensors() == 2);

  Device dst_device = iter.device(0);
  Device src_device = iter.device(1);

  // Enable p2p access between devices. (No-op if it involves the CPU)
  bool p2p_enabled = maybe_enable_p2p_access(dst_device, src_device);

  if (copy_requires_temporaries(iter, p2p_enabled)) {
    // NB: this involves recursive calls to copy. Be careful that those copies
    // don't require temporaries or you will cause an infinite recursion!
    auto& dst = iter.tensor(0);
    Tensor dst_contig;
    Tensor src_contig;

    // Type conversions are performed on the CPU for CPU-GPU copies and on
    // the src device for GPU-GPU copies.
    if (iter.device_type(0) == kCUDA) {
      dst_contig = dst.is_contiguous() ? dst : at::empty_like(dst, LEGACY_CONTIGUOUS_MEMORY_FORMAT);
      src_contig = iter.tensor(1).to(iter.dtype(0)).expand_as(dst).contiguous();
    } else {
      bool same_type = iter.dtype(0) == iter.dtype(1);
      dst_contig = (dst.is_contiguous() && same_type) ? dst : at::empty_like(dst, iter.dtype(1), LEGACY_CONTIGUOUS_MEMORY_FORMAT);
      src_contig = iter.tensor(1).expand_as(dst).contiguous();
    }

    // perform a same-dtype copy on contiguous tensors
    TORCH_INTERNAL_ASSERT(dst_contig.sizes().equals(src_contig.sizes()));
    TORCH_INTERNAL_ASSERT(dst_contig.scalar_type() == src_contig.scalar_type());
    dst_contig.copy_(src_contig, non_blocking);

    // if necessary, copy back into dst
    if (!dst_contig.is_same(dst)) {
      TORCH_INTERNAL_ASSERT(dst_contig.device() == dst.device());
      dst.copy_(dst_contig, non_blocking);
    }
    return;
  }

  // Copy on GPU (or between GPUs)
  if (dst_device.is_cuda() && src_device.is_cuda()) {
    copy_device_to_device(iter, non_blocking);
    return;
  }

  // Copy between CPU and GPU
  cuda::OptionalCUDAGuard device_guard;
  cudaMemcpyKind kind;
  if (dst_device.is_cuda() && src_device.is_cpu()) {
    device_guard.set_device(dst_device);
    kind = cudaMemcpyHostToDevice;
  } else if (dst_device.is_cpu() && src_device.is_cuda()) {
    device_guard.set_device(src_device);
    kind = cudaMemcpyDeviceToHost;
  } else {
    TORCH_INTERNAL_ASSERT(false, "unsupported devices in GPU copy_()");
  }

  void* dst = iter.data_ptr(0);
  void* src = iter.data_ptr(1);
  int64_t nbytes = iter.numel() * iter.element_size(0);
  CUDAStream stream = getCurrentCUDAStream();

  if (non_blocking) {
    AT_CUDA_CHECK(cudaMemcpyAsync(dst, src, nbytes, kind, stream));
    void* ptr = (dst_device == kCPU ? dst : src);
    AT_CUDA_CHECK(THCCachingHostAllocator_recordEvent(ptr, stream));
  } else {
<<<<<<< HEAD
#ifdef __HIP_PLATFORM_HCC__
=======
#if HIP_VERSION >= 301
>>>>>>> a0dc36e5
    AT_CUDA_CHECK(hipMemcpyWithStream(dst, src, nbytes, kind, stream));
#else
    AT_CUDA_CHECK(cudaMemcpyAsync(dst, src, nbytes, kind, stream));
    AT_CUDA_CHECK(cudaStreamSynchronize(stream));
#endif
  }
}

REGISTER_DISPATCH(copy_stub, &copy_kernel_cuda);

} // namespace native
} // namespace at<|MERGE_RESOLUTION|>--- conflicted
+++ resolved
@@ -186,11 +186,7 @@
     void* ptr = (dst_device == kCPU ? dst : src);
     AT_CUDA_CHECK(THCCachingHostAllocator_recordEvent(ptr, stream));
   } else {
-<<<<<<< HEAD
-#ifdef __HIP_PLATFORM_HCC__
-=======
 #if HIP_VERSION >= 301
->>>>>>> a0dc36e5
     AT_CUDA_CHECK(hipMemcpyWithStream(dst, src, nbytes, kind, stream));
 #else
     AT_CUDA_CHECK(cudaMemcpyAsync(dst, src, nbytes, kind, stream));
