--- conflicted
+++ resolved
@@ -484,36 +484,21 @@
 
 #define SMALL_INDEX(TENSOR_TYPE, INDICES_TYPE, TYPE, SELF_DIM, SOURCE_DIM, IDX_DIM)  \
   indexAddSmallIndex<TENSOR_TYPE, INDICES_TYPE, TYPE, SELF_DIM, SOURCE_DIM, IDX_DIM> \
-<<<<<<< HEAD
-    <<<smallIndexGrid, smallIndexBlock, 0, stream>>>(   \
-      selfInfo, sourceInfo, indexInfo,                    \
-      selfAddDim, sourceAddDim, sliceSize, selfAddDimSize, alpha_scalar);
-=======
     <<<smallIndexGrid, smallIndexBlock, 0, stream>>>(                                \
       selfInfo, sourceInfo, indexInfo,                                               \
-      selfAddDim, sourceAddDim, sliceSize, selfAddDimSize);                          \
+      selfAddDim, sourceAddDim, sliceSize, selfAddDimSize, alpha_scalar);            \
   C10_CUDA_KERNEL_LAUNCH_CHECK();
->>>>>>> 21c04b44
 
 #define LARGE_INDEX(TENSOR_TYPE, INDICES_TYPE, TYPE,                        \
                     SELF_DIM, SOURCE_DIM, IDX_DIM, IDX_IS_MAJOR)            \
   indexAddLargeIndex<TENSOR_TYPE, INDICES_TYPE, TYPE,                       \
-<<<<<<< HEAD
-                     SELF_DIM, SOURCE_DIM, IDX_DIM, IDX_IS_MAJOR> \
-    <<<largeIndexGrid, largeIndexBlock, 0, stream>>>(         \
-      selfInfo, sourceInfo, indexInfo,                          \
-      selfAddDim, sourceAddDim, sourceTotalSize,                     \
-      (IDX_IS_MAJOR) ? sliceSize : numIndex,                \
-      selfAddDimSize, alpha_scalar);
-=======
                      SELF_DIM, SOURCE_DIM, IDX_DIM, IDX_IS_MAJOR>           \
     <<<largeIndexGrid, largeIndexBlock, 0, stream>>>(                       \
       selfInfo, sourceInfo, indexInfo,                                      \
       selfAddDim, sourceAddDim, sourceTotalSize,                            \
       (IDX_IS_MAJOR) ? sliceSize : numIndex,                                \
-      selfAddDimSize);                                                      \
+      selfAddDimSize, alpha_scalar);                                        \
   C10_CUDA_KERNEL_LAUNCH_CHECK();
->>>>>>> 21c04b44
 
   dim3 smallIndexGrid(std::min(THCCeilDiv(sliceSize, (ptrdiff_t)128), (ptrdiff_t)(mpc * 8)));
   dim3 smallIndexBlock(std::min(sliceSize, (ptrdiff_t)128));
