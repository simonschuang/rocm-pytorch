#include <ATen/native/TensorAdvancedIndexing.h>
#include <ATen/native/IndexingUtils.h>

#include <ATen/ATen.h>
#include <ATen/ceil_div.h>
#include <ATen/NativeFunctions.h>
#include <ATen/ExpandUtils.h>
#include <ATen/MemoryOverlap.h>
#include <ATen/native/TensorIterator.h>
#include <ATen/native/cuda/Loops.cuh>
#include <ATen/native/Resize.h>
#include <ATen/AccumulateType.h>
#include <ATen/cuda/detail/IndexUtils.cuh>
#include <ATen/cuda/Atomic.cuh>
#include <ATen/cuda/CUDAUtils.h>

#include <ATen/cuda/CUDAContext.h>
#include <ATen/cuda/cub.cuh>
#include <c10/util/irange.h>
#include <c10/core/QScheme.h>

#include <limits>

#include <c10/macros/Macros.h>

namespace {

template <typename scalar_t, int SZ>
__global__ void indexing_backward_kernel(
  int64_t* sorted_indices, int64_t* indices, scalar_t* grad_output, scalar_t* grad_weight,
  int64_t numel, int64_t stride, int64_t stride_before, int64_t outer_dim, bool accumulate) {
//numel is total number of flattened indices, not expanded to dimensions that are not indexed.
//stride is the cumulative size of the not-indexed last dimensions
//stride_before is the stride of the dimension immediately preceding first indexed dimension
//if indexing starts from the 0th dimension, stride_before does not matter because blockIdx.z will be 0 in this case
//outer_dim is number of elements in the first unindexed dimensions
  using accscalar_t = at::acc_type<scalar_t, true>;

  // Each warp is responsible for an input into the LookupTable.
  // If the preceding input has the same destination index as this input, then the warp
  // exits immediately. The warp also processes subsequent inputs with the
  // same value.
  //
  // Input Warp
  // 1     <warp 1>
  // 1     <warp 1> (<warp 2> exits without doing any work)
  // 5     <warp 3>
  // 8     <warp 4>

  // Number of values processed by each thread (grain size)
  for (int64_t z = blockIdx.z; z < outer_dim; z += gridDim.z){
    int64_t idx = blockIdx.x * blockDim.y + threadIdx.y;
    if (idx < numel
        && (idx == 0 || sorted_indices[idx] != sorted_indices[idx - 1])){
      do {
        int64_t start_feature = threadIdx.x + blockIdx.y * blockDim.x * SZ;
        // if not accumulate, we only keep the last duplicate index so skip those before it
        if (!accumulate && (idx < numel - 1) && sorted_indices[idx] == sorted_indices[idx + 1]) {
          idx++;
          continue;
        }
        const int64_t weight_row = ((int64_t) sorted_indices[idx]) * stride + z * stride_before;
        const int64_t grad_row = ((int64_t) indices[idx]) * stride + z * numel * stride;
        const accscalar_t scale = (accscalar_t)1.0;

        accscalar_t gradient[SZ];
        accscalar_t weight[SZ];

        while (start_feature < stride) {
          #pragma unroll
          for (int ii = 0; ii < SZ; ii++) {
            int64_t feature_dim = start_feature + ii * C10_WARP_SIZE;
            if (feature_dim < stride) {
              gradient[ii] = static_cast<accscalar_t>(grad_output[grad_row + feature_dim]);
              if (accumulate) {
                weight[ii] = static_cast<accscalar_t>(grad_weight[weight_row + feature_dim]);
              }
            }
          }

          #pragma unroll
          for (int ii = 0; ii < SZ; ii++) {
            if (accumulate) {
              weight[ii] += gradient[ii] * scale;
            } else {
              weight[ii] = gradient[ii] * scale;
            }
          }

          #pragma unroll
          for (int ii = 0; ii < SZ; ii++) {
            int64_t feature_dim = start_feature + ii * C10_WARP_SIZE;
            if (feature_dim < stride) {
                grad_weight[weight_row + feature_dim] = static_cast<scalar_t>(weight[ii]);
            }
          }
          start_feature += gridDim.y * blockDim.x * SZ;
        }

        idx++;
      } while (idx < numel && sorted_indices[idx] == sorted_indices[idx - 1]);
    }
  }
}


}


namespace at { namespace native {

static Tensor wrapIndexOnce(const Tensor & index, int64_t dim, int64_t dim_size, bool check_range=true) {
//we don't need to check range in backward - if there were out of bounds indices forward should already have errored out
  if (index.numel() != 0 && check_range) {
    auto max_idx = index.max().item<int64_t>();
    auto min_idx = index.min().item<int64_t>();
    if (max_idx >= dim_size) {
      TORCH_CHECK_INDEX(false, "index ", max_idx, " is out of bounds for dimension ", dim, " with size ", dim_size);
    }
    if (min_idx < -dim_size) {
      TORCH_CHECK_INDEX(false, "index ", min_idx, " is out of bounds for dimension ", dim, " with size ", dim_size);
    }
  }
  return index.remainder(dim_size);
}

static std::vector<int64_t> computeLinearStride(const Tensor & tensor) {
  // computes the stride as if tensor were contiguous
  auto sizes = tensor.sizes();
  std::vector<int64_t> stride(tensor.dim());
  stride[tensor.dim() - 1] = 1;
  std::partial_sum(sizes.rbegin(), sizes.rend() - 1, stride.rbegin() + 1, std::multiplies<int64_t>());
  return stride;
}

static std::tuple<Tensor, int64_t, int64_t, int64_t>
computeLinearIndex(const Tensor & src, TensorList indices, bool check_range) {
  auto strides = computeLinearStride(src);
  const auto& device = src.options().device();

  // Compute the linear index by multiplying the indexing tensors by the
  // stride and summing them. All the indexing tensors have the same shape at
  // this point. We also compute the number of dimensions before and after that
  // are not being index.
  Tensor linearIndex;
  int64_t emptyBefore = 0, emptyAfter = 0, nElemBefore = 1, nElemAfter = 1, strideBefore =0;
  for (const auto i: c10::irange(src.dim())) {
    if (indices[i].defined()) {
      // Cast index to the longType matching src's device
      // This allows us to support ie indexing a cuda tensor with a cpu tensor
      Tensor index = (wrapIndexOnce(indices[i], i, src.size(i), check_range) * strides[i]).to(device);
      if (linearIndex.defined()) {
        linearIndex += index;
      } else {
        linearIndex = index;
        if (i>0) {
           strideBefore = src.stride(i-1); // stride after undefined dimensions
        }
      }
    } else if (linearIndex.defined()) {
      emptyAfter++;
      nElemAfter *= src.size(i);
    } else {
      emptyBefore++;
      nElemBefore *= src.size(i);
    }
  }

  return std::make_tuple(std::move(linearIndex), nElemBefore, strideBefore, nElemAfter);
}


static std::tuple<Tensor, Tensor, int64_t, int64_t, int64_t, std::vector<int64_t>> makeLinearIndex(Tensor self, const c10::List<c10::optional<at::Tensor>>& orig, bool check_range) {
  checkIndexTensorTypes(orig);
  // first expand BoolTensor (masks) or ByteTensor (masks) into 1 or more LongTensors
  auto indices = expandTensors(self, orig);
  // next broadcast all index tensors together
  indices = expand_outplace(indices);
  // add missing null Tensors so that it matches self.dim()
  while (indices.size() < (size_t)self.dim()) {
    indices.emplace_back();
  }
  // if the non-null indices are not all adjacent, transpose self and indices
  // together so that they're adjacent at the front
  std::vector<int64_t> inversePerm;
  if (!hasContiguousSubspace(indices)) {
    std::tie(self, indices, inversePerm) = transposeToFrontAndInvPerm(self, indices);
  }
  int64_t nElemBefore, strideBefore, nElemAfter;
  Tensor linearIndex;
  std::tie(linearIndex, nElemBefore, strideBefore, nElemAfter) = computeLinearIndex(self, indices, check_range);
  return std::make_tuple(linearIndex, self, nElemBefore, strideBefore, nElemAfter, inversePerm);
}


void index_put_with_sort_kernel_thrust_helper(Tensor &linearIndex, Tensor &orig_indices, Tensor &sorted_indices, int64_t num_indices);

namespace {

int64_t largestIndex(const Tensor &self) {
  int64_t result = 0;
  for (const auto i: c10::irange(self.dim())) {
    result += (self.sizes()[i] - 1) * self.strides()[i];
  }
  return result;
}

void index_put_with_sort_kernel(Tensor & self, const c10::List<c10::optional<Tensor>>& indices, const Tensor & value, bool accumulate, bool unsafe) {
  if (indices.size() > (size_t)self.dim()) {
    TORCH_CHECK_INDEX(false, "too many indices for tensor of dimension ", self.dim(), " (got ", indices.size(), ")");
  }
  Tensor linearIndex, src, expandedValue = value;
  int64_t nElemBefore, strideBefore, sliceSize;
  std::vector<int64_t> inversePerm;
  std::tie(linearIndex, src, nElemBefore, strideBefore, sliceSize, inversePerm) = makeLinearIndex(self, indices, !unsafe);
  int64_t num_indices = linearIndex.numel();

  if (expandedValue.numel() < num_indices * nElemBefore * sliceSize) {
    auto expanded_size = infer_size_dimvector(expandedValue.sizes(), linearIndex.sizes());
    expandedValue = expandedValue.expand(expanded_size);
  }
  expandedValue = expandedValue.contiguous();

  if (num_indices > 0 && sliceSize > 0) {
      const bool permuted = !src.is_contiguous();
      auto src_ = permuted ? src.contiguous() : src;
      linearIndex = linearIndex.reshape(-1);
      auto sorted_indices = at::empty_like(linearIndex, LEGACY_CONTIGUOUS_MEMORY_FORMAT);
      auto orig_indices = at::empty_like(linearIndex, LEGACY_CONTIGUOUS_MEMORY_FORMAT);
      const cudaStream_t stream = at::cuda::getCurrentCUDAStream();

      linearIndex.divide_(sliceSize, "trunc");

      // cub on CUDA <= 11.2 have a bug that for small sizes
      // cub's sort can be much slower than thrust's merge sort
      // this bug is fixed in CUDA 11.3
#if (defined(CUDA_VERSION) && CUDA_VERSION < 11030) || defined(USE_ROCM)
      if (num_indices < 50000) {
        index_put_with_sort_kernel_thrust_helper(linearIndex, orig_indices, sorted_indices, num_indices);
      } else
#endif
      {
      // Sort the inputs into sorted with the corresponding indices
      auto range = at::arange(num_indices, linearIndex.options());
      // linearIndex can not be negative, and we take advantage of this
      // fact to sort on less bits for better performance.
      int64_t nbits = cuda::cub::get_num_bits(largestIndex(self) / sliceSize);
      cuda::cub::radix_sort_pairs(
        linearIndex.data_ptr<int64_t>(), sorted_indices.data_ptr<int64_t>(),
        range.data_ptr<int64_t>(), orig_indices.data_ptr<int64_t>(),
        num_indices, false, 0, nbits);
      }

      TORCH_INTERNAL_ASSERT(
          linearIndex.numel()*sliceSize*nElemBefore == expandedValue.numel(),
          "number of flattened indices did not match number of elements in the value tensor: ",
          linearIndex.numel()*sliceSize*nElemBefore, " vs ", expandedValue.numel());
      const int UNROLL = 4;
      const int indices_per_block = 4;
<<<<<<< HEAD
      const int warp_size = at::cuda::warp_size();
      dim3 grid(THCCeilDiv(num_indices, (int64_t) indices_per_block),
           std::min<int>(at::cuda::getCurrentDeviceProperties()->maxGridSize[1], THCCeilDiv(sliceSize, (int64_t) (warp_size*UNROLL))),
=======
      dim3 grid(ceil_div(num_indices, (int64_t) indices_per_block),
           std::min<int>(at::cuda::getCurrentDeviceProperties()->maxGridSize[1], ceil_div(sliceSize, (int64_t) (C10_WARP_SIZE*UNROLL))),
>>>>>>> b1ecfc6d
           std::min(std::max<int>(1,nElemBefore), at::cuda::getCurrentDeviceProperties()->maxGridSize[2]));
      dim3 block(warp_size, indices_per_block);

      AT_DISPATCH_ALL_TYPES_AND_COMPLEX_AND3(at::ScalarType::Half, at::ScalarType::Bool, at::ScalarType::BFloat16,
      expandedValue.scalar_type(), "indexing_backward", [&] {
        indexing_backward_kernel<scalar_t, UNROLL><<<grid, block, 0, stream>>>(
          sorted_indices.data_ptr<int64_t>(),
          orig_indices.data_ptr<int64_t>(),
          expandedValue.data_ptr<scalar_t>(),
          src_.data_ptr<scalar_t>(),
          num_indices,
          sliceSize,
          strideBefore,
          nElemBefore,
          accumulate);
        C10_CUDA_KERNEL_LAUNCH_CHECK();
      });

      if (permuted)
          self.copy_(src_.permute(inversePerm));
  }
}

REGISTER_CUDA_DISPATCH(index_put_with_sort_stub, &index_put_with_sort_kernel);
} //anonymous


// Check tensor dimensions for index operations, and return the slice size.
static ptrdiff_t getSliceSize(const Tensor & dst,
                              int dim,
                              const Tensor & index,
                              const Tensor & src)
{
  const auto dstDims = dst.dim();
  const auto srcDims = src.dim();

  TORCH_CHECK(index.dim() <= 1, "Index must be vector or scalar");

  ptrdiff_t dstSliceSize = 1;
  TORCH_CHECK(dim >= 0 && dim < dstDims, "Indexing dim ", dim, " is out of bounds");
  for (const auto d: c10::irange(dstDims)) {
    if (d != dim) {
      dstSliceSize *= dst.size(d);
    }
  }

  TORCH_CHECK(dim < srcDims, "Indexing dim ", dim, " is out of bounds");
  TORCH_CHECK(index.numel() == src.size(dim),
             "length of src.size[dim] is not equal to length of indices");

  ptrdiff_t srcSliceSize = 1;
  bool mismatch = false;

  if (dstDims != srcDims) mismatch = true;

  for (const auto d: c10::irange(srcDims)) {
    if (d != dim) {
      srcSliceSize *= src.size(d);
      if (!mismatch && dst.size(d) != src.size(d)) mismatch = true;
    }
  }

  TORCH_CHECK(dstSliceSize == srcSliceSize,
             "Source/destination tensor have different slice sizes (%ld vs %ld)",
             dstSliceSize, srcSliceSize);

  if (mismatch) {
    TORCH_WARN_ONCE(
        "Warning: source/destination slices have same size but different "
        "shape for an index operation.  This behavior is deprecated.\n");
  }

  return dstSliceSize;
}

// We prefer this kernel to avoid reloading index points if the number
// of indices is a small number.
// This kernel in fact works for all choices of problem size, but if
// the number of indices chosen is large, then the
// indexAddLargeIndex kernel is a better choice to increase
// parallelism.
template <typename T, typename IndicesType, typename IndexType, int DstDim, int SrcDim, int IdxDim>
__global__ void indexAddSmallIndex(cuda::detail::TensorInfo<T, IndexType> dst,
                                   cuda::detail::TensorInfo<T, IndexType> src,
                                   cuda::detail::TensorInfo<IndicesType, IndexType> indices,
                                   int dstAddDim,
                                   int srcAddDim,
                                   IndexType innerSize,
                                   int64_t dstAddDimSize,
                                   T alpha) {
  // In order to avoid reloading the index that we are copying, load
  // it once to handle all of the points that are being selected, so
  // it can be reused as much as possible. This kernel is chosen when
  // this is a good choice (small number of chosen indices), since
  // re-accessing indices in addition to src elements can be slow.
  for (IndexType srcIndex = 0; srcIndex < indices.sizes[0]; ++srcIndex) {
    // Lua indices begin at 1
    IndexType dstIndex =
        indices.data[cuda::detail::IndexToOffset<IndicesType, IndexType, IdxDim>::get(srcIndex, indices)];
    CUDA_KERNEL_ASSERT(dstIndex < dstAddDimSize);

    // We stride over the output ignoring the indexed dimension
    // (innerSize), whose offset calculation is handled differently
    for (IndexType linearIndex = blockIdx.x * blockDim.x + threadIdx.x;
         linearIndex < innerSize;
         linearIndex += gridDim.x * blockDim.x) {
      IndexType dstOffset =
          cuda::detail::IndexToOffset<T, IndexType, DstDim>::get(linearIndex, dst);
      dstOffset += dstIndex * dst.strides[dstAddDim];

      IndexType srcOffset =
          cuda::detail::IndexToOffset<T, IndexType, SrcDim>::get(linearIndex, src);
      srcOffset += srcIndex * src.strides[srcAddDim];

      gpuAtomicAddNoReturn(&dst.data[dstOffset], src.data[srcOffset] * alpha);
    }
  }
}

// We prefer this kernel to balance parallelism across index points,
// if there are a large number of indices.
// This kernel in fact works for all choices of problem size, but if
// the number of indices chosen is small, then the
// indexAddSmallIndex kernel is a better choice to reduce memory
// accesses.
template <typename T, typename IndicesType, typename IndexType, int DstDim, int SrcDim, int IdxDim,
          bool IndexIsMajor>
__global__ void indexAddLargeIndex(cuda::detail::TensorInfo<T, IndexType> dst,
                                   cuda::detail::TensorInfo<T, IndexType> src,
                                   cuda::detail::TensorInfo<IndicesType, IndexType> indices,
                                   int dstAddDim,
                                   int srcAddDim,
                                   IndexType totalSize,
                                   IndexType innerSize,
                                   int64_t dstAddDimSize,
                                   T alpha) {
  // We stride over the output including the indexed dimension
  // (totalSize), and calculate the destination index point based on that
  for (IndexType linearIndex = blockIdx.x * blockDim.x + threadIdx.x;
       linearIndex < totalSize;
       linearIndex += gridDim.x * blockDim.x) {
    IndexType srcIndex, elementInSlice;
    if (IndexIsMajor) {
      srcIndex = linearIndex / innerSize;
      elementInSlice = linearIndex % innerSize;
    }
    else {
      elementInSlice = linearIndex / innerSize;
      srcIndex = linearIndex % innerSize;
    }

    // Lua indices begin at 1
    IndexType dstIndex =
        indices.data[cuda::detail::IndexToOffset<IndicesType, IndexType, IdxDim>::get(srcIndex, indices)];
    CUDA_KERNEL_ASSERT(dstIndex < dstAddDimSize);

    IndexType dstOffset =
      cuda::detail::IndexToOffset<T, IndexType, DstDim>::get(elementInSlice, dst);
    dstOffset += dstIndex * dst.strides[dstAddDim];

    IndexType srcOffset =
      cuda::detail::IndexToOffset<T, IndexType, SrcDim>::get(elementInSlice, src);
    srcOffset += srcIndex * src.strides[srcAddDim];

    gpuAtomicAddNoReturn(&dst.data[dstOffset], src.data[srcOffset] * alpha);
  }
}

// Compare the stride between adjacent slices (sliceStride) with strides in the
// other dimensions (i.e., strides *inside* each slice).
//
// - Returns true if some dimension inside the slice has lower stride than
//   sliceStride.  The simplest example is a 2-D contiguous tensor with sliceDim
//   == 0 (that is, each slice is a row).
//
//   In this case, we choose the CUDA kernel that processes the data in
//   "index-major order".  For example, if thread count equals slice size, then
//   all threads process slice #0 in lockstep, and then slice #1, and so on.
//
// - Otherwise (i.e., sliceStride has the lowest value), this function returns
//   false.  The simplest example is a 2-D contiguous tensor with sliceDim == 1
//   (each slice is a column).
//
//   In this case, we choose the CUDA kernel that processes the data in
//   "elementInSlice-major order".  For example, each thread can process element
//   #0 of every slice, and then element #1 of every slice, and so on.
template <typename scalar_t>
bool indexShouldBeMajor(cuda::detail::TensorInfo<scalar_t, unsigned int> &info,
                                    int sliceDim)
{
  // The stride between adjacent slices (e.g., between element #0 of slice #100
  // and element #0 of slice #101).
  unsigned int sliceStride = info.strides[sliceDim];

  for (const auto i: c10::irange(info.dims)) {
    if (i != sliceDim && info.sizes[i] > 1 && info.strides[i] < sliceStride) {
      return true;
    }
  }

  return false;
}

Tensor& index_add_cuda_(Tensor & self, int64_t dim, const Tensor & index, const Tensor & source, const Scalar &alpha) {
  dim = maybe_wrap_dim(dim, self.dim());

  TensorArg self_arg{self, "self", 1}, index_arg{index, "index", 3}, source_arg{source, "source", 4};
  checkAllSameGPU(__func__, {self_arg, index_arg, source_arg});

  TORCH_CHECK_INDEX(index.dim() <= 1, "index_add_(): Index is supposed to be a vector");
  TORCH_CHECK(index.scalar_type() == ScalarType::Long || index.scalar_type() == ScalarType::Int, "index_add_(): Expected dtype int32/int64 for index");
  TORCH_CHECK(self.scalar_type() == source.scalar_type(),
              "index_add_(): self and source must have the same scalar type");
  TORCH_CHECK(dim == 0 || dim < source.dim(),
              "index_add_(): Indexing dim ", dim, " is out of bounds of tensor");
  TORCH_CHECK(index.numel() == (source.dim() == 0 ? 1 : source.size(dim)),
              "index_add_(): Number of indices should be equal to self.size(dim)");

  at::assert_no_internal_overlap(self);
  at::assert_no_overlap(self, index);
  at::assert_no_overlap(self, source);

  // Scalars are treated as 1-d tensor
  Tensor self_ = (self.dim() == 0) ? self.view(1) : self;
  Tensor source_ = (source.dim() == 0) ? source.view(1) : source;

  TORCH_CHECK(self.dim() <= MAX_TENSORINFO_DIMS, "tensor has too many (>", MAX_TENSORINFO_DIMS, ") dims");
  TORCH_CHECK(source.dim() <= MAX_TENSORINFO_DIMS, "tensor has too many (>", MAX_TENSORINFO_DIMS, ") dims" );
  TORCH_CHECK(index.dim() <= MAX_TENSORINFO_DIMS, "tensor has too many (>", MAX_TENSORINFO_DIMS, ") dims");

  at::assert_no_internal_overlap(self);
  at::assert_no_partial_overlap(self, index);
  at::assert_no_partial_overlap(self, source);

  if (globalContext().deterministicAlgorithms()){
    torch::List<c10::optional<Tensor>> indices;
    indices.reserve(dim + 1);
    for (const auto i: c10::irange(dim)) {
      indices.emplace_back();
    }
    indices.emplace_back(index.to(at::kLong));
    return self.index_put_(indices, source * alpha, true);
  }

  // The `source` is partitioned into two parts:
  // -the size of each slice we are indexing, which is the
  // total size of the tensor ignoring dimension `dim`;
  // -the number of index we are choosing, which is the total size
  // of the tensor `index`.
  ptrdiff_t sliceSize = getSliceSize(self_, dim, index, source_);
  ptrdiff_t sourceTotalSize = source.numel();
  int64_t selfAddDimSize = self_.size(dim);
  ptrdiff_t numIndex = index.numel();

  if (sliceSize == 0) {
    return self;
  }
  const cudaStream_t stream = at::cuda::getCurrentCUDAStream();
  bool indContig = index.is_contiguous();

  int mpc = at::cuda::getCurrentDeviceProperties()->multiProcessorCount;

#define SMALL_INDEX(TENSOR_TYPE, INDICES_TYPE, TYPE, SELF_DIM, SOURCE_DIM, IDX_DIM)  \
  indexAddSmallIndex<TENSOR_TYPE, INDICES_TYPE, TYPE, SELF_DIM, SOURCE_DIM, IDX_DIM> \
    <<<smallIndexGrid, smallIndexBlock, 0, stream>>>(                                \
      selfInfo, sourceInfo, indexInfo,                                               \
      selfAddDim, sourceAddDim, sliceSize, selfAddDimSize, alpha_value);             \
  C10_CUDA_KERNEL_LAUNCH_CHECK();

#define LARGE_INDEX(TENSOR_TYPE, INDICES_TYPE, TYPE,                        \
                    SELF_DIM, SOURCE_DIM, IDX_DIM, IDX_IS_MAJOR)            \
  indexAddLargeIndex<TENSOR_TYPE, INDICES_TYPE, TYPE,                       \
                     SELF_DIM, SOURCE_DIM, IDX_DIM, IDX_IS_MAJOR>           \
    <<<largeIndexGrid, largeIndexBlock, 0, stream>>>(                       \
      selfInfo, sourceInfo, indexInfo,                                      \
      selfAddDim, sourceAddDim, sourceTotalSize,                            \
      (IDX_IS_MAJOR) ? sliceSize : numIndex,                                \
      selfAddDimSize, alpha_value);                                         \
  C10_CUDA_KERNEL_LAUNCH_CHECK();

  dim3 smallIndexGrid(std::min(ceil_div(sliceSize, (ptrdiff_t)128), (ptrdiff_t)(mpc * 8)));
  dim3 smallIndexBlock(std::min(sliceSize, (ptrdiff_t)128));

  dim3 largeIndexGrid(std::min(ceil_div(sourceTotalSize, (ptrdiff_t)128), (ptrdiff_t)(mpc * 8)));
  dim3 largeIndexBlock(std::min(sourceTotalSize, (ptrdiff_t)128));

  if (cuda::detail::canUse32BitIndexMath(self) &&
      cuda::detail::canUse32BitIndexMath(source) &&
      cuda::detail::canUse32BitIndexMath(index)) {
    AT_DISPATCH_ALL_TYPES_AND_COMPLEX_AND3(at::ScalarType::Bool, at::ScalarType::Half, at::ScalarType::BFloat16, self.scalar_type(), "index_add", [&] {
      cuda::detail::TensorInfo<scalar_t, unsigned int> selfInfo =
          cuda::detail::getTensorInfo<scalar_t, unsigned int>(self_);
      int selfAddDim = selfInfo.collapseDims(dim);
      selfInfo.reduceDim(selfAddDim);
      auto alpha_value = alpha.to<scalar_t>();
      AT_DISPATCH_INDEX_TYPES(index.scalar_type(), "index_add_cuda_", [&] () {
        auto sourceInfo =
          cuda::detail::getTensorInfo<scalar_t, unsigned int>(source_);
        int sourceAddDim = sourceInfo.collapseDims(dim);
        sourceInfo.reduceDim(sourceAddDim);

        auto indexInfo =
        cuda::detail::getTensorInfo<index_t, unsigned int>(index);
        indexInfo.collapseDims();

        // A reasonable choice for when to have each thread iterate over
        // index to choose
        if (numIndex <= 16) {
          if (selfInfo.dims == 1 && sourceInfo.dims == 1 && indContig) {
            SMALL_INDEX(scalar_t, index_t, unsigned int, 1, 1, -2);
          } else if (selfInfo.dims == 2 && sourceInfo.dims == 2 && indContig) {
            SMALL_INDEX(scalar_t, index_t, unsigned int, 2, 2, -2);
          } else if (selfInfo.dims == 3 && sourceInfo.dims == 3 && indContig) {
            SMALL_INDEX(scalar_t, index_t, unsigned int, 3, 3, -2);
          } else {
            SMALL_INDEX(scalar_t, index_t, unsigned int, -1, -1, -1);
          }
        } else {
          bool indexIsMajor = indexShouldBeMajor(selfInfo, selfAddDim);

          if (selfInfo.dims == 1 && sourceInfo.dims == 1 && indContig) {
            LARGE_INDEX(scalar_t, index_t, unsigned int, 1, 1, -2, true);
          } else if (selfInfo.dims == 2 && sourceInfo.dims == 2 && indContig) {
            if (indexIsMajor) {
              LARGE_INDEX(scalar_t, index_t, unsigned int, 2, 2, -2, true);
            } else {
              LARGE_INDEX(scalar_t, index_t, unsigned int, 2, 2, -2, false);
            }
          } else if (selfInfo.dims == 3 && sourceInfo.dims == 3 && indContig) {
            if (indexIsMajor) {
              LARGE_INDEX(scalar_t, index_t, unsigned int, 3, 3, -2, true);
            } else {
              LARGE_INDEX(scalar_t, index_t, unsigned int, 3, 3, -2, false);
            }
          } else {
            LARGE_INDEX(scalar_t, index_t, unsigned int, -1, -1, -1, true);
          }
        }
      });
    });
  } else {
    AT_DISPATCH_ALL_TYPES_AND_COMPLEX_AND3(at::ScalarType::Bool, at::ScalarType::Half, at::ScalarType::BFloat16, self.scalar_type(), "index_add", [&] {
      cuda::detail::TensorInfo<scalar_t, uint64_t> selfInfo =
        cuda::detail::getTensorInfo<scalar_t, uint64_t>(self_);
      int selfAddDim = selfInfo.collapseDims(dim);
      selfInfo.reduceDim(selfAddDim);
      auto alpha_value = alpha.to<scalar_t>();

      cuda::detail::TensorInfo<scalar_t, uint64_t> sourceInfo =
        cuda::detail::getTensorInfo<scalar_t, uint64_t>(source_);
      int sourceAddDim = sourceInfo.collapseDims(dim);
      sourceInfo.reduceDim(sourceAddDim);

      AT_DISPATCH_INDEX_TYPES(index.scalar_type(), "index_add_cuda_", [&] () {
        cuda::detail::TensorInfo<index_t, uint64_t> indexInfo =
          cuda::detail::getTensorInfo<index_t, uint64_t>(index);
        indexInfo.collapseDims();

        LARGE_INDEX(scalar_t, index_t, uint64_t, -1, -1, -1, true);
      });
    });
  }

  return self;
#undef SMALL_INDEX
#undef LARGE_INDEX
}

namespace {
// We prefer this kernel to avoid reloading index points if the number
// of indices is a small number.
// This kernel in fact works for all choices of problem size, but if
// the number of indices chosen is large, then the
// indexSelectLargeIndex kernel is a better choice to increase
// parallelism.
template <typename T, typename IndicesType, typename IndexType, int DstDim, int SrcDim, int IdxDim>
__global__ void indexSelectSmallIndex(cuda::detail::TensorInfo<T, IndexType> dst,
                                      cuda::detail::TensorInfo<T, IndexType> src,
                                      cuda::detail::TensorInfo<IndicesType, IndexType> indices,
                                      int dstSelectDim,
                                      int srcSelectDim,
                                      IndexType innerSize,
                                      int64_t srcSelectDimSize) {
  // In order to avoid reloading the index that we are copying, load
  // it once to handle all of the points that are being selected, so
  // it can be reused as much as possible. This kernel is chosen when
  // this is a good choice (small number of chosen indices), since
  // re-accessing indices in addition to src elements can be slow.
  for (IndexType dstIndex = 0; dstIndex < indices.sizes[0]; ++dstIndex) {
    IndexType srcIndex =
      indices.data[cuda::detail::IndexToOffset<IndicesType, IndexType, IdxDim>::get(dstIndex, indices)];
    CUDA_KERNEL_ASSERT(srcIndex < srcSelectDimSize);

    // We stride over the output ignoring the indexed dimension
    // (innerSize), whose offset calculation is handled differently
    for (IndexType linearIndex = blockIdx.x * blockDim.x + threadIdx.x;
         linearIndex < innerSize;
         linearIndex += gridDim.x * blockDim.x) {
      IndexType dstOffset =
        cuda::detail::IndexToOffset<T, IndexType, DstDim>::get(linearIndex, dst);
      dstOffset += dstIndex * dst.strides[dstSelectDim];

      IndexType srcOffset =
        cuda::detail::IndexToOffset<T, IndexType, SrcDim>::get(linearIndex, src);
      srcOffset += srcIndex * src.strides[srcSelectDim];

      dst.data[dstOffset] = src.data[srcOffset];
    }
  }
}

// We prefer this kernel to balance parallelism across index points,
// if there are a large number of indices.
// This kernel in fact works for all choices of problem size, but if
// the number of indices chosen is small, then the
// indexSelectSmallIndex kernel is a better choice to reduce memory
// accesses.
template <typename T, typename IndicesType, typename IndexType, int DstDim, int SrcDim, int IdxDim,
          bool IndexIsMajor>
__global__ void indexSelectLargeIndex(cuda::detail::TensorInfo<T, IndexType> dst,
                                      cuda::detail::TensorInfo<T, IndexType> src,
                                      cuda::detail::TensorInfo<IndicesType, IndexType> indices,
                                      int dstSelectDim,
                                      int srcSelectDim,
                                      IndexType totalSize,
                                      IndexType innerSize,
                                      int64_t srcSelectDimSize) {
  // We stride over the output including the indexed dimension
  // (totalSize), and calculate the destination index point based on that
  for (IndexType linearIndex = blockIdx.x * blockDim.x + threadIdx.x;
       linearIndex < totalSize;
       linearIndex += gridDim.x * blockDim.x) {
    IndexType dstIndex, elementInSlice;
    if (IndexIsMajor) {
      dstIndex = linearIndex / innerSize;
      elementInSlice = linearIndex % innerSize;
    }
    else {
      elementInSlice = linearIndex / innerSize;
      dstIndex = linearIndex % innerSize;
    }

    IndexType srcIndex =
      indices.data[cuda::detail::IndexToOffset<IndicesType, IndexType, IdxDim>::get(dstIndex, indices)];
    CUDA_KERNEL_ASSERT(srcIndex < srcSelectDimSize);

    IndexType dstOffset =
      cuda::detail::IndexToOffset<T, IndexType, DstDim>::get(elementInSlice, dst);
    dstOffset += dstIndex * dst.strides[dstSelectDim];

    IndexType srcOffset =
      cuda::detail::IndexToOffset<T, IndexType, SrcDim>::get(elementInSlice, src);
    srcOffset += srcIndex * src.strides[srcSelectDim];

    dst.data[dstOffset] = src.data[srcOffset];
  }
}

namespace {

// When using a 0-dim scalar tensor, we need the legacy (THC) semantics of
// TensorInfo: Pretend that the scalar tensor is in fact a one-element vector.
template <typename T, typename IndexType>
cuda::detail::TensorInfo<T, IndexType>
tensorInfoLegacyIfScalar(cuda::detail::TensorInfo<T, IndexType> ti) {
  if (ti.dims == 0) {
    ti.dims = 1;
    ti.sizes[0] = 1;
    ti.strides[0] = 1;
  }
  return ti;
}

}

template <typename scalar_t>
void index_select_out_cuda_impl(
    Tensor& out,
    const Tensor& self,
    long dim,
    const Tensor& index) {
  ptrdiff_t numIndices = index.numel();
  int selfDims = self.dim() == 0 ? 1 : self.dim();

  const cudaStream_t stream = at::cuda::getCurrentCUDAStream();

  TORCH_CHECK(
      index.dim() <= 1, "Index is supposed to be an empty tensor or a vector");
  TORCH_CHECK(dim < selfDims, "Indexing dim is out of bounds");

  std::vector<int64_t> newSize = self.sizes().vec();
  if (self.dim() > 0) {
    newSize[dim] = numIndices;
  }

  if (self.is_quantized()){
      out = at::empty_quantized(newSize, out);
  } else {
    at::native::resize_output(out, newSize);
  }

  ptrdiff_t outTotalSize = out.numel();
  if (outTotalSize == 0) {
    return;
  }

  bool indContig = index.is_contiguous();

  // The `self` is partitioned into two parts:
  // -the size of each slice we are indexing, which is the
  // total size of the tensor ignoring dimension `dim`;
  // -the number of indices we are choosing, which is the total size
  // of the tensor `indices`.
  int64_t selfSelectDimSize = self.dim() == 0 ? 1 : self.size(dim);
  ptrdiff_t sliceSize = outTotalSize / numIndices;

  int mpc = at::cuda::getCurrentDeviceProperties()->multiProcessorCount;

#define SMALL_INDEX(TENSOR_TYPE, INDICES_TYPE, TYPE, DST_DIM, SRC_DIM, IDX_DIM)         \
  indexSelectSmallIndex<TENSOR_TYPE, INDICES_TYPE, TYPE, DST_DIM, SRC_DIM, IDX_DIM>     \
    <<<smallIndexGrid, smallIndexBlock, 0, stream>>>(                                   \
      outInfo, selfInfo, indicesInfo,                                                   \
      outSelectDim, selfSelectDim, static_cast<TYPE>(sliceSize),                        \
      selfSelectDimSize);                                                               \
  C10_CUDA_KERNEL_LAUNCH_CHECK();

#define LARGE_INDEX(TENSOR_TYPE, INDICES_TYPE, TYPE,                           \
                    DST_DIM, SRC_DIM, IDX_DIM, IDX_IS_MAJOR)                   \
  indexSelectLargeIndex<TENSOR_TYPE, INDICES_TYPE, TYPE,                       \
                        DST_DIM, SRC_DIM, IDX_DIM, IDX_IS_MAJOR>               \
    <<<largeIndexGrid, largeIndexBlock, 0, stream>>>(                          \
      outInfo, selfInfo, indicesInfo,                                          \
      outSelectDim, selfSelectDim, static_cast<TYPE>(outTotalSize),            \
      static_cast<TYPE>((IDX_IS_MAJOR) ? sliceSize : numIndices),              \
      selfSelectDimSize);                                                      \
  C10_CUDA_KERNEL_LAUNCH_CHECK();

  dim3 smallIndexGrid(std::min(ceil_div(sliceSize, (ptrdiff_t)128), (ptrdiff_t)(mpc * 8)));
  dim3 smallIndexBlock(std::min(sliceSize, (ptrdiff_t)128));

  dim3 largeIndexGrid(std::min(ceil_div(outTotalSize, (ptrdiff_t)128), (ptrdiff_t)(mpc * 8)));
  dim3 largeIndexBlock(std::min(outTotalSize, (ptrdiff_t)128));
  if (cuda::detail::canUse32BitIndexMath(out) &&
      cuda::detail::canUse32BitIndexMath(self) &&
      cuda::detail::canUse32BitIndexMath(index)) {
    auto outInfo = tensorInfoLegacyIfScalar(cuda::detail::getTensorInfo<scalar_t, unsigned int>(out));
    int outSelectDim = outInfo.collapseDims(dim);
    outInfo.reduceDim(outSelectDim);

    auto  selfInfo = tensorInfoLegacyIfScalar(cuda::detail::getTensorInfo<scalar_t, unsigned int>(self));
    int selfSelectDim = selfInfo.collapseDims(dim);
    selfInfo.reduceDim(selfSelectDim);

    AT_DISPATCH_INDEX_TYPES(index.scalar_type(), "index_select_out_cuda_impl", [&] () {
      auto indicesInfo = tensorInfoLegacyIfScalar(cuda::detail::getTensorInfo<index_t, unsigned int>(index));
      indicesInfo.collapseDims();

      // A reasonable choice for when to have each thread iterate over
      // indices to choose
      if (numIndices <= 16) {
        if (outInfo.dims == 1 && selfInfo.dims == 1 && indContig) {
          SMALL_INDEX(scalar_t, index_t, unsigned int, 1, 1, -2);
        } else if (outInfo.dims == 2 && selfInfo.dims == 2 && indContig) {
          SMALL_INDEX(scalar_t, index_t, unsigned int, 2, 2, -2);
        } else if (outInfo.dims == 3 && selfInfo.dims == 3 && indContig) {
          SMALL_INDEX(scalar_t, index_t, unsigned int, 3, 3, -2);
        } else {
          SMALL_INDEX(scalar_t, index_t, unsigned int, -1, -1, -1);
        }
      } else {
        bool indexIsMajor = indexShouldBeMajor(outInfo, outSelectDim);

        if (outInfo.dims == 1 && selfInfo.dims == 1 && indContig) {
          LARGE_INDEX(scalar_t, index_t, unsigned int, 1, 1, -2, true);
        } else if (outInfo.dims == 2 && selfInfo.dims == 2 && indContig) {
          if (indexIsMajor) {
            LARGE_INDEX(scalar_t, index_t, unsigned int, 2, 2, -2, true);
          } else {
            LARGE_INDEX(scalar_t, index_t, unsigned int, 2, 2, -2, false);
          }
        } else if (outInfo.dims == 3 && selfInfo.dims == 3 && indContig) {
          if (indexIsMajor) {
            LARGE_INDEX(scalar_t, index_t, unsigned int, 3, 3, -2, true);
          } else {
            LARGE_INDEX(scalar_t, index_t, unsigned int, 3, 3, -2, false);
          }
        } else {
          LARGE_INDEX(scalar_t, index_t, unsigned int, -1, -1, -1, true);
        }
      }
    });
  } else {
    auto outInfo = tensorInfoLegacyIfScalar(cuda::detail::getTensorInfo<scalar_t, uint64_t>(out));
    int outSelectDim = outInfo.collapseDims(dim);
    outInfo.reduceDim(outSelectDim);

    auto selfInfo = tensorInfoLegacyIfScalar(cuda::detail::getTensorInfo<scalar_t, uint64_t>(self));
    int selfSelectDim = selfInfo.collapseDims(dim);
    selfInfo.reduceDim(selfSelectDim);
    AT_DISPATCH_INDEX_TYPES(index.scalar_type(), "index_select_out_cuda_impl", [&] () {
      auto indicesInfo = tensorInfoLegacyIfScalar(cuda::detail::getTensorInfo<index_t, uint64_t>(index));
      indicesInfo.collapseDims();

      LARGE_INDEX(scalar_t, index_t, uint64_t, -1, -1, -1, true);
    });
  }
#undef SMALL_INDEX
#undef LARGE_INDEX
}
} // anonymous namespace

Tensor& index_select_out_cuda(
    const Tensor& self,
    int64_t dim,
    const Tensor& index,
    Tensor& out) {
  static constexpr string_view DIM_WARNING =
      "Tensor too large or too many (> 25) dimensions";
  TORCH_CHECK(
      at::cuda::check_device({out, self, index}),
      "Input, output and indices must be on the current device");
  at::assert_no_internal_overlap(out);
  at::assert_no_overlap(out, self);
  at::assert_no_overlap(out, index);

  dim = at::maybe_wrap_dim(dim, self);
  TORCH_CHECK(self.dim() <= MAX_TENSORINFO_DIMS, DIM_WARNING);
  TORCH_CHECK(index.dim() <= MAX_TENSORINFO_DIMS, DIM_WARNING);
  if (self.is_quantized()){
    TORCH_CHECK(
      self.qscheme() == kPerTensorAffine,
      "Only per_tensor quantized quantized tensors are supported by index_select.")
    AT_DISPATCH_QINT_TYPES(out.scalar_type(), "index_select_quant_cuda", [&] {
      index_select_out_cuda_impl<scalar_t>(out, self, dim, index);
    });
  } else {
    AT_DISPATCH_ALL_TYPES_AND_COMPLEX_AND3(
        at::ScalarType::Half,
        at::ScalarType::Bool,
        at::ScalarType::BFloat16,
        out.scalar_type(),
        "index_select_cuda",
        [&] { index_select_out_cuda_impl<scalar_t>(out, self, dim, index); });
  }

  return out;
}

Tensor index_select_cuda(const Tensor& self, int64_t dim, const Tensor& index) {
  Tensor out;
  if (self.is_quantized()){
    TORCH_CHECK(
      self.qscheme() == kPerTensorAffine,
      "Only per_tensor quantized quantized tensors are supported by index_select.")
    out = at::empty_quantized({0}, self);
  } else {
    out = at::empty({0}, self.options());
  }
  at::native::index_select_out_cuda(self, dim, index, out);
  return out;
}

namespace {

template <typename mask_t>
void masked_fill_kernel(TensorIterator& iter, const Scalar& value) {
  AT_DISPATCH_ALL_TYPES_AND_COMPLEX_AND3(
      kBool, kHalf, kBFloat16, iter.common_dtype(), "masked_fill_", [&]() {
        const auto value_ = value.to<scalar_t>();
        gpu_kernel(
            iter, [value_] GPU_LAMBDA(scalar_t self, mask_t mask) -> scalar_t {
              if (mask) {
                return value_;
              }
              return self;
            });
      });
}

} // anonymous namespace

Tensor & masked_fill__cuda(Tensor& self, const Tensor & mask, const Scalar& value) {
  TORCH_CHECK(self.device() == mask.device(), "expected self and mask to be on the same device, but got mask on ",
    mask.device(), " and self on ", self.device());
  TORCH_CHECK(mask.scalar_type() == kByte || mask.scalar_type() == kBool,
    "expected mask dtype to be Bool but got ", mask.scalar_type());
  auto maybe_outnames = namedinference::broadcast_to_outnames(self, mask, "masked_fill_");
  if (at::has_internal_overlap(self) == MemOverlap::YES) {
    TORCH_WARN(
      "Use of masked_fill_ on expanded tensors is deprecated. "
      "Please clone() the tensor before performing this operation. "
      "This also applies to advanced indexing e.g. tensor[mask] = scalar");
  }
  at::assert_no_partial_overlap(self, mask);

  c10::MaybeOwned<Tensor> b_mask = expand_inplace(self, mask, "masked_fill_");

  auto iter = TensorIteratorConfig()
      .set_check_mem_overlap(false)
      .check_all_same_dtype(false)
      .resize_outputs(false)
      .add_output(self)
      .add_input(self)
      .add_input(*b_mask)
      .build();

  if (b_mask->dtype() == at::ScalarType::Byte) {
    TORCH_WARN("masked_fill_ received a mask with dtype torch.uint8, this behavior is now deprecated," \
            "please use a mask with dtype torch.bool instead.");
    masked_fill_kernel<uint8_t>(iter, value);
  } else {
    masked_fill_kernel<bool>(iter, value);
  }
  namedinference::propagate_names_if_nonempty(self, maybe_outnames);
  return self;
}

Tensor & masked_fill__cuda(Tensor& self, const Tensor & mask, const Tensor & value) {
  TORCH_CHECK(value.dim() == 0, "masked_fill_ only supports a 0-dimensional value tensor, but got tensor "
      "with ", value.dim(), " dimension(s).");
  return masked_fill__cuda(self, mask, value.item());
}

} // native
} // at<|MERGE_RESOLUTION|>--- conflicted
+++ resolved
@@ -257,14 +257,9 @@
           linearIndex.numel()*sliceSize*nElemBefore, " vs ", expandedValue.numel());
       const int UNROLL = 4;
       const int indices_per_block = 4;
-<<<<<<< HEAD
       const int warp_size = at::cuda::warp_size();
-      dim3 grid(THCCeilDiv(num_indices, (int64_t) indices_per_block),
-           std::min<int>(at::cuda::getCurrentDeviceProperties()->maxGridSize[1], THCCeilDiv(sliceSize, (int64_t) (warp_size*UNROLL))),
-=======
       dim3 grid(ceil_div(num_indices, (int64_t) indices_per_block),
-           std::min<int>(at::cuda::getCurrentDeviceProperties()->maxGridSize[1], ceil_div(sliceSize, (int64_t) (C10_WARP_SIZE*UNROLL))),
->>>>>>> b1ecfc6d
+           std::min<int>(at::cuda::getCurrentDeviceProperties()->maxGridSize[1], ceil_div(sliceSize, (int64_t) (warp_size*UNROLL))),
            std::min(std::max<int>(1,nElemBefore), at::cuda::getCurrentDeviceProperties()->maxGridSize[2]));
       dim3 block(warp_size, indices_per_block);
 
