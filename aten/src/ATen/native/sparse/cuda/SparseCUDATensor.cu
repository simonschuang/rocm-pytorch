#define TORCH_ASSERT_ONLY_METHOD_OPERATORS
#include <ATen/AccumulateType.h>
#include <ATen/core/Tensor.h>
#include <ATen/ceil_div.h>
#include <ATen/Dispatch.h>
#include <ATen/cuda/CUDAContext.h>
#include <ATen/cuda/ThrustAllocator.h>
#include <ATen/native/sparse/cuda/SparseCUDAApplyUtils.cuh>
#include <ATen/native/cuda/SortingCommon.cuh>
#include <ATen/SparseTensorUtils.h>
#include <c10/macros/Macros.h>
#include <c10/util/accumulate.h>

#ifndef AT_PER_OPERATOR_HEADERS
#include <ATen/Functions.h>
#include <ATen/NativeFunctions.h>
#else
#include <ATen/ops/_coalesce_native.h>
#include <ATen/ops/_sparse_coo_tensor_unsafe_native.h>
#include <ATen/ops/_sparse_mask_helper_native.h>
#include <ATen/ops/empty.h>
#include <ATen/ops/zeros.h>
#endif

#include <thrust/device_ptr.h>
#include <thrust/device_vector.h>
#include <thrust/gather.h>
#include <thrust/generate.h>
#include <thrust/scan.h>
#include <thrust/sequence.h>
#include <thrust/sort.h>
#include <thrust/system/cuda/execution_policy.h>
#include <thrust/transform.h>
#include <thrust/unique.h>
#include <thrust/system/cuda/execution_policy.h>
#include <thrust/binary_search.h>
#include <c10/macros/Macros.h>

namespace at { namespace native {

using namespace at::sparse;
using at::cuda::detail::TensorInfo;
using at::cuda::detail::getTensorInfo;

namespace {

template <typename scalar_t>
C10_LAUNCH_BOUNDS_1(1024)
__global__ void _sparse_mask_copy_kernel(
    int64_t total_threads,
    int64_t t_nnz,
    const TensorInfo<int64_t, int64_t> t_indices_ti,
    const TensorInfo<int64_t, int64_t> mask_indices_ti,
    const TensorInfo<int64_t, int64_t> t_indices_pos_ti,
    const TensorInfo<scalar_t, int64_t> t_values_ti,
    TensorInfo<scalar_t, int64_t> r_values_ti) {
  const int64_t i = blockIdx.x * blockDim.x + threadIdx.x;
  if (i >= total_threads) return;
  const int64_t j = t_indices_pos_ti.data[i];

  bool has_match = false;
  if (j >= 0 &&  j < t_nnz && t_indices_ti.data[j] == mask_indices_ti.data[i]) {
    has_match = true;
  }

  int64_t values_stride0 = r_values_ti.strides[0];
  int64_t out_start = i * values_stride0;
  int64_t out_end = (i + 1) * values_stride0;
  int64_t in_start = j * t_values_ti.strides[0];

  if (has_match) {
    for (int64_t out_i = out_start, in_i = in_start; out_i < out_end; out_i++, in_i++) {
      r_values_ti.data[out_i] = t_values_ti.data[in_i];
    }
  }
}

} // end namespace

SparseTensor _coalesce_sparse_cuda(const SparseTensor& self) {
  int64_t nnz = self._nnz();
  TORCH_INTERNAL_ASSERT(!self.is_coalesced());
  // NOTE: Since `coalesce` is not an in-place operation when `is_coalesced` is false,
  // we should keep the original tensor intact and do coalesce on a copy of the tensor
  if (nnz < 2) {
    SparseTensor dst = self.clone();
    dst._coalesced_(true);
    return dst;
  }

  cudaStream_t stream = at::cuda::getCurrentCUDAStream();
  at::cuda::ThrustAllocator allocator;
  auto policy = thrust::cuda::par(allocator).on(stream);
  // Replace instances with

  // For indices, a simple sort + unique suffices
  // For values, we use a custom kernel for segmented reduction (can't use Thrust due to indirection).

  Tensor values = self._values();

  int64_t sparse_dim = self.sparse_dim();

  // indices will be modified by Thrust, so we have to clone or use new storage
  // here.
  Tensor indices1D = flatten_indices(self._indices(), self.sizes(), true);

  Tensor origIndices = at::empty({nnz}, self._indices().options());
  Tensor uniqueOffsets = at::empty({nnz}, self._indices().options());

  typedef thrust::device_ptr<int64_t> thrust_ptr;
  thrust_ptr indicesIter(indices1D.data_ptr<int64_t>());
  thrust_ptr origIndicesIter(origIndices.data_ptr<int64_t>());
  thrust_ptr uniqueOffsetsIter(uniqueOffsets.data_ptr<int64_t>());


  // Fill sortedOrigIndices with sequential indices
  thrust::counting_iterator<int64_t> countIterI(0);
  thrust::counting_iterator<int64_t> countIterO(0);

  thrust::copy(policy, countIterI, countIterI + nnz, origIndicesIter);
  thrust::copy(policy, countIterO, countIterO + nnz, uniqueOffsetsIter);

  thrust::sort_by_key(policy,
    indicesIter, indicesIter + nnz,
    origIndicesIter, LTOp<int64_t>()
  );

  // this forces device-host synchronization!
  thrust::pair<thrust_ptr, thrust_ptr> newEnd = thrust::unique_by_key(policy,
    indicesIter, indicesIter + nnz,
    uniqueOffsetsIter
  );
  int64_t newNnz = newEnd.first - indicesIter;

  indices1D.resize_({1, newNnz});
  auto newValues_size = values.sizes().vec();
  newValues_size[0] = newNnz;
  Tensor newValues = at::empty(newValues_size, values.options());

  // If there is no values to copy, save running the kernel.
  if (newValues.numel() > 0) {
    const int SZ = 4;
    values = values.contiguous();
    int64_t stride = c10::multiply_integers(values.sizes().slice(1));
    int warp_size = at::cuda::warp_size();
    dim3 grid(ceil_div(newNnz, (int64_t) SZ), ceil_div(stride, (int64_t) warp_size*SZ));
    dim3 block(warp_size, SZ);
<<<<<<< HEAD
    AT_DISPATCH_ALL_TYPES_AND_COMPLEX_AND2(
      at::ScalarType::Half, at::ScalarType::BFloat16, values.scalar_type(), "coalesce_sparse_cuda", [&] {
=======
    AT_DISPATCH_ALL_TYPES_AND_COMPLEX_AND3(
      at::ScalarType::Half, at::ScalarType::BFloat16, at::ScalarType::Bool, values.scalar_type(), "coalesce_sparse_cuda", [&] {
>>>>>>> 625dd019
        using cuda_accscalar_t = acc_type<scalar_t, /* is_cuda */ true>;
        apply::coalesceValuesKernel<scalar_t, cuda_accscalar_t><<<grid, block, 0, stream>>>(
          uniqueOffsets.data_ptr<int64_t>(),
          origIndices.data_ptr<int64_t>(),
          values.data_ptr<scalar_t>(),
          newValues.data_ptr<scalar_t>(),
          nnz,
          newNnz,
          stride
        );
        C10_CUDA_KERNEL_LAUNCH_CHECK();
      });
  }

// this grid-strided version is slower but probably more flexible
  // to different sizes
  // int64_t blockX = min(stride, (int64_t) 512);
  // dim3 block(blockX, 512 / blockX);
  // int64_t grid = min((int64_t) 1024, ceil_div((int64_t) newNnz * stride, (int64_t) block.x * block.y));
  // THCSTensor_coalesceValuesKernel_gridStrided<real, accreal><<<grid, block, 0, stream> >>(
  //   THCIndexTensor_(data)(state, uniqueOffsets),
  //   THCIndexTensor_(data)(state, origIndices),
  //   THCTensor_(data)(state, values),
  //   THCTensor_(data)(state, newValues),
  //   nnz,
  //   newNnz,
  //   stride
  // );
  // C10_CUDA_KERNEL_LAUNCH_CHECK();

  ////////////////////////////////////////////////////////////
  // unflatten indices if necessary
  Tensor newIndices;
  if (sparse_dim == 1) {
    newIndices = indices1D;
  } else {
    newIndices = at::empty({sparse_dim, newNnz}, origIndices.options());
    for (int64_t d = sparse_dim - 1; d >= 0; d--) {
      // NB: Not a select, so I can preserve the outer dimension
      Tensor indicesSlice = newIndices.narrow(0, d, 1);
      // Note for the porting guide: THCTensor_(copy) does NOT do normal
      // broadcasting logic; instead, it will blast the elements from one
      // to the other so long as the numel is the same
      indicesSlice.copy_(indices1D);
      indices1D.divide_(self.size(d), "trunc");
      indicesSlice.add_(indices1D, -self.size(d));
    }
  }
  ////////////////////////////////////////////////////////////
  // We can use unsafe sparse tensor constructor because the indices do not
  // need to be revalidated as we do not add or change indices, just remove
  // duplicates.
  SparseTensor dst = ::at::native::_sparse_coo_tensor_unsafe(newIndices, newValues, self.sizes())._coalesced_(true);

  AT_CUDA_CHECK(cudaGetLastError());
  return dst;
}

Tensor sparse_mask_helper_cuda(
    const SparseTensor& t,
    const Tensor& mask_indices) {
  /*
    This is a helper function which filter values from `t._values()` using the
    `mask_indices`. This CUDA implementation uses `thrust::lower_bound`
    operation to find the intersection of the `mask_indices` and the
    `t._indices()` to then filter the values.

    Inputs:
      `t`             - coalesced sparse tensor input
      `mask_indices`  - mask indices tensor

    Note: The nnz in the output tensor will be same as the `mask_indices`. So it will
    works independently if the mask is coalesced or not.
  */
  TORCH_CHECK(t.is_sparse(), "t: input is not a sparse tensor");
  TORCH_CHECK(t.is_coalesced(), "t:  input is uncoalesced");
  TORCH_CHECK(mask_indices.dim() == t._indices().dim(), "mask_indices: operands have incompatible indices dim; self has dim ",
      t._indices().dim(), " but mask has dim ", mask_indices.dim());
  TORCH_CHECK(mask_indices.is_contiguous(), "mask_indices: mask is not contiguous");

  int64_t r_nnz = mask_indices.size(1);
  auto t_values = t._values().contiguous();
  auto full_size = t.sizes();
  auto vsize = t_values.sizes().vec();
  vsize[0] = r_nnz;


  if (t.sparse_dim() == 0) {
    Tensor t_values_expand = t_values;
    t_values_expand = t_values_expand.expand(vsize).contiguous();
    return t_values_expand;
  }
  Tensor r_values = at::zeros({vsize}, t_values.options());
  auto t_indices = t._indices().contiguous();
  auto t_nnz = t._nnz();

  cudaStream_t stream = at::cuda::getCurrentCUDAStream();
  at::cuda::ThrustAllocator allocator;
  auto policy = thrust::cuda::par(allocator).on(stream);

  // Step 1: flatten the sparse indices `t._indices()` tensor into a 1D indices
  // tensor `t_flatten_indices`.
  auto t_flatten_indices = at::sparse::flatten_indices(t_indices, full_size).contiguous();

  // Step 2: flatten the sparse indices `mask_indices` tensor into a 1D indices
  // tensor `mask_flatten_indices`. Note: This could be not sorted if the input
  // indices in the constructor are not in a coalesced form
  auto flattened_mask_indices =
      at::sparse::flatten_indices(mask_indices, full_size);

  Tensor t_indices_pos = at::empty({r_nnz}, mask_indices.options());

  // Step 3: Match the flattened `mask_indices` with the flattened
  // `t._indices()` using the `thrust::lower_bound`
  thrust::lower_bound(
      policy,
      t_flatten_indices.data_ptr<int64_t>(),
      t_flatten_indices.data_ptr<int64_t>() + t_nnz,
      flattened_mask_indices.data_ptr<int64_t>(),
      flattened_mask_indices.data_ptr<int64_t>() + r_nnz,
      t_indices_pos.data_ptr<int64_t>());

  // Step 4: Copy the Filtered `t._values()` using the matches at `t_indices_pos`
  if (r_nnz > 0 && t_values.numel() > 0) {
    int64_t block_size = std::min(at::cuda::getCurrentDeviceProperties()->maxThreadsPerBlock, 1024);
    auto grid_size = ceil_div(r_nnz, block_size);

    auto t_indices_ti = getTensorInfo<int64_t, int64_t>(t_flatten_indices);
    auto mask_indices_ti =
        getTensorInfo<int64_t, int64_t>(flattened_mask_indices);
    auto t_indices_pos_ti =
        getTensorInfo<int64_t, int64_t>(t_indices_pos);

    AT_DISPATCH_FLOATING_AND_COMPLEX_TYPES_AND1(kHalf,
        r_values.scalar_type(), "sparse_mask_helper_cuda", [&] {
          auto t_values_ti = getTensorInfo<scalar_t, int64_t>(t_values);
          auto r_values_ti =
              getTensorInfo<scalar_t, int64_t>(r_values);

          _sparse_mask_copy_kernel<scalar_t><<<grid_size, block_size, 0, stream>>>(
              r_nnz,
              t_nnz,
              t_indices_ti,
              mask_indices_ti,
              t_indices_pos_ti,
              t_values_ti,
              r_values_ti);
          C10_CUDA_KERNEL_LAUNCH_CHECK();
        });
  }
  return r_values;
}
}} // namespace at::native<|MERGE_RESOLUTION|>--- conflicted
+++ resolved
@@ -145,13 +145,8 @@
     int warp_size = at::cuda::warp_size();
     dim3 grid(ceil_div(newNnz, (int64_t) SZ), ceil_div(stride, (int64_t) warp_size*SZ));
     dim3 block(warp_size, SZ);
-<<<<<<< HEAD
-    AT_DISPATCH_ALL_TYPES_AND_COMPLEX_AND2(
-      at::ScalarType::Half, at::ScalarType::BFloat16, values.scalar_type(), "coalesce_sparse_cuda", [&] {
-=======
     AT_DISPATCH_ALL_TYPES_AND_COMPLEX_AND3(
       at::ScalarType::Half, at::ScalarType::BFloat16, at::ScalarType::Bool, values.scalar_type(), "coalesce_sparse_cuda", [&] {
->>>>>>> 625dd019
         using cuda_accscalar_t = acc_type<scalar_t, /* is_cuda */ true>;
         apply::coalesceValuesKernel<scalar_t, cuda_accscalar_t><<<grid, block, 0, stream>>>(
           uniqueOffsets.data_ptr<int64_t>(),
