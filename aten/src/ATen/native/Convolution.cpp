--- conflicted
+++ resolved
@@ -4,10 +4,6 @@
 #include "ATen/Config.h"
 
 static const int MIOPEN_DIM_MAX = 4;
-<<<<<<< HEAD
-static const bool MIOPEN_ENABLED = getenv("DISABLE_MIOPEN") == NULL;
-=======
->>>>>>> c91d9826
 
 namespace at { namespace native {
 
@@ -131,10 +127,6 @@
          && detail::getCUDAHooks().compiledWithMIOpen()
          && input.type().is_cuda()
          && input.dim() <= MIOPEN_DIM_MAX
-<<<<<<< HEAD
-         && MIOPEN_ENABLED
-=======
->>>>>>> c91d9826
          && !(groups > 1 && is_dilated()) // MIOpen currently does not support dilation with groups of size > 1
          && !transposed
          && (dilation.at(0) == dilation.at(1)) //MIOpen currently does not support assymetric dilation values.
