#include "ATen/ATen.h"
#include "ATen/NativeFunctions.h"

#include "ATen/Config.h"

#include "ATen/detail/CUDAHooksInterface.h"

#include <vector>

static const int MIOPEN_DIM_MAX = 4;
<<<<<<< HEAD
static const bool MIOPEN_ENABLED = getenv("DISABLE_MIOPEN") == NULL;
=======
>>>>>>> c91d9826

namespace at { namespace native {

namespace {
  void check_dims_match_num_input_features(const char* arg_name, int64_t expected, int64_t actual){
    AT_CHECK(actual == expected,
             arg_name, " should contain ", expected, " elements not ", actual);
  }

  static inline Tensor repeat_if_defined(const Tensor& t, int64_t repeat) {
    if (t.defined()) {
      return t.repeat(repeat);
    }
    return t;
  }
}

Tensor batch_norm(
    const Tensor& input, const Tensor& weight /* optional */, const Tensor& bias /* optional */,
    const Tensor& running_mean /* optional */, const Tensor& running_var /* optional */,
    bool training, double momentum, double eps, bool cudnn_enabled) {

  auto num_features = input.sizes()[1];
  if (running_mean.defined()) {
    check_dims_match_num_input_features("running_mean", num_features, running_mean.numel());
  } else if (!training) {
    AT_ERROR("running_mean must be defined in evaluation mode");
  }
  if (running_var.defined()) {
    check_dims_match_num_input_features("running_var", num_features, running_var.numel());
  } else if (!training) {
    AT_ERROR("running_var must be defined in evaluation mode");
  }
  if (weight.defined()) {
    check_dims_match_num_input_features("weight", num_features, weight.numel());
  }
  if (bias.defined()) {
    check_dims_match_num_input_features("bias", num_features, bias.numel());
  }

  bool use_cudnn = false;
  use_cudnn = (input.type().is_cuda()
               && (input.type().scalarType() != at::kHalf
                 || weight.type().scalarType() == at::kFloat)
               && weight.defined() && bias.defined()
               && ((running_mean.defined() && running_var.defined())
                 || (!running_mean.defined() && !running_var.defined() && training))
               && input.size(0) <= 131070
               && detail::getCUDAHooks().compiledWithCuDNN()
               && cudnn_enabled && detail::getCUDAHooks().versionCuDNN() >= 5110L);

  if (use_cudnn && eps >= detail::getCUDAHooks().batchnormMinEpsilonCuDNN()) {
    return std::get<0>(at::cudnn_batch_norm(
                        input.contiguous(), weight.contiguous(),
                        bias.contiguous(),
                        running_mean.defined() ? running_mean.contiguous() : running_mean,
                        running_var.defined() ? running_var.contiguous() : running_var,
                        training, momentum, eps));
  }

  bool use_miopen = (input.type().is_cuda()
               && input.dim() <= MIOPEN_DIM_MAX
               && input.type().scalarType() != at::kDouble
               && (input.type().scalarType() == weight.type().scalarType())
               && weight.defined() && bias.defined()
               && ((running_mean.defined() && running_var.defined())
                 || (!running_mean.defined() && !running_var.defined() && training))
               && detail::getCUDAHooks().compiledWithMIOpen()
               && MIOPEN_ENABLED
               );

  if (use_miopen) {
    return std::get<0>(at::miopen_batch_norm(
                        input.contiguous(), weight.contiguous(), bias.contiguous(),
                        running_mean.defined() ? running_mean.contiguous() : running_mean,
                        running_var.defined() ? running_var.contiguous() : running_var,
                        training, momentum, eps));
  }

  return at::thnn_batch_norm(
            input.contiguous(), weight, bias,
            running_mean, running_var, training, momentum, eps);
}

Tensor instance_norm(
    const Tensor& input, const Tensor& weight /* optional */, const Tensor& bias /* optional */,
    const Tensor& running_mean /* optional */, const Tensor& running_var /* optional */,
    bool use_input_stats, double momentum, double eps, bool cudnn_enabled) {
  AT_CHECK(use_input_stats || (running_mean.defined() && running_var.defined()),
           "Expected running_mean and running_var to be defined when use_input_stats is false");
  std::vector<int64_t> shape = input.sizes().vec();
  int64_t b = input.size(0);
  int64_t c = input.size(1);
  shape[1] = b * c;
  shape[0] = 1;

  Tensor weight_ = repeat_if_defined(weight, b);
  Tensor bias_ = repeat_if_defined(bias, b);
  Tensor running_mean_ = repeat_if_defined(running_mean, b);
  Tensor running_var_ = repeat_if_defined(running_var, b);

  auto input_reshaped = input.contiguous().view(shape);
  auto out = at::batch_norm(input_reshaped, weight_, bias_, running_mean_, running_var_,
                            use_input_stats, momentum, eps, cudnn_enabled);

  // we alias running_mean and running_var because they are const but we want to modify their data
  if (running_mean.defined()) {
    at::alias(running_mean).copy_(running_mean_.view({ b, c }).mean(0, false));
  }
  if (running_var.defined()) {
    at::alias(running_var).copy_(running_var_.view({ b, c }).mean(0, false));
  }

  return out.view(input.sizes());
}

Tensor layer_norm(const Tensor& input, IntList normalized_shape,
    const Tensor& weight /* optional */, const Tensor& bias /* optional */,
    double eps, bool cudnn_enabled) {

    int64_t normalized_ndim = normalized_shape.size();

    AT_CHECK(normalized_ndim >= 1,
             "Expected normalized_shape to be at least 1-dimensional, i.e., ",
             "containing at least one element, but got normalized_shape=",
             normalized_shape);

    AT_CHECK(!weight.defined() || weight.sizes().equals(normalized_shape),
             "Expected weight to be of same shape as normalized_shape, but got ",
             "weight of shape ", weight.sizes(), " and normalized_shape=",
             normalized_shape);
    AT_CHECK(!bias.defined() || bias.sizes().equals(normalized_shape),
             "Expected bias to be of same shape as normalized_shape, but got ",
             "bias of shape ", bias.sizes(), " and normalized_shape=",
             normalized_shape);

    auto input_shape = input.sizes();
    auto input_ndim = input.dim();

    if (input_ndim < normalized_ndim ||
        !input_shape.slice(input_ndim - normalized_ndim).equals(normalized_shape)) {
      std::stringstream ss;
      ss << "Given normalized_shape=" << normalized_shape
         << ", expected input with shape [*";
      for (auto size : normalized_shape) {
        ss << ", " << size;
      }
      ss << "], but got input of size" << input_shape;
      AT_ERROR(ss.str());
    }

    int64_t n = 1;
    for (int64_t i = 0; i < input_ndim - normalized_ndim; i++) {
      n *= input_shape[i];
    }

    // Apply layer norm
    auto input_reshaped = input.contiguous().view({1, n, -1});

    auto out = at::batch_norm(input_reshaped, {}, {}, {}, {}, true, 0, eps,
                              cudnn_enabled);
    out = out.view(input_shape);

    if (weight.defined() && bias.defined()) {
      return bias.addcmul(out, weight, 1);
    } else if (weight.defined()) {
      return out.mul(weight);
    } else if (bias.defined()) {
      return out.add(bias);
    } else {
      return out;
    }
}

Tensor group_norm(const Tensor& input, int64_t num_groups,
    const Tensor& weight /* optional */, const Tensor& bias /* optional */,
    double eps, bool cudnn_enabled) {

    auto input_shape = input.sizes();
    int64_t b = input.size(0);
    int64_t c = input.size(1);

    AT_CHECK(c % num_groups == 0,
             "Expected number of channels in input to be divisible by ",
             "num_groups, but got input of shape ", input.sizes(), " and "
             "num_groups=", num_groups);

    AT_CHECK(!weight.defined() || (weight.dim() == 1 && weight.numel() == c),
             "Expected weight to be a vector of size equal to the number of ",
             "channels in input, but got weight of shape ", weight.sizes(),
             " and input of shape ", input.sizes());
    AT_CHECK(!bias.defined() || (bias.dim() == 1 && bias.numel() == c),
             "Expected bias to be a vector of size equal to the number of ",
             "channels in input, but got bias of shape ", weight.sizes(),
             " and input of shape ", input.sizes());

    // Apply group norm
    auto input_reshaped = input.contiguous().view({1, b * num_groups, -1});

    auto out = at::batch_norm(input_reshaped, {}, {}, {}, {}, true, 0, eps,
                              cudnn_enabled);
    out = out.view(input_shape);

    if (!weight.defined() && !bias.defined()) {
      return out;
    }

    std::vector<int64_t> affine_param_shape(input.dim(), 1);
    affine_param_shape[1] = c;

    if (weight.defined() && bias.defined()) {
      return bias.view(affine_param_shape).addcmul(out, weight.view(affine_param_shape), 1);
    } else if (weight.defined()) {
      return out.mul(weight.view(affine_param_shape));
    } else {
      return out.add(bias.view(affine_param_shape));
    }
}

}} // at::native<|MERGE_RESOLUTION|>--- conflicted
+++ resolved
@@ -8,10 +8,6 @@
 #include <vector>
 
 static const int MIOPEN_DIM_MAX = 4;
-<<<<<<< HEAD
-static const bool MIOPEN_ENABLED = getenv("DISABLE_MIOPEN") == NULL;
-=======
->>>>>>> c91d9826
 
 namespace at { namespace native {
 
@@ -80,7 +76,6 @@
                && ((running_mean.defined() && running_var.defined())
                  || (!running_mean.defined() && !running_var.defined() && training))
                && detail::getCUDAHooks().compiledWithMIOpen()
-               && MIOPEN_ENABLED
                );
 
   if (use_miopen) {
