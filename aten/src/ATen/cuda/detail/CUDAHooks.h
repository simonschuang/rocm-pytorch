--- conflicted
+++ resolved
@@ -14,13 +14,6 @@
   std::unique_ptr<Generator> initCUDAGenerator(Context*) const override;
   bool hasCUDA() const override;
   bool hasCuDNN() const override;
-<<<<<<< HEAD
-  cudaStream_t getCurrentCUDAStream(THCState*) const override;
-  cudaStream_t getCurrentCUDAStreamOnDevice(THCState*, int64_t device) const override;
-  struct cudaDeviceProp* getCurrentDeviceProperties(THCState*) const override;
-  struct cudaDeviceProp* getDeviceProperties(THCState*, int device) const override;
-=======
->>>>>>> 207f3bc1
   int64_t current_device() const override;
   Allocator* getPinnedMemoryAllocator() const override;
   void registerCUDATypes(Context*) const override;
@@ -34,9 +27,6 @@
   int64_t cuFFTGetPlanCacheSize() const override;
   void cuFFTClearPlanCache() const override;
   int getNumGPUs() const override;
-#ifndef __HIP_PLATFORM_HCC__
-  cusparseHandle_t getCurrentCUDASparseHandle(THCState*) const override;
-#endif
 };
 
 }}} // at::cuda::detail