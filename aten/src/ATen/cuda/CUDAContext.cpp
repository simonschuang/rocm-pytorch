#include "ATen/cuda/CUDAContext.h"
#include "THC/THCGeneral.hpp"

namespace at { namespace cuda { 

/* Device info */
int64_t getNumGPUs() {
  int count;
  AT_CUDA_CHECK(cudaGetDeviceCount(&count));
  return count;
}

int64_t current_device() {
  int cur_device;
  AT_CUDA_CHECK(cudaGetDevice(&cur_device));
  return cur_device;
}

void set_device(int64_t device) {
  AT_CUDA_CHECK(cudaSetDevice((int)device));
}

cudaDeviceProp* getCurrentDeviceProperties() {
  return THCState_getCurrentDeviceProperties(at::globalContext().getTHCState());
}

cudaDeviceProp* getDeviceProperties(int64_t device) {
  return THCState_getDeviceProperties(at::globalContext().getTHCState(), (int)device);
}

/* Streams */
CUDAStream createCUDAStream(
  const bool isHighPriority
, int64_t device) {
  return detail::CUDAStream_createStream(isHighPriority, device);
}

CUDAStream getDefaultCUDAStream(int64_t device) {
  return detail::CUDAStream_getDefaultStream(device);
}
CUDAStream getCurrentCUDAStream(int64_t device) {
  return detail::CUDAStream_getCurrentStream(device);
}

void setCurrentCUDAStream(CUDAStream stream) {
  detail::CUDAStream_setStream(stream.internals());
}
void uncheckedSetCurrentCUDAStream(CUDAStream stream) {
  detail::CUDAStream_uncheckedSetStream(stream.internals());
}

Allocator* getCUDADeviceAllocator() {
  return at::globalContext().getTHCState()->cudaDeviceAllocator;
}

/* Handles */
<<<<<<< HEAD
cusparseHandle_t getCurrentCUDASparseHandle() {
  return THCState_getCurrentSparseHandle(at::globalContext().getTHCState());
}
=======
#ifndef __HIP_PLATFORM_HCC__
  cusparseHandle_t getCurrentCUDASparseHandle() {
    return THCState_getCurrentSparseHandle(at::globalContext().getTHCState());
  }

  cublasHandle_t getCurrentCUDABlasHandle() {
    return THCState_getCurrentBlasHandle(at::globalContext().getTHCState());
  }
#endif
>>>>>>> 18f9c07b

} // namespace cuda

} // namespace at<|MERGE_RESOLUTION|>--- conflicted
+++ resolved
@@ -54,11 +54,6 @@
 }
 
 /* Handles */
-<<<<<<< HEAD
-cusparseHandle_t getCurrentCUDASparseHandle() {
-  return THCState_getCurrentSparseHandle(at::globalContext().getTHCState());
-}
-=======
 #ifndef __HIP_PLATFORM_HCC__
   cusparseHandle_t getCurrentCUDASparseHandle() {
     return THCState_getCurrentSparseHandle(at::globalContext().getTHCState());
@@ -68,7 +63,6 @@
     return THCState_getCurrentBlasHandle(at::globalContext().getTHCState());
   }
 #endif
->>>>>>> 18f9c07b
 
 } // namespace cuda
 
