--- conflicted
+++ resolved
@@ -24,44 +24,6 @@
         - IntArrayRef stride
 ]]
 [[
-<<<<<<< HEAD
-=======
-  name: _th_fill_
-  return: self
-  cname: fill
-  variants: function
-  cpu_half: True
-  cpu_bool: True
-  cuda_bool: True
-  cpu_bfloat16: True
-  cuda_bfloat16: True
-  options:
-    - arguments:
-      - THTensor* self
-      - real value
-    - zero_dim_tensor_only: True
-      arguments:
-      - THTensor* self
-      - THTensor* value
-]]
-[[
-  name: _th_is_set_to
-  cname: isSetTo
-  variants:
-    - function
-  cpu_half: True
-  cpu_bool: True
-  cuda_bool: True
-  cpu_bfloat16: True
-  cuda_bfloat16: True
-  device_guard: False
-  return: bool
-  arguments:
-    - THTensor* self
-    - THTensor* tensor
-]]
-[[
->>>>>>> 969f600a
   name: _th_masked_fill_
   cpu_bool: True
   cuda_bool: True
@@ -291,37 +253,6 @@
         wrap_dim: self
       - THIndexTensor* index
       - real value
-<<<<<<< HEAD
-=======
-    - zero_dim_tensor_only: True
-      arguments:
-        - THTensor* self
-        - arg: long dim
-          wrap_dim: self
-        - THIndexTensor* index
-        - THTensor* value
-]]
-[[
-  name: _th_unfold
-  cname: unfold
-  variants:
-    - function
-  cpu_half: True
-  cpu_bool: True
-  cuda_bool: True
-  cpu_bfloat16: True
-  cuda_bfloat16: True
-  device_guard: False
-  return: argument 0
-  arguments:
-    - arg: THTensor* result
-      output: True
-    - THTensor* self
-    - arg: long dimension
-      wrap_dim: self
-    - long size
-    - long step
->>>>>>> 969f600a
 ]]
 [[
   name: _th_scatter_
@@ -1097,23 +1028,6 @@
     - real max
 ]]
 [[
-<<<<<<< HEAD
-=======
-  name: _th_zero_
-  cname: zero
-  return: self
-  cpu_half: True
-  cpu_bool: True
-  cuda_bool: True
-  cpu_bfloat16: True
-  cuda_bfloat16: True
-  variants:
-    - function
-  arguments:
-    - THTensor* self
-]]
-[[
->>>>>>> 969f600a
   name: _th_cumsum
   cname: cumsum
   cpu_bool: True
