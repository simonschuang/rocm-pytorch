#pragma once

#include <ATen/CPUGeneratorImpl.h>
#include <ATen/LinalgBackend.h>
#include <ATen/core/ATenGeneral.h>
#include <ATen/core/DeprecatedTypeProperties.h>
#include <ATen/core/Generator.h>
#include <ATen/core/LegacyTypeDispatch.h>
#include <ATen/detail/CUDAHooksInterface.h>
#include <ATen/detail/HIPHooksInterface.h>
#include <ATen/detail/MPSHooksInterface.h>
#include <ATen/detail/ORTHooksInterface.h>
#include <c10/core/QEngine.h>
#include <c10/core/impl/DeviceGuardImplInterface.h>
#include <c10/util/CallOnce.h>
#include <c10/util/Exception.h>
#include <c10/util/env.h>
#include <c10/util/irange.h>

#include <cstdint>
#include <memory>
#include <mutex>

namespace at {

class Tensor;

enum class TORCH_API Float32MatmulPrecision { HIGHEST, HIGH, MEDIUM };

class TORCH_API Context {
 public:
  Context();

  const Generator& defaultGenerator(Device device) {
    DeviceType device_type = device.type();
    initCUDAIfNeeded(device_type);
    initHIPIfNeeded(device_type);
    if (device_type == at::kCPU) {
      return at::detail::getDefaultCPUGenerator();
    } else if (device_type == at::kCUDA) {
      return at::detail::getCUDAHooks().getDefaultCUDAGenerator(device.index());
    } else if (device_type == at::kMPS) {
      return at::detail::getMPSHooks().getDefaultMPSGenerator();
    } else {
      AT_ERROR(DeviceTypeName(device_type), " device type not enabled.");
    }
  }
  Device getDeviceFromPtr(void* data, DeviceType device_type) {
    initCUDAIfNeeded(device_type);
    initHIPIfNeeded(device_type);
    if (device_type == at::kCPU) {
      return DeviceType::CPU;
    } else if (device_type == at::kCUDA) {
      return at::detail::getCUDAHooks().getDeviceFromPtr(data);
    } else {
      AT_ERROR(DeviceTypeName(device_type), " device type not enabled.");
    }
  }
  static bool isPinnedPtr(void* data) {
    return detail::getCUDAHooks().isPinnedPtr(data);
  }
  static bool hasOpenMP();
  static bool hasMKL();
  static bool hasLAPACK();
  static bool hasMKLDNN();
  static bool hasMAGMA() {
    return detail::getCUDAHooks().hasMAGMA();
  }
  static bool hasCUDA() {
    return detail::getCUDAHooks().hasCUDA();
  }
  static bool hasCUDART() {
    return detail::getCUDAHooks().hasCUDART();
  }
  static long versionCUDART() {
    return detail::getCUDAHooks().versionCUDART();
  }
  static bool hasCuDNN() {
    return detail::getCUDAHooks().hasCuDNN();
  }
  static long versionCuDNN() {
    return detail::getCUDAHooks().versionCuDNN();
  }
  static bool hasCuSOLVER() {
    return detail::getCUDAHooks().hasCuSOLVER();
  }
  static bool hasHIP() {
    return detail::getHIPHooks().hasHIP();
  }
<<<<<<< HEAD
  static bool hasMPS() {
    return detail::getMPSHooks().hasMPS();
=======
  static bool hasHIPSOLVER() {
    return detail::getCUDAHooks().hasHIPSOLVER();
>>>>>>> ee36ea06
  }
  static bool hasIPU() {
    return c10::impl::hasDeviceGuardImpl(at::DeviceType::IPU);
  }
  static bool hasXLA() {
    return c10::impl::hasDeviceGuardImpl(at::DeviceType::XLA);
  }
  static bool hasLazy() {
    return c10::impl::hasDeviceGuardImpl(at::DeviceType::Lazy);
  }
  static bool hasORT() {
    return c10::impl::hasDeviceGuardImpl(at::DeviceType::ORT);
  }
  // defined in header so that getNonVariableType has ability to inline
  // call_once check. getNonVariableType is called fairly frequently
  void lazyInitCUDA() {
    c10::call_once(thc_init, [&] { detail::getCUDAHooks().initCUDA(); });
  }
  void lazyInitHIP() {
    c10::call_once(thh_init, [&] { detail::getHIPHooks().initHIP(); });
  }
  static const at::cuda::NVRTC& getNVRTC() {
    return detail::getCUDAHooks().nvrtc();
  }

  static bool setFlushDenormal(bool on);

  // NB: This method is *purely* whether or not a user requested
  // that CuDNN was enabled, it doesn't actually say anything about
  // whether or not CuDNN is actually usable.  Use cudnn_is_acceptable
  // to test this instead
  bool userEnabledCuDNN() const;
  void setUserEnabledCuDNN(bool e);
  bool userEnabledMkldnn() const;
  void setUserEnabledMkldnn(bool e);
  bool benchmarkCuDNN() const;
  void setBenchmarkCuDNN(bool);
  int benchmarkLimitCuDNN() const;
  void setBenchmarkLimitCuDNN(int);
  bool deterministicCuDNN() const;
  void setDeterministicCuDNN(bool);

  // Note [Disabling Fused SDP Kernels]
  // ~~~~~~~~~~~~~~~~~~~~~~~~~~~~~~~~~
  // Flash and Memory Efficient SDP kernels are enabled by default.
  // However, they can be disabled by setting
  // at::globalContext().setUserEnabledFlashSDP(false) flag.
  // This is useful for debugging purposes. For example, if you want to
  // compare the performance of the flash SDP kernels with the unfused
  // kernel, you can disable the flash SDP kernels. By disabling
  // the math SDP kernel, you can force your code to use flash kernels.
  // The math SDP kernel can be disabled by setting
  // at::globalContext().setUserEnabledMathSDP(false) flag.
  void setSDPUseFlash(bool);
  bool userEnabledFlashSDP() const;

  void setSDPUseMemEfficient(bool);
  bool userEnabledMemEfficientSDP() const;

  void setSDPUseMath(bool);
  bool userEnabledMathSDP() const;

  at::LinalgBackend linalgPreferredBackend() const;
  void setLinalgPreferredBackend(at::LinalgBackend);

  // Note [Enabling Deterministic Operations]
  // ~~~~~~~~~~~~~~~~~~~~~~~~~~~~~~~~~~~~~~~~
  // Operations in PyTorch that normally act nondeterministically, but have an
  // alternate deterministic implementation, should satisfy the following
  // requirements:
  //
  // * Include this comment: "See Note [Enabling Deterministic Operations]"
  //
  // * Check the value of `at::globalContext().deterministicAlgorithms()` to
  // toggle
  //   between nondeterministic and deterministic implementations.
  //
  // * Have an entry in the list of PyTorch operations that toggle between
  // nondeterministic
  //   and deterministic implementations, in the docstring of
  //   `use_deterministic_algorithms()` in torch/__init__.py
  //
  // `example_func()` below shows an example of toggling between
  // nondeterministic and deterministic implementations:
  //
  //    void example_func() {
  //      // See Note [Enabling Deterministic Operations]
  //      if (at::globalContext().deterministicAlgorithms()) {
  //        example_func_deterministic();
  //      } else {
  //        example_func_nondeterministic();
  //      }
  //    }

  bool deterministicAlgorithms() const;
  bool deterministicAlgorithmsWarnOnly() const;
  void setDeterministicAlgorithms(bool, bool);

  // Note [Writing Nondeterministic Operations]
  // ~~~~~~~~~~~~~~~~~~~~~~~~~~~~~~~~~~~~~~~~~~
  // Operations in PyTorch that act nondeterministically and do not have an
  // alternate deterministic implementation should satisfy the following
  // requirements:
  //
  // * Include this comment: "See Note [Writing Nondeterministic Operations]"
  //
  // * Include a comment explaining why the operation is nondeterministic.
  //
  // * Throw an error when `Context::deterministicAlgorithms()` is true. Most
  //   of the time, this should be accomplished by calling
  //   `at::globalContext().alertNotDeterminstic()`.  However, if the
  //   nondeterministic behavior is caused by the CuBLAS workspace
  //   configuration in CUDA >= 10.2,
  //   `at::globalContext().alertCuBLASConfigNotDeterministic()` should be
  //   called instead (in this case, a comment explaining why the operation is
  //   nondeterministic is not necessary). See below for details on these
  //   methods.
  //
  // * Have an entry in the list of nondeterministic PyTorch operations in the
  //   docstring of `use_deterministic_algorithms()` in torch/__init__.py
  //
  // * Have a test function in `test/test_torch.py` whose name begins with
  //   `test_nondeterministic_alert_`. Alternatively, if CuBLAS workspace
  //   configuration is the reason for nondeterminism, the operation should be
  //   included in the `test_cublas_config_nondeterministic_alert` test. Any new
  //   tests should ideally follow a pattern similar to the existing ones.
  //
  // `example_func()` below shows an example of the comments and error-throwing
  // code for a nondeterministic operation:
  //
  //    void example_func() {
  //      // See Note [Writing Nondeterministic Operations]
  //      // Nondeterministic because <reason>
  //      at::globalContext().alertNondeterministic("example_func");
  //      ...
  //    }

  // Throws an error if `Context::deterministicAlgorithms()` is true
  static void alertNotDeterministic(c10::string_view const& caller);

  // Throws an error if `Context::deterministicAlgorithms()` is true, CUDA
  // >= 10.2, and CUBLAS_WORKSPACE_CONFIG is not set to either ":16:8" or
  // ":4096:8". For more details:
  // https://docs.nvidia.com/cuda/cublas/index.html#cublasApi_reproducibility
  void alertCuBLASConfigNotDeterministic() const;

  void setFloat32MatmulPrecision(const std::string& s);
  bool allowTF32CuDNN() const;
  void setAllowTF32CuDNN(bool);
  bool allowTF32CuBLAS() const;
  void setAllowTF32CuBLAS(bool);
  Float32MatmulPrecision float32MatmulPrecision() const;
  void setFloat32MatmulPrecision(Float32MatmulPrecision p);
  bool allowFP16ReductionCuBLAS() const;
  void setAllowFP16ReductionCuBLAS(bool);
  bool allowBF16ReductionCuBLAS() const;
  void setAllowBF16ReductionCuBLAS(bool);
  at::QEngine qEngine() const;
  void setQEngine(at::QEngine e);
  static const std::vector<at::QEngine>& supportedQEngines();
  static bool isXNNPACKAvailable();
  void setCheckSparseTensorInvariants(bool e);
  bool checkSparseTensorInvariants() const;
  // This method is used to release the original weight after pre-packing.
  // It should be called once before loading/running the model.
  // NB: By default it is set to true for mobile builds.
  void setReleaseWeightsWhenPrepacking(bool e);
  bool releaseWeightsWhenPrepacking() const;

  void setDisplayVmapFallbackWarnings(bool enabled);
  bool areVmapFallbackWarningsEnabled() const;

  void setDefaultMobileCPUAllocator();
  void unsetDefaultMobileCPUAllocator();

 private:
  void initCUDAIfNeeded(DeviceType p) {
    if (p == DeviceType::CUDA) {
      lazyInitCUDA();
    }
  }
  void initHIPIfNeeded(DeviceType p) {
    if (p == DeviceType::HIP) {
      lazyInitHIP();
    }
  }
  static bool checkCuBLASConfigDeterministic();
  c10::once_flag thc_init;
  c10::once_flag thh_init;
  bool enabled_cudnn = true;
  bool deterministic_cudnn = false;
  bool _deterministic_algorithms = false;
  bool _deterministic_algorithms_warn_only = false;
  bool enabled_flashSDP = true;
  bool enabled_mem_efficientSDP = true;
  bool enabled_mathSDP = true;
#ifdef USE_ROCM
  bool benchmark_cudnn = true;
#else
  bool benchmark_cudnn = false;
#endif
  Float32MatmulPrecision float32_matmul_precision =
      c10::utils::check_env("TORCH_ALLOW_TF32_CUBLAS_OVERRIDE") == true
      ? at::Float32MatmulPrecision::HIGH
      : at::Float32MatmulPrecision::HIGHEST;
  int benchmark_limit_cudnn = 10;
  bool allow_tf32_cudnn = true;
  bool allow_fp16_reduction_cublas = true;
  bool allow_bf16_reduction_cublas = true;
  bool enabled_mkldnn = true;
  at::LinalgBackend linalg_preferred_backend = at::LinalgBackend::Default;
#ifdef C10_MOBILE
  bool release_original_weights = true;
#else
  bool release_original_weights = false;
#endif
  bool display_vmap_fallback_warnings_ = false;
  c10::optional<at::QEngine> quantized_engine = c10::nullopt;
  bool enable_sparse_tensor_invariant_checks = false;

  Allocator* prev_allocator_ptr_{nullptr};
};

TORCH_API Context& globalContext();

static inline void init() {
  globalContext();
}

TORCH_API Allocator* getCPUAllocator();

static inline DeprecatedTypeProperties& getDeprecatedTypeProperties(
    Backend p,
    ScalarType s) {
  return globalDeprecatedTypePropertiesRegistry().getDeprecatedTypeProperties(
      p, s);
}

static inline DeprecatedTypeProperties& CPU(ScalarType s) {
  return globalDeprecatedTypePropertiesRegistry().getDeprecatedTypeProperties(
      Backend::CPU, s);
}

static inline DeprecatedTypeProperties& CUDA(ScalarType s) {
  return globalDeprecatedTypePropertiesRegistry().getDeprecatedTypeProperties(
      Backend::CUDA, s);
}

static inline DeprecatedTypeProperties& HIP(ScalarType s) {
  return globalDeprecatedTypePropertiesRegistry().getDeprecatedTypeProperties(
      Backend::HIP, s);
}

static inline DeprecatedTypeProperties& MPS(ScalarType s) {
  return globalDeprecatedTypePropertiesRegistry().getDeprecatedTypeProperties(
      Backend::MPS, s);
}

static inline bool hasCUDA() {
  return globalContext().hasCUDA();
}

static inline bool hasHIP() {
  return globalContext().hasHIP();
}

static inline bool hasIPU() {
  return globalContext().hasIPU();
}

static inline bool hasXLA() {
  return globalContext().hasXLA();
}

static inline bool hasMPS() {
  return globalContext().hasMPS();
}

static inline bool hasORT() {
  return globalContext().hasORT();
}

// Despite its name, this function returns the number of *CUDA* GPUs.
static inline size_t getNumGPUs() {
  // WARNING: DO NOT ADD LOGIC TO HANDLE OTHER DEVICE TYPES TO THIS
  // FUNCTION.  If you are interested in interrogating the number of
  // devices for a specific device type, add that function to the
  // relevant library (e.g., similar to at::cuda::device_count())
  if (hasCUDA() && hasHIP()) {
    throw std::runtime_error(
        "Enabling both CUDA and HIP in ATen is not supported, as HIP masquerades "
        "to be CUDA (e.g., when you say CUDA, on a HIP build of ATen, this actually "
        "means HIP.  Rebuild PyTorch with one or the other disabled.");
  } else if (hasCUDA()) {
    return detail::getCUDAHooks().getNumGPUs();
  } else if (hasHIP()) {
    return detail::getHIPHooks().getNumGPUs();
  } else {
    return 0;
  }
}

static inline bool hasOpenMP() {
  return globalContext().hasOpenMP();
}

static inline bool hasMKL() {
  return globalContext().hasMKL();
}

static inline bool hasLAPACK() {
  return globalContext().hasLAPACK();
}

static inline bool hasMAGMA() {
  return globalContext().hasMAGMA();
}

static inline bool hasMKLDNN() {
  return globalContext().hasMKLDNN();
}

static inline void manual_seed(uint64_t seed) {
  auto gen = globalContext().defaultGenerator(DeviceType::CPU);
  {
    // See Note [Acquire lock when using random generators]
    std::lock_guard<std::mutex> lock(gen.mutex());
    gen.set_current_seed(seed);
  }
  // NB: Sometimes we build with CUDA, but we don't have any GPUs
  // available. In that case, we must not seed CUDA; it will fail!
  const auto num_gpus = detail::getCUDAHooks().getNumGPUs();
  if (hasCUDA() && num_gpus > 0) {
    for (const auto i : c10::irange(num_gpus)) {
      auto cuda_gen = globalContext().defaultGenerator(
          Device(at::kCUDA, static_cast<c10::DeviceIndex>(i)));
      {
        // See Note [Acquire lock when using random generators]
        std::lock_guard<std::mutex> lock(cuda_gen.mutex());
        cuda_gen.set_current_seed(seed);
      }
    }
  }

  if (hasMPS()) {
    auto mps_gen = globalContext().defaultGenerator(DeviceType::MPS);
    // See Note [Acquire lock when using random generators]
    std::lock_guard<std::mutex> lock(mps_gen.mutex());
    mps_gen.set_current_seed(seed);
  }
}

// When the global flag `allow_tf32` is set to true, cuBLAS handles are
// automatically configured to use math mode CUBLAS_TF32_TENSOR_OP_MATH.
// For some operators, such as addmv, TF32 offers no performance improvement
// but causes precision loss. To help this case, this class implements
// a RAII guard that can be used to quickly disable TF32 within its scope.
//
// Usage:
//     NoTF32Guard disable_tf32;
struct TORCH_API NoTF32Guard {
  NoTF32Guard();
  ~NoTF32Guard();
  static bool should_disable_tf32();

 private:
  bool changed = false;
};

#ifdef USE_ROCM
struct TORCH_API ROCmBackwardPassGuard {
  ROCmBackwardPassGuard();
  ~ROCmBackwardPassGuard();
  static bool is_backward_pass();

 private:
  static thread_local bool is_backward_pass_;
};
#endif

} // namespace at<|MERGE_RESOLUTION|>--- conflicted
+++ resolved
@@ -87,13 +87,11 @@
   static bool hasHIP() {
     return detail::getHIPHooks().hasHIP();
   }
-<<<<<<< HEAD
   static bool hasMPS() {
     return detail::getMPSHooks().hasMPS();
-=======
+  }
   static bool hasHIPSOLVER() {
     return detail::getCUDAHooks().hasHIPSOLVER();
->>>>>>> ee36ea06
   }
   static bool hasIPU() {
     return c10::impl::hasDeviceGuardImpl(at::DeviceType::IPU);
