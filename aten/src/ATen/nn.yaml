--- conflicted
+++ resolved
@@ -69,26 +69,13 @@
   CPU:
     forward_scalar_types: ['Float', 'Double', 'Long', 'BFloat16']
     backward_scalar_types: ['Float', 'Double', 'BFloat16']
-<<<<<<< HEAD
   CUDA:
     forward_scalar_types: ['Float', 'Double', 'Half', 'BFloat16']
     backward_scalar_types: ['Float', 'Double', 'Half', 'BFloat16']
-  scalar_check:
-    output: 'false'
-    grad_input: 'false'
 
 - name: _thnn_conv_depthwise2d(Tensor self, Tensor weight, IntArrayRef[2] kernel_size, Tensor? bias, IntArrayRef[2] stride, IntArrayRef[2] padding, IntArrayRef[2] dilation)
   cname: SpatialDepthwiseConvolution
   buffers: []
   CUDA:
     forward_scalar_types: ['Float', 'Double', 'Half', 'BFloat16']
-    backward_scalar_types: ['Float', 'Double', 'Half', 'BFloat16']
-  scalar_check:
-    output: 'false'
-    grad_input: 'false'
-=======
-
-- name: _thnn_conv_depthwise2d(Tensor self, Tensor weight, IntArrayRef[2] kernel_size, Tensor? bias, IntArrayRef[2] stride, IntArrayRef[2] padding, IntArrayRef[2] dilation)
-  cname: SpatialDepthwiseConvolution
-  buffers: []
->>>>>>> 8fd85d70
+    backward_scalar_types: ['Float', 'Double', 'Half', 'BFloat16']